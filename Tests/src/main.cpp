#include <gtest/gtest.h>

#include "OgreLog.hpp"
#include "OgreLogManager.hpp"

auto main(int argc, char *argv[]) -> int
{
<<<<<<< HEAD
    auto* logMgr = new Ogre::LogManager();
    logMgr->createLog("OgreTest.log", true, false);
    logMgr->setMinLogLevel(Ogre::LML_TRIVIAL);
=======
    Ogre::LogManager logMgr{};
    logMgr.createLog("OgreTest.log", true, false);
    logMgr.setMinLogLevel(Ogre::LML_TRIVIAL);
>>>>>>> 49660450

    ::testing::InitGoogleTest(&argc, argv);

    return RUN_ALL_TESTS();
}<|MERGE_RESOLUTION|>--- conflicted
+++ resolved
@@ -5,15 +5,9 @@
 
 auto main(int argc, char *argv[]) -> int
 {
-<<<<<<< HEAD
-    auto* logMgr = new Ogre::LogManager();
-    logMgr->createLog("OgreTest.log", true, false);
-    logMgr->setMinLogLevel(Ogre::LML_TRIVIAL);
-=======
     Ogre::LogManager logMgr{};
     logMgr.createLog("OgreTest.log", true, false);
     logMgr.setMinLogLevel(Ogre::LML_TRIVIAL);
->>>>>>> 49660450
 
     ::testing::InitGoogleTest(&argc, argv);
 
