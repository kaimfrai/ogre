--- conflicted
+++ resolved
@@ -47,11 +47,7 @@
 class PageCoreTests : public CppUnit::TestFixture
 {
     // CppUnit macros for setting up the test suite
-<<<<<<< HEAD
-    CPPUNIT_TEST_SUITE( PageCoreTests );
-=======
     CPPUNIT_TEST_SUITE(PageCoreTests);
->>>>>>> 33a6f6ca
     CPPUNIT_TEST(testSimpleCreateSaveLoadWorld);
     CPPUNIT_TEST_SUITE_END();
 
@@ -67,15 +63,9 @@
 public:
     void setUp();
     void tearDown();
-<<<<<<< HEAD
-    void testSimpleCreateSaveLoadWorld();
-    void testLoadWorld();
-};
-=======
 
     void testSimpleCreateSaveLoadWorld();
     void testLoadWorld();
 };
 
-#endif
->>>>>>> 33a6f6ca
+#endif