--- conflicted
+++ resolved
@@ -52,7 +52,8 @@
 //--------------------------------------------------------------------------
 void PropertyTests::testStringProp()
 {
-<<<<<<< HEAD
+    UnitTestSuite::getSingletonPtr()->startTestMethod(__FUNCTION__);
+
     PropertyDefMap propertyDefs;
     Foo foo;
     PropertySet props;
@@ -72,28 +73,5 @@
     props.getValue("name", strName);
 
     CPPUNIT_ASSERT_EQUAL(strTest, strName);
-=======
-    UnitTestSuite::getSingletonPtr()->startTestMethod(__FUNCTION__);
-
-    PropertyDefMap propertyDefs;
-    Foo foo;
-    PropertySet props;
-
-    PropertyDefMap::iterator defi = propertyDefs.insert(PropertyDefMap::value_type("name", 
-            PropertyDef("name", 
-            "The name of the object.", PROP_STRING))).first;
-
-    props.addProperty(
-        OGRE_NEW Property<String>(&(defi->second),
-        boost::bind(&Foo::getName, &foo), 
-        boost::bind(&Foo::setName, &foo, _1)));
-
-    Ogre::String strName, strTest;
-    strTest = "A simple name";
-    props.setValue("name", strTest);
-    props.getValue("name", strName);
->>>>>>> 33a6f6ca
-
-    CPPUNIT_ASSERT_EQUAL(strTest, strName);
 }
 //--------------------------------------------------------------------------