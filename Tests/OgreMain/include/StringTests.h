/*
-----------------------------------------------------------------------------
This source file is part of OGRE
    (Object-oriented Graphics Rendering Engine)
For the latest info, see http://www.ogre3d.org/

Copyright (c) 2000-2014 Torus Knot Software Ltd

Permission is hereby granted, free of charge, to any person obtaining a copy
of this software and associated documentation files (the "Software"), to deal
in the Software without restriction, including without limitation the rights
to use, copy, modify, merge, publish, distribute, sublicense, and/or sell
copies of the Software, and to permit persons to whom the Software is
furnished to do so, subject to the following conditions:

The above copyright notice and this permission notice shall be included in
all copies or substantial portions of the Software.

THE SOFTWARE IS PROVIDED "AS IS", WITHOUT WARRANTY OF ANY KIND, EXPRESS OR
IMPLIED, INCLUDING BUT NOT LIMITED TO THE WARRANTIES OF MERCHANTABILITY,
FITNESS FOR A PARTICULAR PURPOSE AND NONINFRINGEMENT. IN NO EVENT SHALL THE
AUTHORS OR COPYRIGHT HOLDERS BE LIABLE FOR ANY CLAIM, DAMAGES OR OTHER
LIABILITY, WHETHER IN AN ACTION OF CONTRACT, TORT OR OTHERWISE, ARISING FROM,
OUT OF OR IN CONNECTION WITH THE SOFTWARE OR THE USE OR OTHER DEALINGS IN
THE SOFTWARE.
-----------------------------------------------------------------------------
*/

#ifndef __StringTests_H__
#define __StringTests_H__

#include <cppunit/TestFixture.h>
#include <cppunit/extensions/HelperMacros.h>
#include "OgreString.h"

class StringTests : public CppUnit::TestFixture
{
    // CppUnit macros for setting up the test suite
    CPPUNIT_TEST_SUITE(StringTests);
    CPPUNIT_TEST(testSplitFileNameNoPath);
    CPPUNIT_TEST(testSplitFileNameRelativePath);
    CPPUNIT_TEST(testSplitFileNameAbsolutePath);
    CPPUNIT_TEST(testMatchCaseSensitive);
    CPPUNIT_TEST(testMatchCaseInSensitive);
    CPPUNIT_TEST(testMatchGlobAll);
    CPPUNIT_TEST(testMatchGlobStart);
    CPPUNIT_TEST(testMatchGlobEnd);
    CPPUNIT_TEST(testMatchGlobStartAndEnd);
    CPPUNIT_TEST(testMatchGlobMiddle);
    CPPUNIT_TEST(testMatchSuperGlobtastic);
<<<<<<< HEAD
    CPPUNIT_TEST(testParseReal);
    CPPUNIT_TEST(testParseInt);
    CPPUNIT_TEST(testParseLong);
    CPPUNIT_TEST(testParseUnsignedLong);
    CPPUNIT_TEST(testParseVector3);
    CPPUNIT_TEST(testParseMatrix4);
    CPPUNIT_TEST(testParseQuaternion);
    CPPUNIT_TEST(testParseBool);
    CPPUNIT_TEST(testParseColourValue);

=======
	CPPUNIT_TEST(testParseReal);
	CPPUNIT_TEST(testParseInt);
	CPPUNIT_TEST(testParseLong);
	CPPUNIT_TEST(testParseUnsignedLong);
	CPPUNIT_TEST(testParseVector3);
	CPPUNIT_TEST(testParseMatrix4);
	CPPUNIT_TEST(testParseQuaternion);
	CPPUNIT_TEST(testParseBool);
	CPPUNIT_TEST(testParseColourValue);
>>>>>>> 33a6f6ca
    CPPUNIT_TEST_SUITE_END();

protected:
<<<<<<< HEAD
    Ogre::String testFileNoPath;
    Ogre::String testFileRelativePathWindows;
    Ogre::String testFileRelativePathUnix;
    Ogre::String testFileAbsolutePathWindows;
    Ogre::String testFileAbsolutePathUnix;
public:
    void setUp();
    void tearDown();
    // StringUtil::splitFileName tests
    void testSplitFileNameNoPath();
    void testSplitFileNameRelativePath();
    void testSplitFileNameAbsolutePath();
    // StringUtil::match tests
    void testMatchCaseSensitive();
    void testMatchCaseInSensitive();
    void testMatchGlobAll();
    void testMatchGlobStart();
    void testMatchGlobEnd();
    void testMatchGlobStartAndEnd();
    void testMatchGlobMiddle();
    void testMatchSuperGlobtastic();
    // StringConverter tests
    void testParseReal();
    void testParseInt();
    void testParseLong();
    void testParseUnsignedLong();
    void testParseVector3();
    void testParseMatrix4();
    void testParseQuaternion();
    void testParseBool();
    void testParseColourValue();
=======
	Ogre::String testFileNoPath;
	Ogre::String testFileRelativePathWindows;
	Ogre::String testFileRelativePathUnix;
	Ogre::String testFileAbsolutePathWindows;
	Ogre::String testFileAbsolutePathUnix;

public:
    void setUp();
    void tearDown();

	// StringUtil::splitFileName tests
    void testSplitFileNameNoPath();
    void testSplitFileNameRelativePath();
    void testSplitFileNameAbsolutePath();

	// StringUtil::match tests
    void testMatchCaseSensitive();
    void testMatchCaseInSensitive();
	void testMatchGlobAll();
	void testMatchGlobStart();
	void testMatchGlobEnd();
	void testMatchGlobStartAndEnd();
	void testMatchGlobMiddle();
	void testMatchSuperGlobtastic();

	// StringConverter tests
	void testParseReal();
	void testParseInt();
	void testParseLong();
	void testParseUnsignedLong();
	void testParseVector3();
	void testParseMatrix4();
	void testParseQuaternion();
	void testParseBool();
	void testParseColourValue();
};
>>>>>>> 33a6f6ca

#endif<|MERGE_RESOLUTION|>--- conflicted
+++ resolved
@@ -48,7 +48,6 @@
     CPPUNIT_TEST(testMatchGlobStartAndEnd);
     CPPUNIT_TEST(testMatchGlobMiddle);
     CPPUNIT_TEST(testMatchSuperGlobtastic);
-<<<<<<< HEAD
     CPPUNIT_TEST(testParseReal);
     CPPUNIT_TEST(testParseInt);
     CPPUNIT_TEST(testParseLong);
@@ -58,34 +57,24 @@
     CPPUNIT_TEST(testParseQuaternion);
     CPPUNIT_TEST(testParseBool);
     CPPUNIT_TEST(testParseColourValue);
-
-=======
-	CPPUNIT_TEST(testParseReal);
-	CPPUNIT_TEST(testParseInt);
-	CPPUNIT_TEST(testParseLong);
-	CPPUNIT_TEST(testParseUnsignedLong);
-	CPPUNIT_TEST(testParseVector3);
-	CPPUNIT_TEST(testParseMatrix4);
-	CPPUNIT_TEST(testParseQuaternion);
-	CPPUNIT_TEST(testParseBool);
-	CPPUNIT_TEST(testParseColourValue);
->>>>>>> 33a6f6ca
     CPPUNIT_TEST_SUITE_END();
 
 protected:
-<<<<<<< HEAD
     Ogre::String testFileNoPath;
     Ogre::String testFileRelativePathWindows;
     Ogre::String testFileRelativePathUnix;
     Ogre::String testFileAbsolutePathWindows;
     Ogre::String testFileAbsolutePathUnix;
+
 public:
     void setUp();
     void tearDown();
+
     // StringUtil::splitFileName tests
     void testSplitFileNameNoPath();
     void testSplitFileNameRelativePath();
     void testSplitFileNameAbsolutePath();
+
     // StringUtil::match tests
     void testMatchCaseSensitive();
     void testMatchCaseInSensitive();
@@ -95,6 +84,7 @@
     void testMatchGlobStartAndEnd();
     void testMatchGlobMiddle();
     void testMatchSuperGlobtastic();
+
     // StringConverter tests
     void testParseReal();
     void testParseInt();
@@ -105,43 +95,6 @@
     void testParseQuaternion();
     void testParseBool();
     void testParseColourValue();
-=======
-	Ogre::String testFileNoPath;
-	Ogre::String testFileRelativePathWindows;
-	Ogre::String testFileRelativePathUnix;
-	Ogre::String testFileAbsolutePathWindows;
-	Ogre::String testFileAbsolutePathUnix;
-
-public:
-    void setUp();
-    void tearDown();
-
-	// StringUtil::splitFileName tests
-    void testSplitFileNameNoPath();
-    void testSplitFileNameRelativePath();
-    void testSplitFileNameAbsolutePath();
-
-	// StringUtil::match tests
-    void testMatchCaseSensitive();
-    void testMatchCaseInSensitive();
-	void testMatchGlobAll();
-	void testMatchGlobStart();
-	void testMatchGlobEnd();
-	void testMatchGlobStartAndEnd();
-	void testMatchGlobMiddle();
-	void testMatchSuperGlobtastic();
-
-	// StringConverter tests
-	void testParseReal();
-	void testParseInt();
-	void testParseLong();
-	void testParseUnsignedLong();
-	void testParseVector3();
-	void testParseMatrix4();
-	void testParseQuaternion();
-	void testParseBool();
-	void testParseColourValue();
 };
->>>>>>> 33a6f6ca
 
 #endif