/*
-----------------------------------------------------------------------------
This source file is part of OGRE
(Object-oriented Graphics Rendering Engine)
For the latest info, see http://www.ogre3d.org/

Copyright (c) 2000-2014 Torus Knot Software Ltd

Permission is hereby granted, free of charge, to any person obtaining a copy
of this software and associated documentation files (the "Software"), to deal
in the Software without restriction, including without limitation the rights
to use, copy, modify, merge, publish, distribute, sublicense, and/or sell
copies of the Software, and to permit persons to whom the Software is
furnished to do so, subject to the following conditions:

The above copyright notice and this permission notice shall be included in
all copies or substantial portions of the Software.

THE SOFTWARE IS PROVIDED "AS IS", WITHOUT WARRANTY OF ANY KIND, EXPRESS OR
IMPLIED, INCLUDING BUT NOT LIMITED TO THE WARRANTIES OF MERCHANTABILITY,
FITNESS FOR A PARTICULAR PURPOSE AND NONINFRINGEMENT. IN NO EVENT SHALL THE
AUTHORS OR COPYRIGHT HOLDERS BE LIABLE FOR ANY CLAIM, DAMAGES OR OTHER
LIABILITY, WHETHER IN AN ACTION OF CONTRACT, TORT OR OTHERWISE, ARISING FROM,
OUT OF OR IN CONNECTION WITH THE SOFTWARE OR THE USE OR OTHER DEALINGS IN
THE SOFTWARE.
-----------------------------------------------------------------------------
*/
#include "StreamSerialiserTests.h"
#include "OgreStreamSerialiser.h"
#include "OgreFileSystem.h"
#include "OgreException.h"
#include "OgreVector3.h"

#include "UnitTestSuite.h"

using namespace Ogre;

// Register the test suite
CPPUNIT_TEST_SUITE_REGISTRATION(StreamSerialiserTests);

//--------------------------------------------------------------------------
void StreamSerialiserTests::setUp()
{
}
//--------------------------------------------------------------------------
void StreamSerialiserTests::tearDown()
{
}
//--------------------------------------------------------------------------
void StreamSerialiserTests::testWriteBasic()
{
<<<<<<< HEAD
    FileSystemArchive arch("./", "FileSystem", false);
    arch.load();

    String fileName = "testSerialiser.dat";
    Vector3 aTestVector(0.3, 15.2, -12.0);
    String aTestString = "Some text here";
    int aTestValue = 99;
    uint32 chunkID = StreamSerialiser::makeIdentifier("TEST");
    // write the data
    {

        DataStreamPtr stream = arch.create(fileName);
=======
    UnitTestSuite::getSingletonPtr()->startTestMethod(__FUNCTION__);

	FileSystemArchive arch("./", "FileSystem", false);
	arch.load();

	String fileName = "testSerialiser.dat";
	Vector3 aTestVector(0.3, 15.2, -12.0);
	String aTestString = "Some text here";
	int aTestValue = 99;
	uint32 chunkID = StreamSerialiser::makeIdentifier("TEST");

	// write the data
	{
		DataStreamPtr stream = arch.create(fileName);
>>>>>>> 33a6f6ca

        StreamSerialiser serialiser(stream);

        serialiser.writeChunkBegin(chunkID);

<<<<<<< HEAD

        serialiser.write(&aTestVector);
        serialiser.write(&aTestString);
        serialiser.write(&aTestValue);
        serialiser.writeChunkEnd(chunkID);
    }

    // read it back
    {

        DataStreamPtr stream = arch.open(fileName);
=======
		serialiser.write(&aTestVector);
		serialiser.write(&aTestString);
		serialiser.write(&aTestValue);
		serialiser.writeChunkEnd(chunkID);
	}

	// read it back
	{
		DataStreamPtr stream = arch.open(fileName);
>>>>>>> 33a6f6ca

        StreamSerialiser serialiser(stream);

        const StreamSerialiser::Chunk* c = serialiser.readChunkBegin();

        CPPUNIT_ASSERT_EQUAL(chunkID, c->id);
        CPPUNIT_ASSERT_EQUAL(sizeof(Vector3) + sizeof(int) + aTestString.size() + 4, (size_t)c->length);

        Vector3 inVector;
        String inString;
        int inValue;

        serialiser.read(&inVector);
        serialiser.read(&inString);
        serialiser.read(&inValue);
        serialiser.readChunkEnd(chunkID);

<<<<<<< HEAD
        CPPUNIT_ASSERT_EQUAL(aTestVector, inVector);
        CPPUNIT_ASSERT_EQUAL(aTestString, inString);
        CPPUNIT_ASSERT_EQUAL(aTestValue, inValue);

    }



    arch.remove(fileName);

    CPPUNIT_ASSERT(!arch.exists(fileName));
}
=======
		CPPUNIT_ASSERT_EQUAL(aTestVector, inVector);
		CPPUNIT_ASSERT_EQUAL(aTestString, inString);
		CPPUNIT_ASSERT_EQUAL(aTestValue, inValue);
	}

	arch.remove(fileName);

	CPPUNIT_ASSERT(!arch.exists(fileName));
}
//--------------------------------------------------------------------------
>>>>>>> 33a6f6ca
<|MERGE_RESOLUTION|>--- conflicted
+++ resolved
@@ -49,7 +49,8 @@
 //--------------------------------------------------------------------------
 void StreamSerialiserTests::testWriteBasic()
 {
-<<<<<<< HEAD
+    UnitTestSuite::getSingletonPtr()->startTestMethod(__FUNCTION__);
+
     FileSystemArchive arch("./", "FileSystem", false);
     arch.load();
 
@@ -58,32 +59,14 @@
     String aTestString = "Some text here";
     int aTestValue = 99;
     uint32 chunkID = StreamSerialiser::makeIdentifier("TEST");
+
     // write the data
     {
-
         DataStreamPtr stream = arch.create(fileName);
-=======
-    UnitTestSuite::getSingletonPtr()->startTestMethod(__FUNCTION__);
-
-	FileSystemArchive arch("./", "FileSystem", false);
-	arch.load();
-
-	String fileName = "testSerialiser.dat";
-	Vector3 aTestVector(0.3, 15.2, -12.0);
-	String aTestString = "Some text here";
-	int aTestValue = 99;
-	uint32 chunkID = StreamSerialiser::makeIdentifier("TEST");
-
-	// write the data
-	{
-		DataStreamPtr stream = arch.create(fileName);
->>>>>>> 33a6f6ca
 
         StreamSerialiser serialiser(stream);
 
         serialiser.writeChunkBegin(chunkID);
-
-<<<<<<< HEAD
 
         serialiser.write(&aTestVector);
         serialiser.write(&aTestString);
@@ -93,19 +76,7 @@
 
     // read it back
     {
-
         DataStreamPtr stream = arch.open(fileName);
-=======
-		serialiser.write(&aTestVector);
-		serialiser.write(&aTestString);
-		serialiser.write(&aTestValue);
-		serialiser.writeChunkEnd(chunkID);
-	}
-
-	// read it back
-	{
-		DataStreamPtr stream = arch.open(fileName);
->>>>>>> 33a6f6ca
 
         StreamSerialiser serialiser(stream);
 
@@ -123,28 +94,13 @@
         serialiser.read(&inValue);
         serialiser.readChunkEnd(chunkID);
 
-<<<<<<< HEAD
         CPPUNIT_ASSERT_EQUAL(aTestVector, inVector);
         CPPUNIT_ASSERT_EQUAL(aTestString, inString);
         CPPUNIT_ASSERT_EQUAL(aTestValue, inValue);
-
     }
-
-
 
     arch.remove(fileName);
 
     CPPUNIT_ASSERT(!arch.exists(fileName));
 }
-=======
-		CPPUNIT_ASSERT_EQUAL(aTestVector, inVector);
-		CPPUNIT_ASSERT_EQUAL(aTestString, inString);
-		CPPUNIT_ASSERT_EQUAL(aTestValue, inValue);
-	}
-
-	arch.remove(fileName);
-
-	CPPUNIT_ASSERT(!arch.exists(fileName));
-}
-//--------------------------------------------------------------------------
->>>>>>> 33a6f6ca
+//--------------------------------------------------------------------------