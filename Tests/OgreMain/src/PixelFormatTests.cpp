--- conflicted
+++ resolved
@@ -103,7 +103,6 @@
     size_t dstPixelSize = PixelUtil::getNumElemBytes(dst.format);
 
     // Calculate pitches+skips in bytes
-<<<<<<< HEAD
     unsigned long srcRowSkipBytes = src.getRowSkip()*srcPixelSize;
     unsigned long srcSliceSkipBytes = src.getSliceSkip()*srcPixelSize;
 
@@ -129,34 +128,6 @@
         srcptr += srcSliceSkipBytes;
         dstptr += dstSliceSkipBytes;
     }
-
-=======
-    int srcRowSkipBytes = src.getRowSkip()*srcPixelSize;
-    int srcSliceSkipBytes = src.getSliceSkip()*srcPixelSize;
-
-    int dstRowSkipBytes = dst.getRowSkip()*dstPixelSize;
-    int dstSliceSkipBytes = dst.getSliceSkip()*dstPixelSize;
-
-	// The brute force fallback
-	float r,g,b,a;
-	for(size_t z=src.front; z<src.back; z++)
-	{
-		for(size_t y=src.top; y<src.bottom; y++)
-		{
-			for(size_t x=src.left; x<src.right; x++)
-			{
-				PixelUtil::unpackColour(&r, &g, &b, &a, src.format, srcptr);
-				PixelUtil::packColour(r, g, b, a, dst.format, dstptr);
-				srcptr += srcPixelSize;
-				dstptr += dstPixelSize;
-			}
-			srcptr += srcRowSkipBytes;
-			dstptr += dstRowSkipBytes;
-		}
-		srcptr += srcSliceSkipBytes;
-		dstptr += dstSliceSkipBytes;
-	}
->>>>>>> 33a6f6ca
 }
 //--------------------------------------------------------------------------
 void PixelFormatTests::setupBoxes(PixelFormat srcFormat, PixelFormat dstFormat)
@@ -166,16 +137,9 @@
     if(width > width2)
         width = width2;
 
-<<<<<<< HEAD
-    src = PixelBox(width, 1, 1, srcFormat, randomData);
-    dst1 = PixelBox(width, 1, 1, dstFormat, temp);
-    dst2 = PixelBox(width, 1, 1, dstFormat, temp2);
-
-=======
     mSrc = PixelBox(width, 1, 1, srcFormat, mRandomData);
     mDst1 = PixelBox(width, 1, 1, dstFormat, mTemp);
     mDst2 = PixelBox(width, 1, 1, dstFormat, mTemp2);
->>>>>>> 33a6f6ca
 }
 //--------------------------------------------------------------------------
 void PixelFormatTests::testCase(PixelFormat srcFormat, PixelFormat dstFormat)
@@ -184,15 +148,9 @@
 
     setupBoxes(srcFormat, dstFormat);
     // Check end of buffer
-<<<<<<< HEAD
-    unsigned long eob = dst1.getWidth()*PixelUtil::getNumElemBytes(dstFormat);
-    temp[eob] = (unsigned char)0x56;
-    temp[eob+1] = (unsigned char)0x23;
-=======
     unsigned long eob = mDst1.getWidth()*PixelUtil::getNumElemBytes(dstFormat);
     mTemp[eob] = (unsigned char)0x56;
     mTemp[eob+1] = (unsigned char)0x23;
->>>>>>> 33a6f6ca
 
     //std::cerr << "["+PixelUtil::getFormatName(srcFormat)+"->"+PixelUtil::getFormatName(dstFormat)+"]" << " " << eob << std::endl;
 
@@ -221,11 +179,7 @@
     msg << "Conversion mismatch [" << PixelUtil::getFormatName(srcFormat) << 
         "->" << PixelUtil::getFormatName(dstFormat) << "] " << s.str();
     CPPUNIT_ASSERT_MESSAGE(msg.str().c_str(),
-<<<<<<< HEAD
-        memcmp(dst1.data, dst2.data, eob) == 0);
-=======
         memcmp(mDst1.data, mDst2.data, eob) == 0);
->>>>>>> 33a6f6ca
 }
 //--------------------------------------------------------------------------
 void PixelFormatTests::testBulkConversion()
@@ -267,7 +221,6 @@
     testCase(PF_B8G8R8, PF_A8B8G8R8);
     testCase(PF_R8G8B8, PF_B8G8R8A8);
     testCase(PF_B8G8R8, PF_B8G8R8A8);
-<<<<<<< HEAD
     testCase(PF_A8R8G8B8, PF_R8G8B8);
     testCase(PF_A8R8G8B8, PF_B8G8R8);
     testCase(PF_X8R8G8B8, PF_A8R8G8B8);
@@ -278,19 +231,5 @@
     testCase(PF_X8B8G8R8, PF_A8B8G8R8);
     testCase(PF_X8B8G8R8, PF_B8G8R8A8);
     testCase(PF_X8B8G8R8, PF_R8G8B8A8);
-
-    //CPPUNIT_ASSERT_MESSAGE("Conversion mismatch", false);
-=======
-	testCase(PF_A8R8G8B8, PF_R8G8B8);
-	testCase(PF_A8R8G8B8, PF_B8G8R8);
-	testCase(PF_X8R8G8B8, PF_A8R8G8B8);
-	testCase(PF_X8R8G8B8, PF_A8B8G8R8);
-	testCase(PF_X8R8G8B8, PF_B8G8R8A8);
-	testCase(PF_X8R8G8B8, PF_R8G8B8A8);
-	testCase(PF_X8B8G8R8, PF_A8R8G8B8);
-	testCase(PF_X8B8G8R8, PF_A8B8G8R8);
-	testCase(PF_X8B8G8R8, PF_B8G8R8A8);
-	testCase(PF_X8B8G8R8, PF_R8G8B8A8);
->>>>>>> 33a6f6ca
-}
-//--------------------------------------------------------------------------
+}
+//--------------------------------------------------------------------------
