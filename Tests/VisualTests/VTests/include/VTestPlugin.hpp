/*
-----------------------------------------------------------------------------
This source file is part of OGRE
    (Object-oriented Graphics Rendering Engine)
For the latest info, see http://www.ogre3d.org/

Copyright (c) 2000-2014 Torus Knot Software Ltd

Permission is hereby granted, free of charge, to any person obtaining a copy
of this software and associated documentation files (the "Software"), to deal
in the Software without restriction, including without limitation the rights
to use, copy, modify, merge, publish, distribute, sublicense, and/or sell
copies of the Software, and to permit persons to whom the Software is
furnished to do so, subject to the following conditions:

The above copyright notice and this permission notice shall be included in
all copies or substantial portions of the Software.

THE SOFTWARE IS PROVIDED "AS IS", WITHOUT WARRANTY OF ANY KIND, EXPRESS OR
IMPLIED, INCLUDING BUT NOT LIMITED TO THE WARRANTIES OF MERCHANTABILITY,
FITNESS FOR A PARTICULAR PURPOSE AND NONINFRINGEMENT. IN NO EVENT SHALL THE
AUTHORS OR COPYRIGHT HOLDERS BE LIABLE FOR ANY CLAIM, DAMAGES OR OTHER
LIABILITY, WHETHER IN AN ACTION OF CONTRACT, TORT OR OTHERWISE, ARISING FROM,
OUT OF OR IN CONNECTION WITH THE SOFTWARE OR THE USE OR OTHER DEALINGS IN
THE SOFTWARE.
-----------------------------------------------------------------------------
*/
export module Ogre.Tests.VisualTests.VTests:VTestPlugin;

export import Ogre.Samples;

/** Plugin class for visual tests */

export
class VTestPlugin : public OgreBites::SamplePlugin
{
public:

    VTestPlugin();
<<<<<<< HEAD
    ~VTestPlugin() override;
};
=======
};

#endif
>>>>>>> 8dbbfe45
<|MERGE_RESOLUTION|>--- conflicted
+++ resolved
@@ -37,11 +37,4 @@
 public:
 
     VTestPlugin();
-<<<<<<< HEAD
-    ~VTestPlugin() override;
-};
-=======
-};
-
-#endif
->>>>>>> 8dbbfe45
+};