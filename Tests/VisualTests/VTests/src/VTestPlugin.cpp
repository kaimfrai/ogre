--- conflicted
+++ resolved
@@ -31,14 +31,7 @@
 import :StencilShadowTest;
 import :VTestPlugin;
 
-<<<<<<< HEAD
 import Ogre.Samples;
-
-import <set>;
-=======
-#include "CubeMappingTest.hpp"
-#include "StencilShadowTest.hpp"
->>>>>>> 8dbbfe45
 
 VTestPlugin::VTestPlugin()
     :SamplePlugin("VTestPlugin")
@@ -49,16 +42,4 @@
 
     addSample(new StencilShadowTest());
 }
-<<<<<<< HEAD
-//---------------------------------------------------------------------
-VTestPlugin::~VTestPlugin()
-{
-    for (auto mSample : mSamples)
-    {
-        delete mSample;
-    }
-    mSamples.clear();
-}
-=======
->>>>>>> 8dbbfe45
 //---------------------------------------------------------------------