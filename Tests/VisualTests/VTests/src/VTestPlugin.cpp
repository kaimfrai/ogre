--- conflicted
+++ resolved
@@ -28,19 +28,9 @@
 
 #include "VTestPlugin.hpp"
 
-<<<<<<< HEAD
-#include <set>
-
 #include "CubeMappingTest.hpp"
 #include "StencilShadowTest.hpp"
 
-#include "Sample.hpp"
-
-=======
-#include "CubeMappingTest.h"
-#include "StencilShadowTest.h"
-
->>>>>>> 49660450
 VTestPlugin::VTestPlugin()
     :SamplePlugin("VTestPlugin")
 {
@@ -50,17 +40,4 @@
 
     addSample(new StencilShadowTest());
 }
-<<<<<<< HEAD
-//---------------------------------------------------------------------
-
-VTestPlugin::~VTestPlugin()
-{
-    for (auto mSample : mSamples)
-    {
-        delete mSample;
-    }
-    mSamples.clear();
-}
-=======
->>>>>>> 49660450
 //---------------------------------------------------------------------