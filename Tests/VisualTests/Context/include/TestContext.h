/*
-----------------------------------------------------------------------------
This source file is part of OGRE
(Object-oriented Graphics Rendering Engine)
For the latest info, see http://www.ogre3d.org/

Copyright (c) 2000-2013 Torus Knot Software Ltd

Permission is hereby granted, free of charge, to any person obtaining a copy
of this software and associated documentation files (the "Software"), to deal
in the Software without restriction, including without limitation the rights
to use, copy, modify, merge, publish, distribute, sublicense, and/or sell
copies of the Software, and to permit persons to whom the Software is
furnished to do so, subject to the following conditions:

The above copyright notice and this permission notice shall be included in
all copies or substantial portions of the Software.

THE SOFTWARE IS PROVIDED "AS IS", WITHOUT WARRANTY OF ANY KIND, EXPRESS OR
IMPLIED, INCLUDING BUT NOT LIMITED TO THE WARRANTIES OF MERCHANTABILITY,
FITNESS FOR A PARTICULAR PURPOSE AND NONINFRINGEMENT. IN NO EVENT SHALL THE
AUTHORS OR COPYRIGHT HOLDERS BE LIABLE FOR ANY CLAIM, DAMAGES OR OTHER
LIABILITY, WHETHER IN AN ACTION OF CONTRACT, TORT OR OTHERWISE, ARISING FROM,
OUT OF OR IN CONNECTION WITH THE SOFTWARE OR THE USE OR OTHER DEALINGS IN
THE SOFTWARE.
-----------------------------------------------------------------------------
*/

#ifndef __TestContext_H__
#define __TestContext_H__

#include "SampleContext.h"
#include "SamplePlugin.h"
#include "VisualTest.h"

// These need to be included prior to everything else to prevent name clashes.
#if OGRE_PLATFORM == OGRE_PLATFORM_APPLE && defined(__OBJC__)

#import <AppKit/AppKit.h>
#include <crt_externs.h>

extern int *_NSGetArgc(void);
extern char ***_NSGetArgv(void);
#endif

class TestBatch;
using namespace Ogre;

typedef std::map<std::string, OgreBites::SamplePlugin *> PluginMap;

#ifdef USE_RTSHADER_SYSTEM

/** This class demonstrates basic usage of the RTShader system.
    It sub class the material manager listener class and when a target scheme callback
    is invoked with the shader generator scheme it tries to create an equivalent shader
    based technique based on the default technique of the given material.
*/
class ShaderGeneratorTechniqueResolverListener : public MaterialManager::Listener
{
 public:

    ShaderGeneratorTechniqueResolverListener(RTShader::ShaderGenerator* pShaderGenerator)
    {
        mShaderGenerator = pShaderGenerator;
    }

    /** This is the hook point where shader based technique will be created.
        It will be called whenever the material manager won't find appropriate technique
        that satisfy the target scheme name. If the scheme name is out target RT Shader System
        scheme name we will try to create shader generated technique for it.
    */
    virtual Technique* handleSchemeNotFound(unsigned short schemeIndex,
                                            const String& schemeName, Material* originalMaterial, unsigned short lodIndex,
                                            const Renderable* rend)
    {
        Technique* generatedTech = NULL;

        // Case this is the default shader generator scheme.
        if (schemeName == RTShader::ShaderGenerator::DEFAULT_SCHEME_NAME)
        {
            bool techniqueCreated;

            // Create shader generated technique for this material.
            techniqueCreated = mShaderGenerator->createShaderBasedTechnique(
                originalMaterial->getName(),
                MaterialManager::DEFAULT_SCHEME_NAME,
                schemeName);

            // Case technique registration succeeded.
            if (techniqueCreated)
            {
                // Force creating the shaders for the generated technique.
                mShaderGenerator->validateMaterial(schemeName, originalMaterial->getName());

                // Grab the generated technique.
                Material::TechniqueIterator itTech = originalMaterial->getTechniqueIterator();

                while (itTech.hasMoreElements())
                {
                    Technique* curTech = itTech.getNext();

                    if (curTech->getSchemeName() == schemeName)
                    {
                        generatedTech = curTech;
                        break;
                    }
                }
            }
        }

        return generatedTech;
    }

 protected:
    RTShader::ShaderGenerator*  mShaderGenerator;                       // The shader generator instance.
};
#endif // USE_RTSHADER_SYSTEM

/** The common environment that all of the tests run in */
class TestContext : public OgreBites::SampleContext
{
 public:

    TestContext(int argc = 0, char** argv = 0);
    virtual ~TestContext();

    /** Does basic setup for the context */
    virtual void setup();

    /** Frame listener callback, handles updating of the tests at the start of frames
     *        @param evt The frame event (passed in for the framelistener) */
    virtual bool frameStarted(const FrameEvent& evt);

    /** Frame listener callback, handles updating of the tests at the end of frames
     *        @param evt The frame event (passed in for the framelistener) */
    virtual bool frameEnded(const FrameEvent& evt);

    /** Runs a given test or sample
     *        @param s The OgreBites::Sample to run
     *        @remarks If s is a VisualTest, then timing and rand will be setup for
     *            determinism. */
    virtual void runSample(OgreBites::Sample* s);

    /** Loads test plugins
     *        @param set The name of the test set to load
     *        @return The initial tets or sample to run */
    OgreBites::Sample* loadTests(String set);

    /** Setup the Root */
    virtual void createRoot();

    /** Start it up */
    virtual void go(OgreBites::Sample* initialSample = 0);

    /** Handles the config dialog */
    virtual bool oneTimeConfig();

    /** Set up directories for the tests to output to */
    virtual void setupDirectories(String batchName);

    /** Called after tests successfully complete, generates output */
    virtual void finishedTests();

    void createDummyScene();
    void destroyDummyScene();
    bool initializeRTShaderSystem(SceneManager* sceneMgr);
    void finalizeRTShaderSystem();

    /** Sets the timstep value
     *        @param timestep The time to simulate elapsed between each frame
     *        @remarks Use with care! Screenshots produced at different timesteps
     *            will almost certainly turn out different. */
    void setTimestep(Real timestep);

    /** Gets the current timestep value */
    Real getTimestep();

    VisualTest* getCurrentTest() { return mCurrentTest; }

#if (OGRE_PLATFORM == OGRE_PLATFORM_APPLE_IOS) || (OGRE_PLATFORM == OGRE_PLATFORM_ANDROID)
    virtual bool touchCancelled(const OIS::MultiTouchEvent& evt)
    {
        return true;
    }
    virtual bool touchReleased(const OIS::MultiTouchEvent& evt)
    {
        return true;
    }
    virtual bool touchMoved(const OIS::MultiTouchEvent& evt)
    {
        return true;
    }
    virtual bool touchPressed(const OIS::MultiTouchEvent& evt)
    {
        return true;
    }
#endif

 protected:

    /// The timestep
    Real mTimestep;

    /// Path to the test plugin directory
    String mPluginDirectory;

    /// List of available test sets
    std::map<String, StringVector> mTestSets;

    /// The tests to be run
    std::deque<OgreBites::Sample*> mTests;

    /// Path to the output directory for the running test
    String mOutputDir;

    /// The active test (0 if none is active)
    VisualTest* mCurrentTest;
#ifdef USE_RTSHADER_SYSTEM
    RTShader::ShaderGenerator*                  mShaderGenerator;                       // The Shader generator instance.
    ShaderGeneratorTechniqueResolverListener*   mMaterialMgrListener;           // Shader generator material manager listener.
#endif // USE_RTSHADER_SYSTEM

    /// The current frame of a running test
    unsigned int mCurrentFrame;

    /// Info about the running batch of tests
    TestBatch* mBatch;

    // A structure to map plugin names to class types
    PluginMap mPluginNameMap;

    // command line options
    // Is a reference set being generated?
    bool mReferenceSet;
    // Should html output be created?
    bool mGenerateHtml;
    // Force the config dialog
    bool mForceConfig;
    // Do not confine mouse to window
    bool mNoGrabMouse;
    // Show usage details
    bool mHelp;
    // Render system to use
    String mRenderSystemName;
    // Optional name for this batch
    String mBatchName;
    // Set to compare against
    String mCompareWith;
    // Optional comment
    String mComment;
    // Name of the test set to use
    String mTestSetName;
    // Location to output a test summary (used for CTest)
    String mSummaryOutputDir;
};

#if OGRE_PLATFORM == OGRE_PLATFORM_APPLE && defined(__OBJC__)

// All this does is suppress some messages in the run log.  NSApplication does not
// implement buttonPressed and apps without a NIB have no target for the action.
@implementation NSApplication (_suppressUnimplementedActionWarning)
- (void) buttonPressed:(id)sender
{
    /* Do nothing */
}
@end


#if defined(MAC_OS_X_VERSION_10_6) && MAC_OS_X_VERSION_MAX_ALLOWED >= MAC_OS_X_VERSION_10_6
@interface AppDelegate : NSObject <NSApplicationDelegate>
#else
@interface AppDelegate : NSObject
#endif
{
    NSTimer *mTimer;

    NSTimeInterval mLastFrameTime;
    TestContext *tc;
}

- (void)go;
- (void)renderOneFrame:(id)sender;
- (void)shutdown;

@property (retain) NSTimer *mTimer;
                   @property (nonatomic) NSTimeInterval mLastFrameTime;

                                         @end

<<<<<<< HEAD
@implementation AppDelegate
=======

                                         static id mAppDelegate;

                                         @implementation AppDelegate
>>>>>>> 76a136cf

                                         @synthesize mTimer;
                                         @dynamic mLastFrameTime;

                                         - (NSTimeInterval)mLastFrameTime
                   {
                       return mLastFrameTime;
                   }

- (void)setLastFrameTime:(NSTimeInterval)frameInterval
{
    // Frame interval defines how many display frames must pass between each time the
    // display link fires. The display link will only fire 30 times a second when the
    // frame internal is two on a display that refreshes 60 times a second. The default
    // frame interval setting of one will fire 60 times a second when the display refreshes
    // at 60 times a second. A frame interval setting of less than one results in undefined
    // behavior.
    if (frameInterval >= 1)
    {
        mLastFrameTime = frameInterval;
    }
}

- (void)go {

    NSAutoreleasePool * pool = [[NSAutoreleasePool alloc] init];
    mLastFrameTime = 1;
    mTimer = nil;

    try {
        tc = new TestContext(*_NSGetArgc(), *_NSGetArgv());
        tc->go();
        Root::getSingleton().getRenderSystem()->_initRenderTargets();

        // Clear event times
        Root::getSingleton().clearEventTimes();
    } catch( Exception& e ) {
        std::cerr << "An exception has occurred: " <<
            e.getFullDescription().c_str() << std::endl;
    }
    mTimer = [NSTimer scheduledTimerWithTimeInterval:(NSTimeInterval)(1.0f / 60.0f) * mLastFrameTime
              target:self
              selector:@selector(renderOneFrame:)
              userInfo:nil
              repeats:YES];
    [pool release];
}

- (void)applicationDidFinishLaunching:(NSNotification *)application {
    mLastFrameTime = 1;
    mTimer = nil;

    [self go];
}

- (void)shutdown {

    [NSApp terminate:nil];
}

- (void)renderOneFrame:(id)sender
{
    if(Root::getSingletonPtr() && Root::getSingleton().isInitialised() && tc->getCurrentTest())
    {
        Root::getSingleton().renderOneFrame((Real)[mTimer timeInterval]);
    }
    else
    {
        if(mTimer)
        {
            [mTimer invalidate];
            mTimer = nil;
        }

        tc->finishedTests();

        [NSApp performSelector:@selector(terminate:) withObject:nil afterDelay:0.0];
    }
}

@end
#elif OGRE_PLATFORM == OGRE_PLATFORM_APPLE_IOS && defined(__OBJC__)
#import <UIKit/UIKit.h>
#import <QuartzCore/QuartzCore.h>

@interface AppDelegate : NSObject <UIApplicationDelegate>
{
    TestContext *tc;

    CADisplayLink *mDisplayLink;
    NSDate* mDate;
    NSTimeInterval mLastFrameTime;
}

- (void)go;
- (void)renderOneFrame:(id)sender;

@property (nonatomic) NSTimeInterval mLastFrameTime;

                      @end

                      @implementation AppDelegate

                      @dynamic mLastFrameTime;

                      - (NSTimeInterval)mLastFrameTime
{
    return mLastFrameTime;
}

- (void)setLastFrameTime:(NSTimeInterval)frameInterval
{
    // Frame interval defines how many display frames must pass between each time the
    // display link fires. The display link will only fire 30 times a second when the
    // frame internal is two on a display that refreshes 60 times a second. The default
    // frame interval setting of one will fire 60 times a second when the display refreshes
    // at 60 times a second. A frame interval setting of less than one results in undefined
    // behavior.
    if (frameInterval >= 1)
    {
        mLastFrameTime = frameInterval;
    }
}

- (void)go {

    NSAutoreleasePool * pool = [[NSAutoreleasePool alloc] init];
    NSArray * arguments = [[NSProcessInfo processInfo] arguments];
    char *argv[[arguments count]+1];
    int i = 0;
    for (NSString *str in arguments)
    {
        argv[i++] = (char *)[str UTF8String];
    }
    argv[i] = NULL;

    try {
        tc = new TestContext([arguments count], &argv[0]);
        tc->go();

        Root::getSingleton().getRenderSystem()->_initRenderTargets();

        // Clear event times
        Root::getSingleton().clearEventTimes();
    } catch( Exception& e ) {
        std::cerr << "An exception has occurred: " <<
            e.getFullDescription().c_str() << std::endl;
    }

    [pool release];
}

- (BOOL)application:(UIApplication *)application didFinishLaunchingWithOptions:(NSDictionary *)launchOptions
{
    // Defaulting to 2 means that we run at 30 frames per second. For 60 frames, use a value of 1.
    // 30 FPS is usually sufficient and results in lower power consumption.
    mLastFrameTime = 2;
    mDisplayLink = nil;

    [self go];

    return YES;
}

- (void)applicationWillTerminate:(UIApplication *)application
{
    tc->finishedTests();
}

- (void)applicationDidBecomeActive:(UIApplication *)application
{
    // Reset event times and reallocate the date and displaylink objects
    Root::getSingleton().clearEventTimes();
    mDate = [[NSDate alloc] init];
    mLastFrameTime = 2; // Reset the timer

    mDisplayLink = [CADisplayLink displayLinkWithTarget:self selector:@selector(renderOneFrame:)];
    [mDisplayLink setFrameInterval:mLastFrameTime];
    [mDisplayLink addToRunLoop:[NSRunLoop currentRunLoop] forMode:NSDefaultRunLoopMode];
}

- (void)applicationWillResignActive:(UIApplication *)application
{
    Root::getSingleton().saveConfig();

    [mDate release];
    mDate = nil;

    [mDisplayLink invalidate];
    mDisplayLink = nil;
}

- (void)renderOneFrame:(id)sender
{
    // NSTimeInterval is a simple typedef for double
    NSTimeInterval currentFrameTime = -[mDate timeIntervalSinceNow];
    NSTimeInterval differenceInSeconds = currentFrameTime - mLastFrameTime;
    mLastFrameTime = currentFrameTime;

    dispatch_async(dispatch_get_main_queue(), ^(void)
                   {
                       Root::getSingleton().renderOneFrame((Real)differenceInSeconds);
                   });

    if(Root::getSingletonPtr() && Root::getSingleton().isInitialised() && !tc->getCurrentTest())
    {
        tc->finishedTests();

        // Force the app to exit. Acts like a crash which isn't very elegant but good enough in this case.
        exit(0);
    }
}

@end

#endif
#endif<|MERGE_RESOLUTION|>--- conflicted
+++ resolved
@@ -51,75 +51,75 @@
 #ifdef USE_RTSHADER_SYSTEM
 
 /** This class demonstrates basic usage of the RTShader system.
-    It sub class the material manager listener class and when a target scheme callback
-    is invoked with the shader generator scheme it tries to create an equivalent shader
-    based technique based on the default technique of the given material.
+ It sub class the material manager listener class and when a target scheme callback
+ is invoked with the shader generator scheme it tries to create an equivalent shader
+ based technique based on the default technique of the given material.
 */
 class ShaderGeneratorTechniqueResolverListener : public MaterialManager::Listener
 {
- public:
-
-    ShaderGeneratorTechniqueResolverListener(RTShader::ShaderGenerator* pShaderGenerator)
-    {
-        mShaderGenerator = pShaderGenerator;
-    }
-
-    /** This is the hook point where shader based technique will be created.
-        It will be called whenever the material manager won't find appropriate technique
-        that satisfy the target scheme name. If the scheme name is out target RT Shader System
-        scheme name we will try to create shader generated technique for it.
-    */
-    virtual Technique* handleSchemeNotFound(unsigned short schemeIndex,
-                                            const String& schemeName, Material* originalMaterial, unsigned short lodIndex,
-                                            const Renderable* rend)
-    {
-        Technique* generatedTech = NULL;
-
-        // Case this is the default shader generator scheme.
-        if (schemeName == RTShader::ShaderGenerator::DEFAULT_SCHEME_NAME)
-        {
-            bool techniqueCreated;
-
-            // Create shader generated technique for this material.
-            techniqueCreated = mShaderGenerator->createShaderBasedTechnique(
-                originalMaterial->getName(),
-                MaterialManager::DEFAULT_SCHEME_NAME,
-                schemeName);
-
-            // Case technique registration succeeded.
-            if (techniqueCreated)
-            {
-                // Force creating the shaders for the generated technique.
-                mShaderGenerator->validateMaterial(schemeName, originalMaterial->getName());
-
-                // Grab the generated technique.
-                Material::TechniqueIterator itTech = originalMaterial->getTechniqueIterator();
-
-                while (itTech.hasMoreElements())
-                {
-                    Technique* curTech = itTech.getNext();
-
-                    if (curTech->getSchemeName() == schemeName)
-                    {
-                        generatedTech = curTech;
-                        break;
-                    }
-                }
-            }
-        }
-
-        return generatedTech;
-    }
-
- protected:
-    RTShader::ShaderGenerator*  mShaderGenerator;                       // The shader generator instance.
+public:
+
+	ShaderGeneratorTechniqueResolverListener(RTShader::ShaderGenerator* pShaderGenerator)
+	{
+		mShaderGenerator = pShaderGenerator;
+	}
+
+	/** This is the hook point where shader based technique will be created.
+     It will be called whenever the material manager won't find appropriate technique
+     that satisfy the target scheme name. If the scheme name is out target RT Shader System
+     scheme name we will try to create shader generated technique for it.
+     */
+	virtual Technique* handleSchemeNotFound(unsigned short schemeIndex,
+                                                  const String& schemeName, Material* originalMaterial, unsigned short lodIndex,
+                                                  const Renderable* rend)
+	{
+		Technique* generatedTech = NULL;
+
+		// Case this is the default shader generator scheme.
+		if (schemeName == RTShader::ShaderGenerator::DEFAULT_SCHEME_NAME)
+		{
+			bool techniqueCreated;
+
+			// Create shader generated technique for this material.
+			techniqueCreated = mShaderGenerator->createShaderBasedTechnique(
+                                                                            originalMaterial->getName(),
+                                                                            MaterialManager::DEFAULT_SCHEME_NAME,
+                                                                            schemeName);
+
+			// Case technique registration succeeded.
+			if (techniqueCreated)
+			{
+				// Force creating the shaders for the generated technique.
+				mShaderGenerator->validateMaterial(schemeName, originalMaterial->getName());
+
+				// Grab the generated technique.
+				Material::TechniqueIterator itTech = originalMaterial->getTechniqueIterator();
+
+				while (itTech.hasMoreElements())
+				{
+					Technique* curTech = itTech.getNext();
+
+					if (curTech->getSchemeName() == schemeName)
+					{
+						generatedTech = curTech;
+						break;
+					}
+				}
+			}
+		}
+
+		return generatedTech;
+	}
+
+protected:
+    RTShader::ShaderGenerator* mShaderGenerator; // The shader generator instance.
 };
 #endif // USE_RTSHADER_SYSTEM
 
 /** The common environment that all of the tests run in */
 class TestContext : public OgreBites::SampleContext
 {
- public:
+public:
 
     TestContext(int argc = 0, char** argv = 0);
     virtual ~TestContext();
@@ -196,7 +196,7 @@
     }
 #endif
 
- protected:
+protected:
 
     /// The timestep
     Real mTimestep;
@@ -209,15 +209,15 @@
 
     /// The tests to be run
     std::deque<OgreBites::Sample*> mTests;
-
+    
     /// Path to the output directory for the running test
     String mOutputDir;
 
     /// The active test (0 if none is active)
     VisualTest* mCurrentTest;
 #ifdef USE_RTSHADER_SYSTEM
-    RTShader::ShaderGenerator*                  mShaderGenerator;                       // The Shader generator instance.
-    ShaderGeneratorTechniqueResolverListener*   mMaterialMgrListener;           // Shader generator material manager listener.
+    RTShader::ShaderGenerator* mShaderGenerator; // The Shader generator instance.
+    ShaderGeneratorTechniqueResolverListener* mMaterialMgrListener;		// Shader generator material manager listener.
 #endif // USE_RTSHADER_SYSTEM
 
     /// The current frame of a running test
@@ -283,26 +283,21 @@
 - (void)shutdown;
 
 @property (retain) NSTimer *mTimer;
-                   @property (nonatomic) NSTimeInterval mLastFrameTime;
-
-                                         @end
-
-<<<<<<< HEAD
+@property (nonatomic) NSTimeInterval mLastFrameTime;
+
+@end
+
+static id mAppDelegate;
+
 @implementation AppDelegate
-=======
-
-                                         static id mAppDelegate;
-
-                                         @implementation AppDelegate
->>>>>>> 76a136cf
-
-                                         @synthesize mTimer;
-                                         @dynamic mLastFrameTime;
-
-                                         - (NSTimeInterval)mLastFrameTime
-                   {
-                       return mLastFrameTime;
-                   }
+
+@synthesize mTimer;
+@dynamic mLastFrameTime;
+
+- (NSTimeInterval)mLastFrameTime
+{
+    return mLastFrameTime;
+}
 
 - (void)setLastFrameTime:(NSTimeInterval)frameInterval
 {
@@ -319,21 +314,21 @@
 }
 
 - (void)go {
-
+    
     NSAutoreleasePool * pool = [[NSAutoreleasePool alloc] init];
     mLastFrameTime = 1;
     mTimer = nil;
-
+    
     try {
         tc = new TestContext(*_NSGetArgc(), *_NSGetArgv());
         tc->go();
         Root::getSingleton().getRenderSystem()->_initRenderTargets();
-
+        
         // Clear event times
-        Root::getSingleton().clearEventTimes();
+		Root::getSingleton().clearEventTimes();
     } catch( Exception& e ) {
         std::cerr << "An exception has occurred: " <<
-            e.getFullDescription().c_str() << std::endl;
+        e.getFullDescription().c_str() << std::endl;
     }
     mTimer = [NSTimer scheduledTimerWithTimeInterval:(NSTimeInterval)(1.0f / 60.0f) * mLastFrameTime
               target:self
@@ -346,12 +341,12 @@
 - (void)applicationDidFinishLaunching:(NSNotification *)application {
     mLastFrameTime = 1;
     mTimer = nil;
-
+    
     [self go];
 }
 
 - (void)shutdown {
-
+    
     [NSApp terminate:nil];
 }
 
@@ -394,13 +389,13 @@
 
 @property (nonatomic) NSTimeInterval mLastFrameTime;
 
-                      @end
-
-                      @implementation AppDelegate
-
-                      @dynamic mLastFrameTime;
-
-                      - (NSTimeInterval)mLastFrameTime
+@end
+
+@implementation AppDelegate
+
+@dynamic mLastFrameTime;
+
+- (NSTimeInterval)mLastFrameTime
 {
     return mLastFrameTime;
 }
@@ -438,10 +433,10 @@
         Root::getSingleton().getRenderSystem()->_initRenderTargets();
 
         // Clear event times
-        Root::getSingleton().clearEventTimes();
+		Root::getSingleton().clearEventTimes();
     } catch( Exception& e ) {
         std::cerr << "An exception has occurred: " <<
-            e.getFullDescription().c_str() << std::endl;
+        e.getFullDescription().c_str() << std::endl;
     }
 
     [pool release];
