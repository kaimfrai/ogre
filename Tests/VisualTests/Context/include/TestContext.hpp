--- conflicted
+++ resolved
@@ -30,28 +30,9 @@
 export import Ogre.Core;
 export import Ogre.Samples;
 
-<<<<<<< HEAD
 export import <deque>;
 export import <map>;
 export import <string>;
-=======
-#include <deque>
-#include <map>
-#include <memory>
-
-#include "OgreIteratorWrapper.hpp"
-#include "OgrePrerequisites.hpp"
-#include "SampleContext.hpp"
-
-namespace Ogre{
-    struct FrameEvent;
-}
-
-namespace OgreBites{
-    class Sample;
-    class SamplePlugin;
-}
->>>>>>> 8dbbfe45
 
 export
 class TestBatch;
