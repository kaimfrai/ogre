--- conflicted
+++ resolved
@@ -123,15 +123,10 @@
 #endif
 
     mWindow->setDeactivateOnFocusChange(false);
-<<<<<<< HEAD
 
     // grab input, since moving the window seemed to change the results (in Linux anyways)
     setupInput(mNoGrabMouse);
 
-=======
-    // grab input, since moving the window seemed to change the results (in Linux anyways)
-    setupInput(mNoGrabMouse);
->>>>>>> 76a136cf
     locateResources();
     createDummyScene();
 #ifdef USE_RTSHADER_SYSTEM
@@ -381,12 +376,8 @@
 
     OgreBites::Sample* sampleToRun = s;
 
-<<<<<<< HEAD
-    // if a valid test is passed, then run it, if null, grab the next one from the deque
-=======
     // If a valid test is passed, then run it
     // If null, grab the next one from the deque
->>>>>>> 76a136cf
     if (!sampleToRun && !mTests.empty())
     {
         mTests.pop_front();
@@ -405,11 +396,6 @@
 
         // Give a fixed timestep for particles and other time-dependent things in OGRE
         Ogre::ControllerManager::getSingleton().setFrameDelay(mTimestep);
-
-<<<<<<< HEAD
-    if (mCurrentTest)
-=======
->>>>>>> 76a136cf
         LogManager::getSingleton().logMessage("----- Running Visual Test " + mCurrentTest->getInfo()["Title"] + " -----");
     }
 
