--- conflicted
+++ resolved
@@ -190,32 +190,19 @@
     // load all of the plugins in the set
     for(auto const& it : mPluginNameMap)
     {
-<<<<<<< HEAD
-        OgreBites::SampleSet newSamples = it.second->getSamples();
-        for (auto newSample : newSamples)
-=======
         for (auto const& sample : it.second->getSamples())
->>>>>>> 49660450
         {
             // capability check
             try
             {
-<<<<<<< HEAD
-                newSample->testCapabilities(mRoot->getRenderSystem()->getCapabilities());
-=======
                 sample->testCapabilities(mRoot->getRenderSystem()->getCapabilities());
->>>>>>> 49660450
             }
             catch(Ogre::Exception&)
             {
                 continue;
             }
 
-<<<<<<< HEAD
-            mTests.push_back(newSample);
-=======
             mTests.push_back(sample.get());
->>>>>>> 49660450
         }
     }
 
