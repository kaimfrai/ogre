--- conflicted
+++ resolved
@@ -82,18 +82,6 @@
 
     mFSLayer.reset(new Ogre::FileSystemLayer(/*OGRE_VERSION_NAME*/"Tsathoggua"));
 
-<<<<<<< HEAD
-    new ResourceGroupManager();
-    new LodStrategyManager();
-    new DefaultHardwareBufferManager();
-    new MeshManager();
-    new SkeletonManager();
-    auto* archiveMgr = new ArchiveManager();
-    archiveMgr->addArchiveFactory(new FileSystemArchiveFactory());
-
-    auto* matMgr = new MaterialManager();
-    matMgr->initialise();
-=======
     mResGroupMgr.reset(new ResourceGroupManager());
     mLodMgr.reset(new LodStrategyManager());
     mHardMgr.reset(new DefaultHardwareBufferManager());
@@ -105,7 +93,6 @@
 
     mMatMgr.reset(new MaterialManager());
     mMatMgr->initialise();
->>>>>>> 49660450
 
     // Load resource paths from config file
     ConfigFile cf;
