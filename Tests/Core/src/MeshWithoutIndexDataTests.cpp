/*
-----------------------------------------------------------------------------
This source file is part of OGRE
(Object-oriented Graphics Rendering Engine)
For the latest info, see http://www.ogre3d.org/

Copyright (c) 2000-2014 Torus Knot Software Ltd

Permission is hereby granted, free of charge, to any person obtaining a copy
of this software and associated documentation files (the "Software"), to deal
in the Software without restriction, including without limitation the rights
to use, copy, modify, merge, publish, distribute, sublicense, and/or sell
copies of the Software, and to permit persons to whom the Software is
furnished to do so, subject to the following conditions:

The above copyright notice and this permission notice shall be included in
all copies or substantial portions of the Software.

THE SOFTWARE IS PROVIDED "AS IS", WITHOUT WARRANTY OF ANY KIND, EXPRESS OR
IMPLIED, INCLUDING BUT NOT LIMITED TO THE WARRANTIES OF MERCHANTABILITY,
FITNESS FOR A PARTICULAR PURPOSE AND NONINFRINGEMENT. IN NO EVENT SHALL THE
AUTHORS OR COPYRIGHT HOLDERS BE LIABLE FOR ANY CLAIM, DAMAGES OR OTHER
LIABILITY, WHETHER IN AN ACTION OF CONTRACT, TORT OR OTHERWISE, ARISING FROM,
OUT OF OR IN CONNECTION WITH THE SOFTWARE OR THE USE OR OTHER DEALINGS IN
THE SOFTWARE.
-----------------------------------------------------------------------------
*/
#include <cstdio>
#include <string>
#include <sys/types.h>
#include <vector>

#include "MeshWithoutIndexDataTests.hpp"
#include "OgreArchiveManager.hpp"
#include "OgreDefaultHardwareBufferManager.hpp"
#include "OgreFileSystem.hpp"
#include "OgreHardwareBufferManager.hpp"
#include "OgreLodStrategyManager.hpp"
#include "OgreManualObject.hpp"
#include "OgreMaterial.hpp"
#include "OgreMaterialManager.hpp"
#include "OgreMaterialSerializer.hpp"
#include "OgreMesh.hpp"
#include "OgreMeshManager.hpp"
#include "OgreMeshSerializer.hpp"
#include "OgrePass.hpp"
#include "OgrePrerequisites.hpp"
#include "OgreRenderOperation.hpp"
#include "OgreResourceGroupManager.hpp"
#include "OgreSharedPtr.hpp"
#include "OgreSubMesh.hpp"
#include "OgreTechnique.hpp"
#include "OgreVertexIndexData.hpp"

namespace Ogre {
    class InvalidParametersException;
}  // namespace Ogre

// Register the test suite

//--------------------------------------------------------------------------
void MeshWithoutIndexDataTests::SetUp()
{    
<<<<<<< HEAD
    new ResourceGroupManager();
    new LodStrategyManager();
    mBufMgr = new DefaultHardwareBufferManager();
    mMeshMgr = new MeshManager();
    mArchiveMgr = new ArchiveManager();
    mArchiveMgr->addArchiveFactory(new FileSystemArchiveFactory());

    auto* matMgr = new MaterialManager();
    matMgr->initialise();
=======
    mResMgr.reset(new ResourceGroupManager());
    mLodMgr.reset(new LodStrategyManager());
    mBufMgr.reset(new DefaultHardwareBufferManager());
    mMeshMgr.reset(new MeshManager());
    mArchFactory.reset(new FileSystemArchiveFactory());
    mArchiveMgr.reset(new ArchiveManager());
    mArchiveMgr->addArchiveFactory(mArchFactory.get());

    mMatMgr.reset(new MaterialManager());
    mMatMgr->initialise();
>>>>>>> 49660450
}
//--------------------------------------------------------------------------
void MeshWithoutIndexDataTests::TearDown()
{
    mMatMgr.reset();
    mArchiveMgr.reset();
    mArchFactory.reset();
    mMeshMgr.reset();
    mBufMgr.reset();
    mLodMgr.reset();
    mResMgr.reset();
}
//--------------------------------------------------------------------------
TEST_F(MeshWithoutIndexDataTests,CreateSimpleLine)
{
    auto* line = new ManualObject("line");
    line->begin("BaseWhiteNoLighting", RenderOperation::OT_LINE_LIST);
    line->position(0, 50, 0);
    line->position(50, 100, 0);
    line->end();
    String fileName = "line.mesh";
    MeshPtr lineMesh = line->convertToMesh(fileName);
    delete line;

    EXPECT_TRUE(lineMesh->getNumSubMeshes() == 1);
    EXPECT_TRUE(lineMesh->getSubMesh(0)->indexData->indexCount == 0);
    RenderOperation rop;
    lineMesh->getSubMesh(0)->_getRenderOperation(rop);
    EXPECT_TRUE(rop.useIndexes == false);
    EXPECT_TRUE(lineMesh->getSubMesh(0)->vertexData->vertexCount == 2);

    MeshSerializer meshWriter;
    meshWriter.exportMesh(lineMesh.get(), fileName);

    mMeshMgr->remove(fileName, "General");

    ResourceGroupManager::getSingleton().addResourceLocation(".", "FileSystem");
    MeshPtr loadedLine = mMeshMgr->load(fileName, "General");

    remove(fileName.c_str());

    EXPECT_TRUE(loadedLine->getNumSubMeshes() == 1);
    EXPECT_TRUE(loadedLine->getSubMesh(0)->indexData->indexCount == 0);
    loadedLine->getSubMesh(0)->_getRenderOperation(rop);
    EXPECT_TRUE(rop.useIndexes == false);
    EXPECT_TRUE(lineMesh->getSubMesh(0)->vertexData->vertexCount == 2);

    mMeshMgr->remove(fileName, "General");
}
//--------------------------------------------------------------------------
TEST_F(MeshWithoutIndexDataTests,CreateLineList)
{
    auto* lineList = new ManualObject("line");
    lineList->begin("BaseWhiteNoLighting", RenderOperation::OT_LINE_LIST);
    lineList->position(0, 50, 0);
    lineList->position(50, 100, 0);
    lineList->position(50, 50, 0);
    lineList->position(100, 100, 0);
    lineList->position(0, 50, 0);
    lineList->position(50, 50, 0);
    lineList->end();
    String fileName = "lineList.mesh";
    MeshPtr lineListMesh = lineList->convertToMesh(fileName);
    delete lineList;

    EXPECT_TRUE(lineListMesh->getNumSubMeshes() == 1);
    EXPECT_TRUE(lineListMesh->getSubMesh(0)->indexData->indexCount == 0);
    RenderOperation rop;
    lineListMesh->getSubMesh(0)->_getRenderOperation(rop);
    EXPECT_TRUE(rop.useIndexes == false);
    EXPECT_TRUE(lineListMesh->getSubMesh(0)->vertexData->vertexCount == 6);

    MeshSerializer meshWriter;
    meshWriter.exportMesh(lineListMesh.get(), fileName);

    mMeshMgr->remove(fileName, "General");

    ResourceGroupManager::getSingleton().addResourceLocation(".", "FileSystem");
    MeshPtr loadedLineList = mMeshMgr->load(fileName, "General");

    remove(fileName.c_str());

    EXPECT_TRUE(loadedLineList->getNumSubMeshes() == 1);
    EXPECT_TRUE(loadedLineList->getSubMesh(0)->indexData->indexCount == 0);
    loadedLineList->getSubMesh(0)->_getRenderOperation(rop);
    EXPECT_TRUE(rop.useIndexes == false);
    EXPECT_TRUE(loadedLineList->getSubMesh(0)->vertexData->vertexCount == 6);

    mMeshMgr->remove(fileName, "General");
}
//--------------------------------------------------------------------------
TEST_F(MeshWithoutIndexDataTests,CreateLineStrip)
{
    auto* lineStrip = new ManualObject("line");
    lineStrip->begin("BaseWhiteNoLighting", RenderOperation::OT_LINE_STRIP);
    lineStrip->position(50, 100, 0);
    lineStrip->position(0, 50, 0);
    lineStrip->position(50, 50, 0);
    lineStrip->position(100, 100, 0);
    lineStrip->end();
    String fileName = "lineStrip.mesh";
    MeshPtr lineStripMesh = lineStrip->convertToMesh(fileName);
    delete lineStrip;

    EXPECT_TRUE(lineStripMesh->getNumSubMeshes() == 1);
    EXPECT_TRUE(lineStripMesh->getSubMesh(0)->indexData->indexCount == 0);
    RenderOperation rop;
    lineStripMesh->getSubMesh(0)->_getRenderOperation(rop);
    EXPECT_TRUE(rop.useIndexes == false);
    EXPECT_TRUE(lineStripMesh->getSubMesh(0)->vertexData->vertexCount == 4);

    MeshSerializer meshWriter;
    meshWriter.exportMesh(lineStripMesh.get(), fileName);

    mMeshMgr->remove(fileName, "General");

    ResourceGroupManager::getSingleton().addResourceLocation(".", "FileSystem");
    MeshPtr loadedLineStrip = mMeshMgr->load(fileName, "General");

    remove(fileName.c_str());

    EXPECT_TRUE(loadedLineStrip->getNumSubMeshes() == 1);
    EXPECT_TRUE(loadedLineStrip->getSubMesh(0)->indexData->indexCount == 0);
    loadedLineStrip->getSubMesh(0)->_getRenderOperation(rop);
    EXPECT_TRUE(rop.useIndexes == false);
    EXPECT_TRUE(loadedLineStrip->getSubMesh(0)->vertexData->vertexCount == 4);

    mMeshMgr->remove(fileName, "General");
}
//--------------------------------------------------------------------------
TEST_F(MeshWithoutIndexDataTests,CreatePointList)
{
    auto* pointList = new ManualObject("line");
    pointList->begin("BaseWhiteNoLighting", RenderOperation::OT_POINT_LIST);
    pointList->position(50, 100, 0);
    pointList->position(0, 50, 0);
    pointList->position(50, 50, 0);
    pointList->position(100, 100, 0);
    pointList->end();
    String fileName = "pointList.mesh";
    MeshPtr pointListMesh = pointList->convertToMesh(fileName);
    delete pointList;

    EXPECT_TRUE(pointListMesh->getNumSubMeshes() == 1);
    EXPECT_TRUE(pointListMesh->getSubMesh(0)->indexData->indexCount == 0);
    RenderOperation rop;
    pointListMesh->getSubMesh(0)->_getRenderOperation(rop);
    EXPECT_TRUE(rop.useIndexes == false);
    EXPECT_TRUE(pointListMesh->getSubMesh(0)->vertexData->vertexCount == 4);

    MeshSerializer meshWriter;
    meshWriter.exportMesh(pointListMesh.get(), fileName);

    mMeshMgr->remove(fileName, "General");

    ResourceGroupManager::getSingleton().addResourceLocation(".", "FileSystem");
    MeshPtr loadedPointList = mMeshMgr->load(fileName, "General");

    remove(fileName.c_str());

    EXPECT_TRUE(loadedPointList->getNumSubMeshes() == 1);
    EXPECT_TRUE(loadedPointList->getSubMesh(0)->indexData->indexCount == 0);
    loadedPointList->getSubMesh(0)->_getRenderOperation(rop);
    EXPECT_TRUE(rop.useIndexes == false);
    EXPECT_TRUE(loadedPointList->getSubMesh(0)->vertexData->vertexCount == 4);

    mMeshMgr->remove(fileName, "General");
}
//--------------------------------------------------------------------------
TEST_F(MeshWithoutIndexDataTests,CreateLineWithMaterial)
{
    String matName = "lineMat";
    MaterialPtr matPtr = MaterialManager::getSingleton().create(matName, "General");
    Pass* pass = matPtr->getTechnique(0)->getPass(0);
    pass->setDiffuse(1.0, 0.1, 0.1, 0);

    auto* line = new ManualObject("line");
    line->begin(matName, RenderOperation::OT_LINE_LIST);
    line->position(0, 50, 0);
    line->position(50, 100, 0);
    line->end();
    String fileName = "lineWithMat.mesh";
    MeshPtr lineMesh = line->convertToMesh(fileName);
    delete line;

    EXPECT_TRUE(lineMesh->getNumSubMeshes() == 1);
    EXPECT_TRUE(lineMesh->getSubMesh(0)->indexData->indexCount == 0);
    RenderOperation rop;
    lineMesh->getSubMesh(0)->_getRenderOperation(rop);
    EXPECT_TRUE(rop.useIndexes == false);
    EXPECT_TRUE(lineMesh->getSubMesh(0)->vertexData->vertexCount == 2);

    MeshSerializer meshWriter;
    meshWriter.exportMesh(lineMesh.get(), fileName);
    MaterialSerializer matWriter;
    matWriter.exportMaterial(
        MaterialManager::getSingleton().getByName(matName),
        matName + ".material");

    mMeshMgr->remove(fileName, "General");

    ResourceGroupManager::getSingleton().addResourceLocation(".", "FileSystem");
    MeshPtr loadedLine = mMeshMgr->load(fileName, "General");

    remove(fileName.c_str());
    remove((matName + ".material").c_str());

    EXPECT_TRUE(loadedLine->getNumSubMeshes() == 1);
    EXPECT_TRUE(loadedLine->getSubMesh(0)->indexData->indexCount == 0);
    loadedLine->getSubMesh(0)->_getRenderOperation(rop);
    EXPECT_TRUE(rop.useIndexes == false);
    EXPECT_TRUE(lineMesh->getSubMesh(0)->vertexData->vertexCount == 2);

    mMeshMgr->remove(fileName, "General");
}
//--------------------------------------------------------------------------
static void createMeshWithMaterial(String fileName)
{
    String matFileNameSuffix = ".material";
    String matName1 = "red";
    String matFileName1 = matName1 + matFileNameSuffix;
    MaterialPtr matPtr = MaterialManager::getSingleton().create(matName1, "General");
    Pass* pass = matPtr->getTechnique(0)->getPass(0);
    pass->setDiffuse(1.0, 0.1, 0.1, 0);

    String matName2 = "green";
    String matFileName2 = matName2 + matFileNameSuffix;
    matPtr = MaterialManager::getSingleton().create(matName2, "General");
    pass = matPtr->getTechnique(0)->getPass(0);
    pass->setDiffuse(0.1, 1.0, 0.1, 0);

    String matName3 = "blue";
    String matFileName3 = matName3 + matFileNameSuffix;
    matPtr = MaterialManager::getSingleton().create(matName3, "General");
    pass = matPtr->getTechnique(0)->getPass(0);
    pass->setDiffuse(0.1, 0.1, 1.0, 0);

    String matName4 = "yellow";
    String matFileName4 = matName4 + matFileNameSuffix;
    matPtr = MaterialManager::getSingleton().create(matName4, "General");
    pass = matPtr->getTechnique(0)->getPass(0);
    pass->setDiffuse(1.0, 1.0, 0.1, 0);

    auto* manObj = new ManualObject("mesh");
    manObj->begin(matName1, RenderOperation::OT_TRIANGLE_LIST);
    manObj->position(0, 50, 0);
    manObj->position(50, 50, 0);
    manObj->position(0, 100, 0);
    manObj->triangle(0, 1, 2);
    manObj->position(50, 100, 0);
    manObj->position(0, 100, 0);
    manObj->position(50, 50, 0);
    manObj->triangle(3, 4, 5);
    manObj->end();
    manObj->begin(matName2, RenderOperation::OT_LINE_LIST);
    manObj->position(0, 100, 0);
    manObj->position(-50, 50, 0);
    manObj->position(-50, 0, 0);
    manObj->position(-50, 50, 0);
    manObj->position(-100, 0, 0);
    manObj->position(-50, 0, 0);
    manObj->end();
    manObj->begin(matName3, RenderOperation::OT_LINE_STRIP);
    manObj->position(50, 100, 0);
    manObj->position(100, 50, 0);
    manObj->position(100, 0, 0);
    manObj->position(150, 0, 0);
    manObj->end();
    manObj->begin(matName4, RenderOperation::OT_POINT_LIST);
    manObj->position(50, 0, 0);
    manObj->position(0, 0, 0);
    manObj->end();
    manObj->convertToMesh(fileName);
    delete manObj;
}
//--------------------------------------------------------------------------
TEST_F(MeshWithoutIndexDataTests,CreateMesh)
{
    String fileName = "indexMix.mesh";
    createMeshWithMaterial(fileName);
    MeshPtr mesh = mMeshMgr->getByName(fileName, "General");

    EXPECT_TRUE(mesh->getNumSubMeshes() == 4);
    RenderOperation rop;
    for (int i=0; i<4; ++i)
    {
        mesh->getSubMesh(i)->_getRenderOperation(rop);
        // First submesh has indexes, the others does not.
        EXPECT_TRUE( rop.useIndexes == (i == 0) );
    }

    MeshSerializer meshWriter;
    meshWriter.exportMesh(mesh.get(), fileName);

    mMeshMgr->remove(fileName, "General");

    ResourceGroupManager::getSingleton().addResourceLocation(".", "FileSystem");
    MeshPtr loadedMesh = mMeshMgr->load(fileName, "General");

    remove(fileName.c_str());

    EXPECT_TRUE(loadedMesh->getNumSubMeshes() == 4);

    mMeshMgr->remove(fileName, "General");
}
//--------------------------------------------------------------------------
TEST_F(MeshWithoutIndexDataTests,CloneMesh)
{
    String originalName = "toClone.mesh";
    createMeshWithMaterial(originalName);
    MeshPtr mesh = mMeshMgr->getByName(originalName, "General");

    String fileName = "clone.mesh";
    MeshPtr clone = mesh->clone(fileName);
    EXPECT_TRUE(mesh->getNumSubMeshes() == 4);

    MeshSerializer meshWriter;
    meshWriter.exportMesh(mesh.get(), fileName);

    mMeshMgr->remove(fileName, "General");

    ResourceGroupManager::getSingleton().addResourceLocation(".", "FileSystem");
    MeshPtr loadedMesh = mMeshMgr->load(fileName, "General");

    remove(fileName.c_str());

    EXPECT_TRUE(loadedMesh->getNumSubMeshes() == 4);

    mMeshMgr->remove(fileName, "General");
}
//--------------------------------------------------------------------------
TEST_F(MeshWithoutIndexDataTests,EdgeList)
{
    String fileName = "testEdgeList.mesh";
    auto* line = new ManualObject("line");
    line->begin("BaseWhiteNoLighting", RenderOperation::OT_LINE_LIST);
    line->position(0, 50, 0);
    line->position(50, 100, 0);
    line->end();
    MeshPtr mesh = line->convertToMesh(fileName);
    delete line;

    // whole mesh must not contain index data, for this test
    EXPECT_TRUE(mesh->getNumSubMeshes() == 1);
    EXPECT_TRUE(mesh->getSubMesh(0)->indexData->indexCount == 0);

    mesh->buildEdgeList();
    MeshSerializer meshWriter;
    // if it does not crash here, test is passed
    meshWriter.exportMesh(mesh.get(), fileName);

    remove(fileName.c_str());

    mMeshMgr->remove(fileName, "General");
}
//--------------------------------------------------------------------------
TEST_F(MeshWithoutIndexDataTests,GenerateExtremes)
{
    String fileName = "testGenerateExtremes.mesh";
    createMeshWithMaterial(fileName);
    MeshPtr mesh = mMeshMgr->getByName(fileName, "General");

    const size_t NUM_EXTREMES = 4;
    for (ushort i = 0; i < mesh->getNumSubMeshes(); ++i)
    {
        mesh->getSubMesh(i)->generateExtremes(NUM_EXTREMES);
    }
    for (ushort i = 0; i < mesh->getNumSubMeshes(); ++i)
    {
        SubMesh* subMesh = mesh->getSubMesh(i);
        // According to generateExtremes, extremes are built based upon the bounding box indices.
        // But it also creates indices for all bounding boxes even if the mesh does not have any.
        // So...there should always be some extremity points. The number of which may vary.
        if (subMesh->indexData->indexCount > 0)
        {
            EXPECT_TRUE(subMesh->extremityPoints.size() == NUM_EXTREMES);
        }
    }

    mMeshMgr->remove(fileName, "General");
}
//--------------------------------------------------------------------------
TEST_F(MeshWithoutIndexDataTests,BuildTangentVectors)
{
    String fileName = "testBuildTangentVectors.mesh";
    createMeshWithMaterial(fileName);
    MeshPtr mesh = mMeshMgr->getByName(fileName, "General");

    EXPECT_THROW(mesh->buildTangentVectors(), InvalidParametersException);
    
    mMeshMgr->remove(fileName, "General");
}
//--------------------------------------------------------------------------<|MERGE_RESOLUTION|>--- conflicted
+++ resolved
@@ -61,17 +61,6 @@
 //--------------------------------------------------------------------------
 void MeshWithoutIndexDataTests::SetUp()
 {    
-<<<<<<< HEAD
-    new ResourceGroupManager();
-    new LodStrategyManager();
-    mBufMgr = new DefaultHardwareBufferManager();
-    mMeshMgr = new MeshManager();
-    mArchiveMgr = new ArchiveManager();
-    mArchiveMgr->addArchiveFactory(new FileSystemArchiveFactory());
-
-    auto* matMgr = new MaterialManager();
-    matMgr->initialise();
-=======
     mResMgr.reset(new ResourceGroupManager());
     mLodMgr.reset(new LodStrategyManager());
     mBufMgr.reset(new DefaultHardwareBufferManager());
@@ -82,7 +71,6 @@
 
     mMatMgr.reset(new MaterialManager());
     mMatMgr->initialise();
->>>>>>> 49660450
 }
 //--------------------------------------------------------------------------
 void MeshWithoutIndexDataTests::TearDown()
