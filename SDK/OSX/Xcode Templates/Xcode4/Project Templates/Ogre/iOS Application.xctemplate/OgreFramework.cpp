#include "OgreFramework.h"
#include "macUtils.h"

using namespace Ogre; 

namespace Ogre
{
    template<> OgreFramework* Ogre::Singleton<OgreFramework>::msSingleton = 0;
};

OgreFramework::OgreFramework()
{
    m_MoveSpeed         = 0.1f;
    m_RotateSpeed       = 0.3f;
    
    m_bShutDownOgre     = false;
    m_iNumScreenShots   = 0;
    
    m_pRoot             = 0;
    m_pSceneMgr         = 0;
    m_pRenderWnd        = 0;
    m_pCamera           = 0;
    m_pViewport         = 0;
    m_pLog              = 0;
    m_pTimer            = 0;
    
    m_pInputMgr         = 0;
    m_pKeyboard         = 0;
    m_pMouse            = 0;
    
#if OGRE_PLATFORM == OGRE_PLATFORM_APPLE
    m_ResourcePath = macBundlePath() + "/Contents/Resources/";
#elif defined(OGRE_IS_IOS)
    m_ResourcePath = macBundlePath() + "/";
#else
    m_ResourcePath = "";
#endif
    m_pTrayMgr          = 0;
    m_FrameEvent        = Ogre::FrameEvent();
}

//|||||||||||||||||||||||||||||||||||||||||||||||
#if defined(OGRE_IS_IOS)
bool OgreFramework::initOgre(Ogre::String wndTitle, OIS::KeyListener *pKeyListener, OIS::MultiTouchListener *pMouseListener)
#else
bool OgreFramework::initOgre(Ogre::String wndTitle, OIS::KeyListener *pKeyListener, OIS::MouseListener *pMouseListener)
#endif
{
    Ogre::LogManager* logMgr = new Ogre::LogManager();

    m_pLog = Ogre::LogManager::getSingleton().createLog("OgreLogfile.log", true, true, false);
    m_pLog->setDebugOutputEnabled(true);

<<<<<<< HEAD
    m_pLog = Ogre::LogManager::getSingleton().createLog("OgreLogfile.log", true, true, false);
    m_pLog->setDebugOutputEnabled(true);
    
=======
>>>>>>> 79e4239b
    String pluginsPath;
    // only use plugins.cfg if not static
#ifndef OGRE_STATIC_LIB
    pluginsPath = m_ResourcePath + "plugins.cfg";
#endif
    
    m_pRoot = new Ogre::Root(pluginsPath, Ogre::macBundlePath() + "/ogre.cfg");
    
#ifdef OGRE_STATIC_LIB
    m_StaticPluginLoader.load();
#endif
    
    if(!m_pRoot->showConfigDialog())
        return false;
    m_pRenderWnd = m_pRoot->initialise(true, wndTitle);
    
<<<<<<< HEAD
    m_pSceneMgr = m_pRoot->createSceneManager(ST_GENERIC, "SceneManager");
    m_pSceneMgr->setAmbientLight(Ogre::ColourValue(0.7f, 0.7f, 0.7f));
=======
	m_pSceneMgr = m_pRoot->createSceneManager(ST_GENERIC, "SceneManager");
	m_pSceneMgr->setAmbientLight(Ogre::ColourValue(0.7f, 0.7f, 0.7f));

    m_pOverlaySystem = new Ogre::OverlaySystem();
    m_pSceneMgr->addRenderQueueListener(m_pOverlaySystem);

	m_pCamera = m_pSceneMgr->createCamera("Camera");
	m_pCamera->setPosition(Vector3(0, 60, 60));
	m_pCamera->lookAt(Vector3(0, 0, 0));
	m_pCamera->setNearClipDistance(1);
>>>>>>> 79e4239b
    
    m_pCamera = m_pSceneMgr->createCamera("Camera");
    m_pCamera->setPosition(Vector3(0, 60, 60));
    m_pCamera->lookAt(Vector3(0, 0, 0));
    m_pCamera->setNearClipDistance(1);
    
    m_pViewport = m_pRenderWnd->addViewport(m_pCamera);
    m_pViewport->setBackgroundColour(ColourValue(0.8f, 0.7f, 0.6f, 1.0f));
    
    m_pCamera->setAspectRatio(Real(m_pViewport->getActualWidth()) / Real(m_pViewport->getActualHeight()));
    
    m_pViewport->setCamera(m_pCamera);
    
    unsigned long hWnd = 0;
    OIS::ParamList paramList;
    m_pRenderWnd->getCustomAttribute("WINDOW", &hWnd);
    
    paramList.insert(OIS::ParamList::value_type("WINDOW", Ogre::StringConverter::toString(hWnd)));
    
    m_pInputMgr = OIS::InputManager::createInputSystem(paramList);
    
#if !defined(OGRE_IS_IOS)
    m_pKeyboard = static_cast<OIS::Keyboard*>(m_pInputMgr->createInputObject(OIS::OISKeyboard, true));
    m_pMouse = static_cast<OIS::Mouse*>(m_pInputMgr->createInputObject(OIS::OISMouse, true));
    
    m_pMouse->getMouseState().height = m_pRenderWnd->getHeight();
    m_pMouse->getMouseState().width  = m_pRenderWnd->getWidth();
#else
    m_pMouse = static_cast<OIS::MultiTouch*>(m_pInputMgr->createInputObject(OIS::OISMultiTouch, true));
#endif
    
#if !defined(OGRE_IS_IOS)
    if(pKeyListener == 0)
        m_pKeyboard->setEventCallback(this);
    else
        m_pKeyboard->setEventCallback(pKeyListener);
#endif
    
    if(pMouseListener == 0)
        m_pMouse->setEventCallback(this);
    else
        m_pMouse->setEventCallback(pMouseListener);
    
    Ogre::String secName, typeName, archName;
    Ogre::ConfigFile cf;
    cf.load(m_ResourcePath + "resources.cfg");
    
    Ogre::ConfigFile::SectionIterator seci = cf.getSectionIterator();
    while (seci.hasMoreElements())
    {
        secName = seci.peekNextKey();
        Ogre::ConfigFile::SettingsMultiMap *settings = seci.getNext();
        Ogre::ConfigFile::SettingsMultiMap::iterator i;
        for (i = settings->begin(); i != settings->end(); ++i)
        {
            typeName = i->first;
            archName = i->second;
#if OGRE_PLATFORM == OGRE_PLATFORM_APPLE || defined(OGRE_IS_IOS)
            // OS X does not set the working directory relative to the app,
            // In order to make things portable on OS X we need to provide
            // the loading with it's own bundle path location
            if (!Ogre::StringUtil::startsWith(archName, "/", false)) // only adjust relative dirs
                archName = Ogre::String(m_ResourcePath + archName);
#endif
            Ogre::ResourceGroupManager::getSingleton().addResourceLocation(archName, typeName, secName);
        }
    }
    Ogre::TextureManager::getSingleton().setDefaultNumMipmaps(5);
    Ogre::ResourceGroupManager::getSingleton().initialiseAllResourceGroups();
    
<<<<<<< HEAD
    m_pTimer = OGRE_NEW Ogre::Timer();
    m_pTimer->reset();
    
    m_pTrayMgr = new OgreBites::SdkTrayManager("TrayMgr", m_pRenderWnd, m_pMouse, this);
=======
	m_pTimer = OGRE_NEW Ogre::Timer();
	m_pTimer->reset();

    OgreBites::InputContext inputContext;
#if defined(OGRE_IS_IOS)
    inputContext.mMultiTouch = m_pMouse;
#else
    inputContext.mMouse = m_pMouse;
#endif
    inputContext.mKeyboard = m_pKeyboard;
    m_pTrayMgr = new OgreBites::SdkTrayManager("TrayMgr", m_pRenderWnd, inputContext, this);
>>>>>>> 79e4239b
    m_pTrayMgr->showFrameStats(OgreBites::TL_BOTTOMLEFT);
    m_pTrayMgr->showLogo(OgreBites::TL_BOTTOMRIGHT);
    m_pTrayMgr->hideCursor();
    
    m_pRenderWnd->setActive(true);
    
    return true;
}

OgreFramework::~OgreFramework()
{
    if(m_pInputMgr) OIS::InputManager::destroyInputSystem(m_pInputMgr);
    if(m_pTrayMgr)  delete m_pTrayMgr;
#ifdef OGRE_STATIC_LIB
    m_StaticPluginLoader.unload();
#endif
    if(m_pRoot)     delete m_pRoot;
}

bool OgreFramework::keyPressed(const OIS::KeyEvent &keyEventRef)
{
#if !defined(OGRE_IS_IOS)
    
    if(m_pKeyboard->isKeyDown(OIS::KC_ESCAPE))
    {
        m_bShutDownOgre = true;
        return true;
    }
    
    if(m_pKeyboard->isKeyDown(OIS::KC_SYSRQ))
    {
        m_pRenderWnd->writeContentsToTimestampedFile("BOF_Screenshot_", ".png");
        return true;
    }
    
    if(m_pKeyboard->isKeyDown(OIS::KC_M))
    {
        static int mode = 0;
        
        if(mode == 2)
        {
            m_pCamera->setPolygonMode(PM_SOLID);
            mode = 0;
        }
        else if(mode == 0)
        {
            m_pCamera->setPolygonMode(PM_WIREFRAME);
            mode = 1;
        }
        else if(mode == 1)
        {
            m_pCamera->setPolygonMode(PM_POINTS);
            mode = 2;
        }
    }
    
    if(m_pKeyboard->isKeyDown(OIS::KC_O))
    {
        if(m_pTrayMgr->isLogoVisible())
        {
            m_pTrayMgr->hideLogo();
            m_pTrayMgr->hideFrameStats();
        }
        else
        {
            m_pTrayMgr->showLogo(OgreBites::TL_BOTTOMRIGHT);
            m_pTrayMgr->showFrameStats(OgreBites::TL_BOTTOMLEFT);
        }
    }
    
#endif
    return true;
}

bool OgreFramework::keyReleased(const OIS::KeyEvent &keyEventRef)
{
    return true;
}

//|||||||||||||||||||||||||||||||||||||||||||||||

#if defined(OGRE_IS_IOS)
bool OgreFramework::touchMoved(const OIS::MultiTouchEvent &evt)
{
    OIS::MultiTouchState state = evt.state;
    int origTransX = 0, origTransY = 0;
#if !OGRE_NO_VIEWPORT_ORIENTATIONMODE
    switch(m_pCamera->getViewport()->getOrientationMode())
    {
        case Ogre::OR_LANDSCAPELEFT:
            origTransX = state.X.rel;
            origTransY = state.Y.rel;
            state.X.rel = -origTransY;
            state.Y.rel = origTransX;
            break;
            
        case Ogre::OR_LANDSCAPERIGHT:
            origTransX = state.X.rel;
            origTransY = state.Y.rel;
            state.X.rel = origTransY;
            state.Y.rel = origTransX;
            break;
            
            // Portrait doesn't need any change
        case Ogre::OR_PORTRAIT:
        default:
            break;
    }
#endif
    m_pCamera->yaw(Degree(state.X.rel * -0.1));
    m_pCamera->pitch(Degree(state.Y.rel * -0.1));
    
    return true;
}

//|||||||||||||||||||||||||||||||||||||||||||||||

bool OgreFramework::touchPressed(const OIS:: MultiTouchEvent &evt)
{
#pragma unused(evt)
    return true;
}

//|||||||||||||||||||||||||||||||||||||||||||||||

bool OgreFramework::touchReleased(const OIS:: MultiTouchEvent &evt)
{
#pragma unused(evt)
    return true;
}

bool OgreFramework::touchCancelled(const OIS:: MultiTouchEvent &evt)
{
#pragma unused(evt)
    return true;
}
#else
bool OgreFramework::mouseMoved(const OIS::MouseEvent &evt)
{
    m_pCamera->yaw(Degree(evt.state.X.rel * -0.1f));
    m_pCamera->pitch(Degree(evt.state.Y.rel * -0.1f));
    
    return true;
}

bool OgreFramework::mousePressed(const OIS::MouseEvent &evt, OIS::MouseButtonID id)
{
    return true;
}

bool OgreFramework::mouseReleased(const OIS::MouseEvent &evt, OIS::MouseButtonID id)
{
    return true;
}
#endif

void OgreFramework::updateOgre(double timeSinceLastFrame)
{
    m_MoveScale = m_MoveSpeed   * (float)timeSinceLastFrame;
    m_RotScale  = m_RotateSpeed * (float)timeSinceLastFrame;

#if OGRE_VERSION >= 0x10800
    m_pSceneMgr->setSkyBoxEnabled(true);
#endif
    
    m_TranslateVector = Vector3::ZERO;
    
    getInput();
    moveCamera();
    
    m_FrameEvent.timeSinceLastFrame = timeSinceLastFrame;
    m_pTrayMgr->frameRenderingQueued(m_FrameEvent);
}

void OgreFramework::moveCamera()
{
#if !defined(OGRE_IS_IOS)
    if(m_pKeyboard->isKeyDown(OIS::KC_LSHIFT)) 
        m_pCamera->moveRelative(m_TranslateVector);
    else
#endif

        m_pCamera->moveRelative(m_TranslateVector / 10);
}

void OgreFramework::getInput()
{
#if !defined(OGRE_IS_IOS)
    if(m_pKeyboard->isKeyDown(OIS::KC_A))
        m_TranslateVector.x = -m_MoveScale;
    
    if(m_pKeyboard->isKeyDown(OIS::KC_D))
        m_TranslateVector.x = m_MoveScale;
    
    if(m_pKeyboard->isKeyDown(OIS::KC_W))
        m_TranslateVector.z = -m_MoveScale;
    
    if(m_pKeyboard->isKeyDown(OIS::KC_S))
        m_TranslateVector.z = m_MoveScale;
#endif
}<|MERGE_RESOLUTION|>--- conflicted
+++ resolved
@@ -51,12 +51,6 @@
     m_pLog = Ogre::LogManager::getSingleton().createLog("OgreLogfile.log", true, true, false);
     m_pLog->setDebugOutputEnabled(true);
 
-<<<<<<< HEAD
-    m_pLog = Ogre::LogManager::getSingleton().createLog("OgreLogfile.log", true, true, false);
-    m_pLog->setDebugOutputEnabled(true);
-    
-=======
->>>>>>> 79e4239b
     String pluginsPath;
     // only use plugins.cfg if not static
 #ifndef OGRE_STATIC_LIB
@@ -73,22 +67,12 @@
         return false;
     m_pRenderWnd = m_pRoot->initialise(true, wndTitle);
     
-<<<<<<< HEAD
     m_pSceneMgr = m_pRoot->createSceneManager(ST_GENERIC, "SceneManager");
     m_pSceneMgr->setAmbientLight(Ogre::ColourValue(0.7f, 0.7f, 0.7f));
-=======
-	m_pSceneMgr = m_pRoot->createSceneManager(ST_GENERIC, "SceneManager");
-	m_pSceneMgr->setAmbientLight(Ogre::ColourValue(0.7f, 0.7f, 0.7f));
-
+	
     m_pOverlaySystem = new Ogre::OverlaySystem();
     m_pSceneMgr->addRenderQueueListener(m_pOverlaySystem);
 
-	m_pCamera = m_pSceneMgr->createCamera("Camera");
-	m_pCamera->setPosition(Vector3(0, 60, 60));
-	m_pCamera->lookAt(Vector3(0, 0, 0));
-	m_pCamera->setNearClipDistance(1);
->>>>>>> 79e4239b
-    
     m_pCamera = m_pSceneMgr->createCamera("Camera");
     m_pCamera->setPosition(Vector3(0, 60, 60));
     m_pCamera->lookAt(Vector3(0, 0, 0));
@@ -158,15 +142,9 @@
     Ogre::TextureManager::getSingleton().setDefaultNumMipmaps(5);
     Ogre::ResourceGroupManager::getSingleton().initialiseAllResourceGroups();
     
-<<<<<<< HEAD
     m_pTimer = OGRE_NEW Ogre::Timer();
     m_pTimer->reset();
-    
-    m_pTrayMgr = new OgreBites::SdkTrayManager("TrayMgr", m_pRenderWnd, m_pMouse, this);
-=======
-	m_pTimer = OGRE_NEW Ogre::Timer();
-	m_pTimer->reset();
-
+	
     OgreBites::InputContext inputContext;
 #if defined(OGRE_IS_IOS)
     inputContext.mMultiTouch = m_pMouse;
@@ -175,7 +153,6 @@
 #endif
     inputContext.mKeyboard = m_pKeyboard;
     m_pTrayMgr = new OgreBites::SdkTrayManager("TrayMgr", m_pRenderWnd, inputContext, this);
->>>>>>> 79e4239b
     m_pTrayMgr->showFrameStats(OgreBites::TL_BOTTOMLEFT);
     m_pTrayMgr->showLogo(OgreBites::TL_BOTTOMRIGHT);
     m_pTrayMgr->hideCursor();
