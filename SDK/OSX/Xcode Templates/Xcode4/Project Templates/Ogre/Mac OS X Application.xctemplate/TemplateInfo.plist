--- conflicted
+++ resolved
@@ -87,8 +87,6 @@
 				</array>
 			</dict>
 		</dict>
-<<<<<<< HEAD
-=======
 		<dict>
 			<key>Description</key>
 			<string>Use libc++ as the C++ Standard Library</string>
@@ -138,7 +136,6 @@
 				</array>
 			</dict>
 		</dict>
->>>>>>> c40cd09d
 	</array>
 	<key>Definitions</key>
 	<dict>
