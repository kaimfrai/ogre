// Downsample a 2x2 area & turn into luminence (unclamped)
fragment_program Ogre/Compositor/HDR/downscale2x2LuminenceHLSL_fp hlsl
{
    source hdr.hlsl
    entry_point downscale2x2Luminence
    target ps_2_0
}

fragment_program Ogre/Compositor/HDR/downscale2x2LuminenceHLSL_fp4 hlsl
{
<<<<<<< HEAD
    source hdrfp4.hlsl
    entry_point downscale2x2Luminencefp4
    target ps_4_0
=======
	source hdrfp4.hlsl
	entry_point downscale2x2Luminencefp4
	target ps_4_0 ps_4_0_level_9_1 ps_4_0_level_9_3
>>>>>>> 24e53215
}

fragment_program Ogre/Compositor/HDR/downscale2x2LuminenceGLSL_fp glsl
{
    source hdr_downscale2x2luminence.glsl
    default_params
    {
        param_named inRTT int 0
    }
}
fragment_program Ogre/Compositor/HDR/downscale2x2LuminenceGLSLES_fp glsles
{
    source hdr_downscale2x2luminence.glsles
    default_params
    {
        param_named inRTT int 0
    }
}
fragment_program Ogre/Compositor/HDR/downscale2x2Luminence_fp unified
{
    delegate Ogre/Compositor/HDR/downscale2x2LuminenceHLSL_fp4
    delegate Ogre/Compositor/HDR/downscale2x2LuminenceGLSL_fp
    delegate Ogre/Compositor/HDR/downscale2x2LuminenceGLSLES_fp
    delegate Ogre/Compositor/HDR/downscale2x2LuminenceHLSL_fp
    default_params
    {
        param_named_auto texelSize inverse_texture_size 0
    }
}

material Ogre/Compositor/HDR/Downsample2x2Luminence
{
    technique
    {
        pass
        {
            cull_hardware none
            cull_software none
            depth_check off
            polygon_mode_overrideable false

            vertex_program_ref Ogre/Compositor/StdQuad_vp
            {
            }
            fragment_program_ref Ogre/Compositor/HDR/downscale2x2Luminence_fp
            {
            }

            texture_unit
            {
                tex_coord_set 0
                tex_address_mode clamp
                filtering none 
            }
        }
    }
}

// Downsample a 3x3 area
fragment_program Ogre/Compositor/HDR/downscale3x3HLSL_fp hlsl
{
    source hdr.hlsl
    entry_point downscale3x3
    target ps_2_0
}
fragment_program Ogre/Compositor/HDR/downscale3x3HLSL_fp4 hlsl
{
<<<<<<< HEAD
    source hdrfp4.hlsl
    entry_point downscale3x3fp4
    target ps_4_0
=======
	source hdrfp4.hlsl
	entry_point downscale3x3fp4
	target ps_4_0 ps_4_0_level_9_1 ps_4_0_level_9_3
>>>>>>> 24e53215
}
fragment_program Ogre/Compositor/HDR/downscale3x3GLSLES_fp glsles
{
    source hdr_downscale3x3.glsles
    default_params
    {
        param_named inRTT int 0
    }
}
fragment_program Ogre/Compositor/HDR/downscale3x3GLSL_fp glsl
{
    source hdr_downscale3x3.glsl
    default_params
    {
        param_named inRTT int 0
    }
}
fragment_program Ogre/Compositor/HDR/downscale3x3_fp unified
{
    delegate Ogre/Compositor/HDR/downscale3x3HLSL_fp4
    delegate Ogre/Compositor/HDR/downscale3x3GLSL_fp
    delegate Ogre/Compositor/HDR/downscale3x3GLSLES_fp
    delegate Ogre/Compositor/HDR/downscale3x3HLSL_fp
    default_params
    {
        param_named_auto texelSize inverse_texture_size 0
    }
}


material Ogre/Compositor/HDR/Downsample3x3
{
    technique
    {
        pass
        {
            cull_hardware none
            cull_software none
            depth_check off
            polygon_mode_overrideable false

            vertex_program_ref Ogre/Compositor/StdQuad_vp
            {
            }
            fragment_program_ref Ogre/Compositor/HDR/downscale3x3_fp
            {
            }

            texture_unit
            {
                tex_coord_set 0
                tex_address_mode clamp
                filtering none 
            }
        }
    }
}

// Downsample a 3x3 area and perform a brightness filter pass
fragment_program Ogre/Compositor/HDR/downscale3x3brightpassHLSL_fp hlsl
{
    source hdr.hlsl
    entry_point downscale3x3brightpass
    target ps_2_0
}
fragment_program Ogre/Compositor/HDR/downscale3x3brightpassHLSL_fp4 hlsl
{
<<<<<<< HEAD
    source hdrfp4.hlsl
    entry_point downscale3x3brightpassfp4
    target ps_4_0
=======
	source hdrfp4.hlsl
	entry_point downscale3x3brightpassfp4
	target ps_4_0 ps_4_0_level_9_1 ps_4_0_level_9_3
>>>>>>> 24e53215
}

fragment_program Ogre/Compositor/HDR/utils_fp glsl
{
    source hdr_tonemap_util.glsl
}
fragment_program Ogre/Compositor/HDR/downscale3x3brightpassGLSL_fp glsl
{
    source hdr_downscale3x3brightpass.glsl
    // re-use common functions
    attach Ogre/Compositor/HDR/utils_fp
    default_params
    {
        param_named inRTT int 0
        param_named inLum int 1
    }
}
fragment_program Ogre/Compositor/HDR/downscale3x3brightpassGLSLES_fp glsles
{
    source hdr_downscale3x3brightpass.glsles
    default_params
    {
        param_named inRTT int 0
        param_named inLum int 1
    }
}
fragment_program Ogre/Compositor/HDR/downscale3x3brightpass_fp unified
{
    delegate Ogre/Compositor/HDR/downscale3x3brightpassHLSL_fp4
    delegate Ogre/Compositor/HDR/downscale3x3brightpassGLSL_fp
    delegate Ogre/Compositor/HDR/downscale3x3brightpassGLSLES_fp
    delegate Ogre/Compositor/HDR/downscale3x3brightpassHLSL_fp
    default_params
    {
        param_named_auto texelSize inverse_texture_size 0
    }
}


material Ogre/Compositor/HDR/Downsample3x3Brightpass
{
    technique
    {
        pass
        {
            cull_hardware none
            cull_software none
            depth_check off
            polygon_mode_overrideable false

            vertex_program_ref Ogre/Compositor/StdQuad_vp
            {
            }
            fragment_program_ref Ogre/Compositor/HDR/downscale3x3brightpass_fp
            {
            }

            // Scene 
            texture_unit
            {
                tex_coord_set 0
                tex_address_mode clamp
                filtering none 
            }
            // Luminence 
            texture_unit
            {
                tex_address_mode clamp
                filtering none 
            }
        }
    }
}

// Bloom an area using gaussian distribution
fragment_program Ogre/Compositor/HDR/bloomHLSL_fp hlsl
{
    source hdr.hlsl
    entry_point bloom
    target ps_2_0
}
fragment_program Ogre/Compositor/HDR/bloomHLSL_fp4 hlsl
{
<<<<<<< HEAD
    source hdrfp4.hlsl
    entry_point bloomfp4
    target ps_4_0
=======
	source hdrfp4.hlsl
	entry_point bloomfp4
	target ps_4_0 ps_4_0_level_9_1 ps_4_0_level_9_3
>>>>>>> 24e53215
}
fragment_program Ogre/Compositor/HDR/bloomGLSL_fp glsl
{
    source hdr_bloom.glsl
    default_params
    {
        param_named inRTT int 0
    }
}
fragment_program Ogre/Compositor/HDR/bloomGLSLES_fp glsles
{
    source hdr_bloom.glsles
    default_params
    {
        param_named inRTT int 0
    }
}
fragment_program Ogre/Compositor/HDR/bloom_fp unified
{
    delegate Ogre/Compositor/HDR/bloomHLSL_fp4
    delegate Ogre/Compositor/HDR/bloomGLSL_fp
    delegate Ogre/Compositor/HDR/bloomGLSLES_fp    
    delegate Ogre/Compositor/HDR/bloomHLSL_fp
}


material Ogre/Compositor/HDR/GaussianBloom
{
    technique
    {
        pass
        {
            cull_hardware none
            cull_software none
            depth_check off
            polygon_mode_overrideable false

            vertex_program_ref Ogre/Compositor/StdQuad_vp
            {
            }
            fragment_program_ref Ogre/Compositor/HDR/bloom_fp
            {
            }

            // Input 
            texture_unit
            {
                tex_coord_set 0
                tex_address_mode clamp
                filtering none 
            }
        }
    }
}


// Perform final tone mapping
fragment_program Ogre/Compositor/HDR/finaltonemappingHLSL_fp hlsl
{
    source hdr.hlsl
    entry_point finalToneMapping
    target ps_2_0
}
fragment_program Ogre/Compositor/HDR/finaltonemappingHLSL_fp4 hlsl
{
<<<<<<< HEAD
    source hdrfp4.hlsl
    entry_point finalToneMappingfp4
    target ps_4_0
=======
	source hdrfp4.hlsl
	entry_point finalToneMappingfp4
	target ps_4_0 ps_4_0_level_9_1 ps_4_0_level_9_3
>>>>>>> 24e53215
}

fragment_program Ogre/Compositor/HDR/finaltonemappingGLSL_fp glsl
{
    source hdr_finalToneMapping.glsl

    // re-use common functions
    attach Ogre/Compositor/HDR/utils_fp
    default_params
    {
        param_named inRTT int 0
        param_named inBloom int 1
        param_named inLum int 2
    }
}
fragment_program Ogre/Compositor/HDR/finaltonemappingGLSLES_fp glsles
{
    source hdr_finalToneMapping.glsles
    default_params
    {
        param_named inRTT int 0
        param_named inBloom int 1
        param_named inLum int 2
    }
}
fragment_program Ogre/Compositor/HDR/finaltonemapping_fp unified
{
    delegate Ogre/Compositor/HDR/finaltonemappingHLSL_fp4
    delegate Ogre/Compositor/HDR/finaltonemappingGLSL_fp
    delegate Ogre/Compositor/HDR/finaltonemappingGLSLES_fp
    delegate Ogre/Compositor/HDR/finaltonemappingHLSL_fp
}

material Ogre/Compositor/HDR/ToneMapping
{
    technique
    {
        pass
        {
            cull_hardware none
            cull_software none
            depth_check off
            polygon_mode_overrideable false

            vertex_program_ref Ogre/Compositor/StdQuad_vp
            {
            }
            fragment_program_ref Ogre/Compositor/HDR/finaltonemapping_fp
            {
            }

            // Scene 
            texture_unit
            {
                tex_coord_set 0
                tex_address_mode clamp
            }
            // Bloom
            texture_unit
            {
                tex_address_mode clamp
            }
            // Luminence 
            texture_unit
            {
                tex_address_mode clamp
            }
        }
    }
}<|MERGE_RESOLUTION|>--- conflicted
+++ resolved
@@ -8,15 +8,9 @@
 
 fragment_program Ogre/Compositor/HDR/downscale2x2LuminenceHLSL_fp4 hlsl
 {
-<<<<<<< HEAD
     source hdrfp4.hlsl
     entry_point downscale2x2Luminencefp4
-    target ps_4_0
-=======
-	source hdrfp4.hlsl
-	entry_point downscale2x2Luminencefp4
-	target ps_4_0 ps_4_0_level_9_1 ps_4_0_level_9_3
->>>>>>> 24e53215
+	target ps_4_0 ps_4_0_level_9_1 ps_4_0_level_9_3
 }
 
 fragment_program Ogre/Compositor/HDR/downscale2x2LuminenceGLSL_fp glsl
@@ -84,15 +78,9 @@
 }
 fragment_program Ogre/Compositor/HDR/downscale3x3HLSL_fp4 hlsl
 {
-<<<<<<< HEAD
     source hdrfp4.hlsl
     entry_point downscale3x3fp4
-    target ps_4_0
-=======
-	source hdrfp4.hlsl
-	entry_point downscale3x3fp4
-	target ps_4_0 ps_4_0_level_9_1 ps_4_0_level_9_3
->>>>>>> 24e53215
+	target ps_4_0 ps_4_0_level_9_1 ps_4_0_level_9_3
 }
 fragment_program Ogre/Compositor/HDR/downscale3x3GLSLES_fp glsles
 {
@@ -160,15 +148,9 @@
 }
 fragment_program Ogre/Compositor/HDR/downscale3x3brightpassHLSL_fp4 hlsl
 {
-<<<<<<< HEAD
     source hdrfp4.hlsl
     entry_point downscale3x3brightpassfp4
-    target ps_4_0
-=======
-	source hdrfp4.hlsl
-	entry_point downscale3x3brightpassfp4
-	target ps_4_0 ps_4_0_level_9_1 ps_4_0_level_9_3
->>>>>>> 24e53215
+	target ps_4_0 ps_4_0_level_9_1 ps_4_0_level_9_3
 }
 
 fragment_program Ogre/Compositor/HDR/utils_fp glsl
@@ -252,15 +234,9 @@
 }
 fragment_program Ogre/Compositor/HDR/bloomHLSL_fp4 hlsl
 {
-<<<<<<< HEAD
     source hdrfp4.hlsl
     entry_point bloomfp4
-    target ps_4_0
-=======
-	source hdrfp4.hlsl
-	entry_point bloomfp4
-	target ps_4_0 ps_4_0_level_9_1 ps_4_0_level_9_3
->>>>>>> 24e53215
+	target ps_4_0 ps_4_0_level_9_1 ps_4_0_level_9_3
 }
 fragment_program Ogre/Compositor/HDR/bloomGLSL_fp glsl
 {
@@ -326,15 +302,9 @@
 }
 fragment_program Ogre/Compositor/HDR/finaltonemappingHLSL_fp4 hlsl
 {
-<<<<<<< HEAD
     source hdrfp4.hlsl
     entry_point finalToneMappingfp4
-    target ps_4_0
-=======
-	source hdrfp4.hlsl
-	entry_point finalToneMappingfp4
-	target ps_4_0 ps_4_0_level_9_1 ps_4_0_level_9_3
->>>>>>> 24e53215
+	target ps_4_0 ps_4_0_level_9_1 ps_4_0_level_9_3
 }
 
 fragment_program Ogre/Compositor/HDR/finaltonemappingGLSL_fp glsl
