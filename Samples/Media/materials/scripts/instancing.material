--- conflicted
+++ resolved
@@ -25,8 +25,6 @@
 		param_named_auto worldMatrix3x4Array world_matrix_array_3x4
 	}
 }
-<<<<<<< HEAD
-=======
 vertex_program CrowdCg cg
 {
 	source instancing.cg
@@ -55,7 +53,6 @@
 		param_named_auto ambient ambient_light_colour
 	}
 }
->>>>>>> 24e53215
 
 vertex_program Instancinghlsl hlsl
 {
@@ -85,8 +82,6 @@
 		param_named_auto worldMatrix3x4Array world_matrix_array_3x4
 	}
 }
-<<<<<<< HEAD
-=======
 vertex_program Crowdhlsl hlsl
 {
 	source Instancing.hlsl
@@ -117,7 +112,6 @@
 		param_named_auto ambient ambient_light_colour
 	}
 }
->>>>>>> 24e53215
 
 vertex_program InstancingGLSL glsl
 {
@@ -141,6 +135,32 @@
 		param_named_auto ambient ambient_light_colour
 		param_named_auto viewProjectionMatrix viewproj_matrix
 		param_named_auto worldMatrix3x4Array world_matrix_array_3x4
+	}
+}
+vertex_program CrowdGLSL glsl
+{
+	source crowdVp.glsl
+	preprocessor_defines SHADOW_CASTER=0
+	default_params
+	{
+		param_named_auto viewProjectionMatrix viewproj_matrix
+		param_named_auto numBones custom 0
+		param_named_auto worldMatrix3x4Array world_matrix_array_3x4
+		param_named_auto lightPos light_position 0
+		param_named_auto lightDiffuseColour derived_light_diffuse_colour 0
+		param_named_auto ambient ambient_light_colour
+	}
+}
+vertex_program CrowdShadowCasterGLSL glsl
+{
+	source crowdVp.glsl
+	preprocessor_defines SHADOW_CASTER=1
+	default_params
+	{
+		param_named_auto viewProjectionMatrix viewproj_matrix
+		param_named_auto numBones custom 0
+		param_named_auto worldMatrix3x4Array world_matrix_array_3x4
+		param_named_auto ambient ambient_light_colour
 	}
 }
 
@@ -171,6 +191,34 @@
 		param_named_auto worldMatrix3x4Array world_matrix_array_3x4
 	}
 }
+vertex_program CrowdGLSL150 glsl
+{
+	source crowdVp.glsl
+	syntax glsl150
+	preprocessor_defines SHADOW_CASTER=0
+	default_params
+	{
+		param_named_auto viewProjectionMatrix viewproj_matrix
+		param_named_auto numBones custom 0
+		param_named_auto worldMatrix3x4Array world_matrix_array_3x4
+		param_named_auto lightPos light_position 0
+		param_named_auto lightDiffuseColour derived_light_diffuse_colour 0
+		param_named_auto ambient ambient_light_colour
+	}
+}
+vertex_program CrowdShadowCasterGLSL150 glsl
+{
+	source crowdVp.glsl
+	syntax glsl150
+	preprocessor_defines SHADOW_CASTER=1
+	default_params
+	{
+		param_named_auto viewProjectionMatrix viewproj_matrix
+		param_named_auto numBones custom 0
+		param_named_auto worldMatrix3x4Array world_matrix_array_3x4
+		param_named_auto ambient ambient_light_colour
+	}
+}
 
 vertex_program InstancingGLSLES glsles
 {
@@ -194,6 +242,32 @@
 		param_named_auto ambient ambient_light_colour
 		param_named_auto viewProjectionMatrix viewproj_matrix
 		param_named_auto worldMatrixArray world_matrix_array
+	}
+}
+vertex_program CrowdGLSLES glsles
+{
+	source crowdVp.glsles
+	preprocessor_defines SHADOW_CASTER=0
+	default_params
+	{
+		param_named_auto viewProjectionMatrix viewproj_matrix
+		param_named_auto numBones custom 0
+		param_named_auto worldMatrix3x4Array world_matrix_array_3x4
+		param_named_auto lightPos light_position 0
+		param_named_auto lightDiffuseColour light_diffuse_colour 0
+		param_named_auto ambient ambient_light_colour
+	}
+}
+vertex_program CrowdShadowCasterGLSLES glsles
+{
+	source crowdVp.glsles
+	preprocessor_defines SHADOW_CASTER=1
+	default_params
+	{
+		param_named_auto viewProjectionMatrix viewproj_matrix
+		param_named_auto numBones custom 0
+		param_named_auto worldMatrix3x4Array world_matrix_array_3x4
+		param_named_auto ambient ambient_light_colour
 	}
 }
 
@@ -212,9 +286,6 @@
 	delegate InstancingShadowCasterGLSLES
 	delegate InstancingShadowCasterhlsl
 	delegate InstancingShadowCasterCg
-<<<<<<< HEAD
-}
-=======
 }
 vertex_program Crowd unified
 {
@@ -231,5 +302,4 @@
 	delegate CrowdShadowCasterGLSLES
 	delegate CrowdShadowCasterhlsl
 	delegate CrowdShadowCasterCg
-}
->>>>>>> 24e53215
+}