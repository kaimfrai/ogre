material Examples/SphereMappedRustySteel
{
	technique
	{
		pass
		{
			texture_unit
			{
				texture RustySteel.jpg
			}

			texture_unit
			{
				texture spheremap.png
				colour_op_ex add src_texture src_current
				colour_op_multipass_fallback one one
				env_map spherical
			}
		}
	}
}

material Examples/OgreLogo
{
	technique
	{
		pass
		{
			ambient 0.8 0.8 0.8

			texture_unit
			{
				texture ogrelogo.png
			}
		}
	}
}

material Examples/BeachStones
{
	technique
	{
		pass
		{
			ambient 0.1 0.1 0.1

			texture_unit
			{
				texture BeachStones.jpg
			}
		}
	}
}

material Examples/TrippySkyBox
{
	technique
	{
		pass
		{
			lighting off
			depth_write off

			texture_unit
			{
				cubic_texture nm.png separateUV
				tex_address_mode clamp
			}
		}
	}
}

material Examples/SpaceSkyBox
{
	technique
	{
		pass
		{
			lighting off
			depth_write off

			texture_unit
			{
				cubic_texture stevecube.jpg separateUV
				tex_address_mode clamp
			}
		}
	}
}

material Examples/SceneSkyBox1
{
	technique
	{
		pass
		{
			lighting off
			depth_write off

			texture_unit
			{
				cubic_texture cubemap_fr.jpg cubemap_bk.jpg cubemap_lf.jpg cubemap_rt.jpg cubemap_up.jpg cubemap_dn.jpg separateUV
				tex_address_mode clamp
			}
		}
	}
}

material Examples/SceneCubeMap1
{
	technique
	{
		pass
		{
			lighting off

			texture_unit
			{
				cubic_texture cubemap.jpg combinedUVW
				tex_address_mode clamp
				env_map cubic_reflection
			}
		}
	}
}

material Examples/SceneSkyBox2
{
	technique
	{
		pass
		{
			lighting off
			depth_write off

			texture_unit
			{
				cubic_texture cubescene_fr.jpg cubescene_bk.jpg cubescene_lf.jpg cubescene_rt.jpg cubescene_up.jpg cubescene_dn.jpg separateUV
				tex_address_mode clamp
			}
		}
	}
}

material Examples/SceneCubeMap2
{
	technique
	{
		pass
		{
			lighting off

			texture_unit
			{
				cubic_texture cubescene.jpg combinedUVW
				tex_address_mode clamp
				env_map cubic_reflection
			}
		}
	}
}

material Examples/CloudyNoonSkyBox
{
	technique
	{
		pass
		{
			lighting off
			depth_write off

			texture_unit
			{
				cubic_texture cloudy_noon.jpg separateUV
				tex_address_mode clamp
			}
		}
	}
}

material Examples/StormySkyBox
{
	technique
	{
		pass
		{
			lighting off
			depth_write off

			texture_unit
			{
				cubic_texture stormy.jpg separateUV
				tex_address_mode clamp
			}
		}
	}
}

material Examples/EarlyMorningSkyBox
{
	technique
	{
		pass
		{
			lighting off
			depth_write off

			texture_unit
			{
				cubic_texture early_morning.jpg separateUV
				tex_address_mode clamp
			}
		}
	}
}

fragment_program Examples/MorningSkyBoxHDRfpGLSLES glsles
{
	source hdrFp.glsles
	profiles glsles
}

fragment_program Examples/MorningSkyBoxHDRfpCg cg
{
	source hdr.cg
	entry_point morningskybox_fp
	profiles ps_2_0 arbfp1
}

fragment_program Examples/MorningSkyBoxHDRfp unified
{
	delegate Examples/MorningSkyBoxHDRfpGLSLES
	delegate Examples/MorningSkyBoxHDRfpCg
}

material Examples/MorningSkyBox
{
	technique
	{
		pass
		{
			lighting off
			depth_write off

			texture_unit
			{
				cubic_texture morning.jpg separateUV
				tex_address_mode clamp
			}
		}
	}

	// HDR technique (fake)
	technique
	{
		scheme HDR

		pass
		{
			lighting off
			depth_write off

			vertex_program_ref Ogre/BasicVertexPrograms/AmbientOneTextureUnified
			{
				param_named ambient float4 1 1 1 1
			}
			fragment_program_ref Examples/MorningSkyBoxHDRfp
			{
			}

			texture_unit
			{
				cubic_texture morning.jpg separateUV
				tex_address_mode clamp
			}
		}
	}
}

fragment_program Examples/MorningCubeMapHDRfp cg
{
	source hdr.cg
	entry_point morningcubemap_fp
	profiles ps_2_0 arbfp1

}

material Examples/MorningCubeMap
{
	technique
	{
		pass
		{
			lighting off

			texture_unit
			{
				cubic_texture morning.jpg combinedUVW
				tex_address_mode clamp
				env_map cubic_reflection
			}
		}
	}
	// HDR technique (fake)
	technique
	{
		scheme HDR

		pass
		{
			lighting off

			fragment_program_ref Examples/MorningCubeMapHDRfp
			{
			}
			texture_unit
			{
				cubic_texture morning.jpg combinedUVW
				tex_address_mode clamp
				env_map cubic_reflection
			}
		}
	}
}

material Examples/EveningSkyBox
{
	technique
	{
		pass
		{
			lighting off
			depth_write off

			texture_unit
			{
				cubic_texture evening.jpg separateUV
				tex_address_mode clamp
			}
		}
	}
}

material Examples/DynamicCubeMap
{
	technique
	{
		pass
		{
			texture_unit
			{
				// will be filled in at runtime
				cubic_texture dyncubemap combinedUVW
				tex_address_mode clamp
				env_map cubic_reflection
			}
		}
	}
}

material Examples/CloudySky
{
	technique
	{
		pass
		{
			lighting off
			depth_write off

			texture_unit
			{
				texture clouds.jpg
				scroll_anim 0.15 0
			}
		}
	}
}

material Examples/RustySteel
{
	technique
	{
		pass
		{
			texture_unit
			{
				texture RustySteel.jpg
			}
		}
	}
}

material Examples/Chrome
{
	technique
	{
		pass
		{
			texture_unit
			{
				texture Chrome.jpg
				env_map spherical
			}
		}
	}
}

material Examples/SpaceSkyPlane
{
	technique
	{
		pass
		{
			lighting off
			depth_write off

			texture_unit
			{
				texture spacesky.jpg
			}
		}
	}
}

material Examples/OgreDance
{
	technique
	{
		pass
		{
			lighting off
			scene_blend alpha_blend
			cull_hardware none
			cull_software none

			texture_unit
			{
				anim_texture ogredance.png 8 2
				filtering none
			}
		}
	}
}

material Examples/OgreParade : Examples/OgreDance
{
	technique
	{
		pass
		{
			texture_unit
			{
				scroll 0.5 0
				scale 0.5 0.5
				scroll_anim 0 0.5
			}
		}
	}
}

material Examples/OgreSpin : Examples/OgreDance
{
	technique
	{
		pass
		{
			texture_unit
			{
				texture ogredance_1.png
				rotate_anim 0.25
				tex_address_mode clamp
			}
		}
	}
}

material Examples/OgreWobble : Examples/OgreDance
{
	technique
	{
		pass
		{
			texture_unit
			{
				texture ogredance_6.png
				wave_xform scale_x sine 1 1.2 0 0.35
				wave_xform scale_y sine 1 1 0.5 0.25
				tex_address_mode clamp
			}
		}
	}
}

material Examples/BumpyMetal
{
	technique
	{
		pass
		{
			ambient 0.75 0.75 0.75

			texture_unit
			{
				texture BumpyMetal.jpg
			}
		}
	}
}

material Examples/WaterStream
{
	technique
	{
		pass
		{
			ambient 0.1 0.1 0.1
			scene_blend add
			depth_write off
			cull_software none
			cull_hardware none

			texture_unit
			{
				texture Water01.jpg
				scroll_anim 0.125 0
			}

			texture_unit
			{
				texture Water01.jpg
				wave_xform scroll_y sine 0 0.1 0 0.25
			}
		}
	}
}

material Examples/Flare
{
	technique
	{
		pass
		{
			lighting off
			scene_blend add
			depth_write off
			diffuse vertexcolour

			texture_unit
			{
				texture flare.png
			}
		}
	}
}
material Examples/Flare2
{
	technique
	{
		pass
		{
			lighting off
			scene_blend add
			depth_write off
			diffuse vertexcolour

			texture_unit
			{
				texture flaretrail.png
			}
		}
	}
}
material Examples/Flare3
{
	technique
	{
		pass
		{
			lighting off
			scene_blend alpha_blend
			depth_write off
			diffuse vertexcolour

			texture_unit
			{
				texture flare_alpha.dds
			}
		}
	}
}
material Examples/FlarePointSprite
{
	technique
	{
		pass
		{
			lighting off
			scene_blend add
			depth_write off
			diffuse vertexcolour

			point_sprites on
			point_size 2
			point_size_attenuation on

			texture_unit
			{
				texture flare.png
			}
		}
	}
}

material Examples/Droplet
{
	technique
	{
		pass
		{
			emissive 0.3 0.3 0.3
			scene_blend colour_blend
			depth_write off
			diffuse vertexcolour
			lighting off

			texture_unit
			{
				texture basic_droplet.png
			}
		}
	}
}
material Examples/Hilite/Yellow
{
	technique
	{
		pass
		{

			texture_unit
			{
				texture dkyellow.png
			}
		}
	}
}
material Examples/Rocky
{
	technique
	{
		pass
		{
			ambient 0.2 0.2 0.2

			texture_unit
			{
				texture egyptrockyfull.jpg
			}
		}
	}
}
material Examples/10PointBlock
{
	technique
	{
		pass
		{

			texture_unit
			{
				texture 10points.png
			}
		}
	}
}
material Material__25
{
	technique
	{
		pass
		{

			texture_unit
			{
				texture texmap2.jpg
			}
		}
	}
}
material "2 - Default"
{
	technique
	{
		pass
		{

			texture_unit
			{
				texture MtlPlat2.jpg
			}
		}
	}
}
material "Material #8"
{
	technique
	{
		pass
		{

			texture_unit
			{
				texture BODY.jpg
			}
		}
	}
}
material "Material #3"
{
	technique
	{
		pass
		{

			texture_unit
			{
				texture HEAD4.jpg
			}
		}
	}
}
material "Material #9"
{
	technique
	{
		pass
		{

			texture_unit
			{
				texture LEGS.jpg
			}
		}
	}
}

material Examples/Fish
{
	technique
	{
		pass
		{
			texture_unit
			{
				texture steelhead.png
			}
		}
	}
}
material Examples/Ninja
{
	technique
	{
		pass
		{

			texture_unit
			{
				texture nskingr.jpg
			}
		}
	}
}

material Examples/Robot
{
	// Hardware skinning technique
	technique
	{
		pass
		{
			vertex_program_ref Ogre/HardwareSkinningOneWeight
			{
				param_named_auto worldMatrix3x4Array world_matrix_array_3x4
				param_named_auto viewProjectionMatrix viewproj_matrix
				param_named_auto lightPos[0] light_position 0
				param_named_auto lightPos[1] light_position 1
				param_named_auto lightDiffuseColour[0] light_diffuse_colour 0
				param_named_auto lightDiffuseColour[1] light_diffuse_colour 1
				param_named_auto ambient ambient_light_colour

			}
			// alternate shadow caster program
			shadow_caster_vertex_program_ref Ogre/HardwareSkinningOneWeightShadowCaster
			{
				param_named_auto worldMatrix3x4Array world_matrix_array_3x4
				param_named_auto viewProjectionMatrix viewproj_matrix
				param_named_auto ambient ambient_light_colour
			}

			texture_unit
			{
				texture r2skin.jpg
			}
		}
	}

	// Software blending technique
	technique
	{
		pass
		{

			texture_unit
			{
				texture r2skin.jpg
			}
		}
	}
}

material Examples/GrassFloor
{
	technique
	{
		pass
		{
			texture_unit
			{
				texture grass_1024.jpg
			}
		}
	}
}

vertex_program Examples/GrassWaverVpCg cg
{
	source Grass.cg
	entry_point grass_vp
	profiles vs_4_0 vs_1_1 arbvp1

    default_params
    {
        param_named_auto worldViewProj worldviewproj_matrix

       // param_named_auto camObjPos camera_position_object_space

        param_named_auto ambient ambient_light_colour
        param_named_auto objSpaceLight light_position_object_space 0
        param_named_auto lightColour light_diffuse_colour 0

        param_named_auto offset custom 999
    }
}

vertex_program Examples/GrassWaverTexVpCg cg
  {
	source Grass.cg
	entry_point grassTex_vp
	profiles vs_4_0 vs_1_1 arbvp1

    default_params
      {
        param_named_auto worldViewProj worldviewproj_matrix
        param_named_auto offset custom 999
    }
}
vertex_program Examples/GrassWaverAmbientVpCg cg
{
	source Grass.cg
	entry_point grassAmbient_vp
	profiles vs_4_0 vs_1_1 arbvp1

    default_params
  	{
  				param_named_auto worldViewProj worldviewproj_matrix
  				param_named_auto ambient ambient_light_colour
        param_named_auto offset custom 999
    }
}
fragment_program Examples/GrassWaverAmbientFpCg cg
{
	source Grass.cg
	entry_point grassAmbient_fp
	profiles ps_4_0 ps_2_0 arbfp1
    default_params
    {
    }
}
fragment_program Examples/GrassWaverFpCg cg
{
	source Grass.cg
	entry_point grass_fp
	profiles ps_4_0 ps_2_0 arbfp1
    default_params
    {
    }
}

vertex_program Examples/GrassWaverCasterVpCg cg
{
	source Grass.cg
	entry_point grasscaster_vp
	profiles vs_4_0 vs_1_1 arbvp1

    default_params
    {
        param_named_auto worldViewProj worldviewproj_matrix
        param_named_auto offset custom 999
		param_named_auto texelOffsets texel_offsets
    }
}
fragment_program Examples/GrassWaverCasterFpCg cg
{
	source Grass.cg
	entry_point grasscaster_fp
	profiles ps_4_0 ps_2_0 arbfp1
    default_params
    {
    }
}

vertex_program Examples/GrassWaverReceiverVpCg cg
{
	source Grass.cg
	entry_point grassreceiver_vp
	profiles vs_4_0 vs_1_1 arbvp1

    default_params
    {
        param_named_auto world world_matrix
		    param_named_auto worldViewProj worldviewproj_matrix
		    param_named_auto texViewProj texture_viewproj_matrix

        param_named_auto camObjPos camera_position_object_space

  			param_named_auto objSpaceLight light_position_object_space 0
  			param_named_auto lightColour light_diffuse_colour 0

  			param_named_auto offset custom 999
  	}
}


fragment_program Examples/GrassWaverReceiverFpCg cg
{
	source Grass.cg
	entry_point grassreceiver_fp
	profiles ps_4_0 ps_2_0 arbfp1

	default_params
    {
        //param_named inverseShadowmapSize float 0.0009765625
		param_named fixedDepthBias float 0.0005
		param_named gradientClamp float 0.0098
		param_named gradientScaleBias float 0
    }
}

vertex_program Examples/GrassWaverVpGLSLES glsles
{
	source GrassVp.glsles
	profiles glsles

    default_params
    {
        param_named_auto worldViewProj worldviewproj_matrix
        param_named_auto camObjPos camera_position_object_space
        param_named_auto ambient ambient_light_colour
        param_named_auto objSpaceLight light_position_object_space 0
        param_named_auto lightColour light_diffuse_colour 0

        param_named_auto offset custom 999
    }
  }

vertex_program Examples/GrassWaverTexVpGLSLES glsles
{
	source GrassTexVp.glsles
	profiles glsles

    default_params
      {
        param_named_auto worldViewProj worldviewproj_matrix
        param_named_auto offset custom 999
    }
}
vertex_program Examples/GrassWaverAmbientVpGLSLES glsles
{
    source GrassAmbientVp.glsles
    profiles glsles

    default_params
    {
        param_named_auto worldViewProj worldviewproj_matrix
        param_named_auto ambient ambient_light_colour
        param_named_auto offset custom 999
    }
}
fragment_program Examples/GrassWaverAmbientFpGLSLES glsles
{
	source GrassAmbientFp.glsles
	profiles glsles
    default_params
    {
        param_named diffuseMap int 0
    }
}

vertex_program Examples/GrassWaverCasterVpGLSLES glsles
{
	source GrassCasterVp.glsles
	profiles glsles

    default_params
    {
        param_named_auto worldViewProj worldviewproj_matrix
        param_named_auto offset custom 999
		param_named_auto texelOffsets texel_offsets
    }
}
fragment_program Examples/GrassWaverCasterFpGLSLES glsles
{
	source GrassCasterFp.glsles
	profiles glsles
    default_params
    {
        param_named diffuseMap int 0
    }
}

vertex_program Examples/GrassWaverReceiverVpGLSLES glsles
{
	source GrassReceiverVp.glsles
	profiles glsles

    default_params
    {
        param_named_auto world world_matrix
        param_named_auto worldViewProj worldviewproj_matrix
        param_named_auto texViewProj texture_viewproj_matrix

        param_named_auto camObjPos camera_position_object_space

        param_named_auto objSpaceLight light_position_object_space 0
        param_named_auto lightColour light_diffuse_colour 0

        param_named_auto offset custom 999
	}
}


fragment_program Examples/GrassWaverReceiverFpGLSLES glsles
{
	source GrassReceiverFp.glsles
	profiles glsles

	default_params
    {
        param_named shadowMap int 0
        param_named diffuseMap int 1
        param_named fixedDepthBias float 0.0005
        param_named gradientClamp float 0.0098
        param_named gradientScaleBias float 0
    }
}

fragment_program Examples/GrassWaverFpGLSLES glsles
{
	source GrassFp.glsles
	profiles glsles
    default_params
    {
        param_named diffuseMap int 0
    }
}

vertex_program Examples/GrassWaverVpGLSL glsl
{
	source GrassVp.glsl
	syntax glsl150

    default_params
    {
        param_named_auto worldViewProj worldviewproj_matrix
        param_named_auto camObjPos camera_position_object_space
        param_named_auto ambient ambient_light_colour
        param_named_auto objSpaceLight light_position_object_space 0
        param_named_auto lightColour light_diffuse_colour 0

        param_named_auto offset custom 999
    }
  }

vertex_program Examples/GrassWaverTexVpGLSL glsl
{
	source GrassTexVp.glsl
	syntax glsl150

    default_params
      {
        param_named_auto worldViewProj worldviewproj_matrix
        param_named_auto offset custom 999
    }
}
vertex_program Examples/GrassWaverAmbientVpGLSL glsl
{
    source GrassAmbientVp.glsl
    syntax glsl150

    default_params
    {
        param_named_auto worldViewProj worldviewproj_matrix
        param_named_auto ambient ambient_light_colour
        param_named_auto offset custom 999
    }
}
fragment_program Examples/GrassWaverAmbientFpGLSL glsl
{
	source GrassAmbientFp.glsl
	syntax glsl150
    default_params
    {
        param_named diffuseMap int 0
    }
}

vertex_program Examples/GrassWaverCasterVpGLSL glsl
{
	source GrassCasterVp.glsl
	syntax glsl150

    default_params
    {
        param_named_auto worldViewProj worldviewproj_matrix
        param_named_auto offset custom 999
		param_named_auto texelOffsets texel_offsets
    }
}
fragment_program Examples/GrassWaverCasterFpGLSL glsl
{
	source GrassCasterFp.glsl
	syntax glsl150
    default_params
    {
        param_named diffuseMap int 0
    }
}

vertex_program Examples/GrassWaverReceiverVpGLSL glsl
{
	source GrassReceiverVp.glsl
	syntax glsl150

    default_params
    {
        param_named_auto world world_matrix
        param_named_auto worldViewProj worldviewproj_matrix
        param_named_auto texViewProj texture_viewproj_matrix

        param_named_auto camObjPos camera_position_object_space

        param_named_auto objSpaceLight light_position_object_space 0
        param_named_auto lightColour light_diffuse_colour 0

        param_named_auto offset custom 999
	}
}


fragment_program Examples/GrassWaverReceiverFpGLSL glsl
{
	source GrassReceiverFp.glsl
	syntax glsl150

	default_params
    {
        param_named shadowMap int 0
        param_named diffuseMap int 1
        param_named fixedDepthBias float 0.0005
        param_named gradientClamp float 0.0098
        param_named gradientScaleBias float 0
    }
}

fragment_program Examples/GrassWaverFpGLSL glsl
{
	source GrassFp.glsl
	syntax glsl150
    default_params
    {
        param_named diffuseMap int 0
    }
}

vertex_program Examples/GrassWaverReceiverVp unified
{
	delegate Examples/GrassWaverReceiverVpGLSL
	delegate Examples/GrassWaverReceiverVpGLSLES
	delegate Examples/GrassWaverReceiverVpCg
}

fragment_program Examples/GrassWaverReceiverFp unified
{
	delegate Examples/GrassWaverReceiverFpGLSL
	delegate Examples/GrassWaverReceiverFpGLSLES
	delegate Examples/GrassWaverReceiverFpCg
}

vertex_program Examples/GrassWaverCasterVp unified
{
	delegate Examples/GrassWaverCasterVpGLSL
	delegate Examples/GrassWaverCasterVpGLSLES
	delegate Examples/GrassWaverCasterVpCg
}

fragment_program Examples/GrassWaverCasterFp unified
{
	delegate Examples/GrassWaverCasterFpGLSL
	delegate Examples/GrassWaverCasterFpGLSLES
	delegate Examples/GrassWaverCasterFpCg
}

vertex_program Examples/GrassWaverAmbientVp unified
{
	delegate Examples/GrassWaverAmbientVpGLSL
	delegate Examples/GrassWaverAmbientVpGLSLES
	delegate Examples/GrassWaverAmbientVpCg
}

fragment_program Examples/GrassWaverAmbientFp unified
{
	delegate Examples/GrassWaverAmbientFpGLSL
	delegate Examples/GrassWaverAmbientFpGLSLES
	delegate Examples/GrassWaverAmbientFpCg
}

vertex_program Examples/GrassWaverTexVp unified
{
	delegate Examples/GrassWaverTexVpGLSL
	delegate Examples/GrassWaverTexVpGLSLES
	delegate Examples/GrassWaverTexVpCg
}

fragment_program Examples/GrassWaverFp unified
{
	delegate Examples/GrassWaverFpGLSL
	delegate Examples/GrassWaverFpGLSLES
	delegate Examples/GrassWaverFpCg
}

vertex_program Examples/GrassWaverVp unified
{
	delegate Examples/GrassWaverVpGLSL
	delegate Examples/GrassWaverVpGLSLES
	delegate Examples/GrassWaverVpCg
}

material Examples/GrassBladesShadowCaster
{
	// Vertex program waving grass
    technique
    {
        pass
        {
			vertex_program_ref Examples/GrassWaverCasterVp
			{
			}
			fragment_program_ref Examples/GrassWaverCasterFp
			{
			}

  			alpha_rejection greater 150

  			scene_blend alpha_blend

  		    cull_hardware none
              cull_software none

              texture_unit
              {
				tex_address_mode clamp
                  texture gras_02.png
              }
          }

      }
}

material Examples/GrassBladesShadowReceiver
{
	// Vertex program waving grass
    technique
    {
        pass
		{
			scene_blend add

			alpha_rejection greater 150

		    cull_hardware none
            cull_software none

			vertex_program_ref Examples/GrassWaverReceiverVp
			{
			}
			fragment_program_ref Examples/GrassWaverReceiverFp
			{
			}

            texture_unit ShadowMap
            {
                 tex_address_mode border
                 tex_border_colour 1.0 1.0 1.0 0.0
                 content_type shadow
                 filtering linear linear none
                 tex_coord_set 0
            }

           texture_unit
           {
				tex_address_mode clamp
                tex_coord_set 1
                texture gras_02.png
           }
        }

    }
}

material Examples/GrassBladesAdditiveFloatTransparentBest
{

    transparency_casts_shadows on
    receive_shadows on

	// This is the preferred technique which uses both vertex and
	// fragment programs, supports coloured lights
    technique
    {
        shadow_caster_material Examples/GrassBladesShadowCaster
        shadow_receiver_material Examples/GrassBladesShadowReceiver

		// Base ambient pass
		pass
		{
			// base colours, not needed for rendering, but as information
			// to lighting pass categorisation routine
			ambient 1 1 1
			diffuse 0 0 0
			specular 0 0 0 0

			alpha_rejection greater 150

			scene_blend alpha_blend

		    cull_hardware none
            cull_software none

			// Really basic vertex program
			vertex_program_ref Examples/GrassWaverAmbientVp
			{
			}

			fragment_program_ref Examples/GrassWaverAmbientFp
			{
			}

            texture_unit
            {
				tex_address_mode clamp
                texture gras_02.png
            }

		}
        pass lighting
		{
			// base colours, not needed for rendering, but as information
			// to lighting pass categorisation routine
			ambient 0 0 0

			// do this for each light
			iteration once_per_light


			scene_blend add


			vertex_program_ref Examples/GrassWaverAmbientVp
			{
			}

			fragment_program_ref Examples/GrassWaverAmbientFp
			{
			}


			alpha_rejection greater 150

		    cull_hardware none
            cull_software none

            texture_unit ShadowMap
            {
                 tex_address_mode border
                 tex_border_colour 1.0 1.0 1.0 0.0
                 content_type shadow
                 filtering linear linear none
                 tex_coord_set 0
            }


            texture_unit
            {
				tex_address_mode clamp
                texture gras_02.png
            }
        }
		// Decal pass
		pass
		{
			// base colours, not needed for rendering, but as information
			// to lighting pass categorisation routine
			lighting off

			alpha_rejection greater 150

			//scene_blend alpha_blend
			scene_blend dest_colour zero

		    cull_hardware none
            cull_software none

            texture_unit
            {
				tex_address_mode clamp
                texture gras_02.png
            }

			vertex_program_ref Examples/GrassWaverVp
			{
			}


        }
    }
}

material Examples/GrassBladesAdditiveFloatTransparent
{

    transparency_casts_shadows on
    receive_shadows on

	// This is the preferred technique which uses both vertex and
	// fragment programs, supports coloured lights
  	technique
      {
        shadow_caster_material Examples/GrassBladesShadowCaster
        shadow_receiver_material Examples/GrassBladesShadowReceiver

		// Base ambient pass
          pass
          {
			// base colours, not needed for rendering, but as information
			// to lighting pass categorisation routine
			ambient 1 1 1
			diffuse 0 0 0
			specular 0 0 0 0

  			alpha_rejection greater 150

  			scene_blend alpha_blend

		    cull_hardware none
            cull_software none

			// Really basic vertex program
			vertex_program_ref Examples/GrassWaverAmbientVp
			{
			}

			fragment_program_ref Examples/GrassWaverAmbientFp
			{
			}

            texture_unit
            {
				tex_address_mode clamp
                texture gras_02.png
            }

		}
        pass lighting
		{
			// base colours, not needed for rendering, but as information
			// to lighting pass categorisation routine
			ambient 0 0 0

			// do this for each light
			iteration once_per_light


			scene_blend add


			vertex_program_ref Examples/GrassWaverAmbientVp
			{
			}

			fragment_program_ref Examples/GrassWaverAmbientFp
			{
			}


			alpha_rejection greater 150

  		    cull_hardware none
              cull_software none

            texture_unit ShadowMap
            {
                 tex_address_mode border
                 tex_border_colour 1.0 1.0 1.0 0.0
                 content_type shadow
                 filtering linear linear none
                 tex_coord_set 0
            }


              texture_unit
              {
				tex_address_mode clamp
                  texture gras_02.png
              }
          }
		// Decal pass
		pass
		{
			// base colours, not needed for rendering, but as information
			// to lighting pass categorisation routine
			lighting off

			alpha_rejection greater 150

			//scene_blend alpha_blend
			scene_blend dest_colour zero

		    cull_hardware none
            cull_software none

            texture_unit
            {
				tex_address_mode clamp
                texture gras_02.png
            }

			vertex_program_ref Examples/GrassWaverTexVp
			{
			}
        }
    }
}

material Examples/GrassBladesAdditiveFloat
{
    transparency_casts_shadows on
    receive_shadows on

	// This is the preferred technique which uses both vertex and
	// fragment programs, supports coloured lights
    technique
    {
        shadow_caster_material Ogre/DepthShadowmap/Caster/Float
        shadow_receiver_material Ogre/DepthShadowmap/Receiver/Float

		// Base ambient pass
		pass
		{
			// base colours, not needed for rendering, but as information
			// to lighting pass categorisation routine
			ambient 1 1 1
			diffuse 0 0 0
			specular 0 0 0 0
			// Really basic vertex program
			vertex_program_ref Ogre/BasicVertexPrograms/AmbientOneTextureUnified
			{
  			}
			fragment_program_ref Ogre/BasicFragmentPrograms/PassthroughFP
			{
			}

		}
        pass lighting
		{
			// base colours, not needed for rendering, but as information
			// to lighting pass categorisation routine
			ambient 0 0 0

			// do this for each light
			iteration once_per_light


			scene_blend add


			vertex_program_ref Examples/GrassWaverAmbientVp
			{
			}

			fragment_program_ref Examples/GrassWaverAmbientFp
			{
			}


			alpha_rejection greater 150
			scene_blend alpha_blend

		    cull_hardware none
            cull_software none

            texture_unit
            {
				tex_address_mode clamp
                texture gras_02.png
            }
        }
		// Decal pass
		pass
		{
			// base colours, not needed for rendering, but as information
			// to lighting pass categorisation routine
			lighting off

			alpha_rejection greater 150
			scene_blend alpha_blend

		    cull_hardware none
            cull_software none

            texture_unit
            {
				tex_address_mode clamp
                texture gras_02.png
            }

			vertex_program_ref Examples/GrassWaverAmbientVp
			{
			}

			fragment_program_ref Examples/GrassWaverAmbientFp
			{
			}

        }
    }

}

material Examples/GrassBladesAdditive
{
    transparency_casts_shadows on
    receive_shadows on
	// Vertex program waving grass
    technique
    {
        pass
        {
			vertex_program_ref Examples/GrassWaverAmbientVp
			{
			}

			alpha_rejection greater 150
			scene_blend alpha_blend

		    cull_hardware none
            cull_software none

            texture_unit
            {
				tex_address_mode clamp
                texture gras_02.png
            }
        }
    }
}

material Examples/GrassBlades
{
    transparency_casts_shadows on
    receive_shadows on
	// Vertex program waving grass
    technique
    {
        pass
        {
			vertex_program_ref Examples/GrassWaverVp
			{
			}
			fragment_program_ref Examples/GrassWaverFp
			{
			}

			alpha_rejection greater 150
			scene_blend alpha_blend

		    cull_hardware none
            cull_software none

            texture_unit
            {
				tex_address_mode clamp
                texture gras_02.png
            }
        }
    }
    // fallback
    technique
    {
        pass
        {
			alpha_rejection greater 150
			scene_blend alpha_blend

		    cull_hardware none
            cull_software none

            texture_unit
            {
				tex_address_mode clamp
                texture gras_02.png
            }
        }
    }
}

material Examples/Rockwall
{
	technique
	{
		pass
		{
			texture_unit
			{
				texture rockwall.tga
			}
		}
	}
}

material Examples/Aureola
{
	technique
	{
		pass
		{
			lighting off
			scene_blend alpha_blend
			depth_write off
			diffuse vertexcolour
			cull_hardware none

			texture_unit
			{
				texture aureola.png PF_BYTE_LA
				tex_address_mode clamp
			}
		}
	}
}

// Test hardware morph animation (no normals)
material Examples/HardwareMorphAnimation
{
	technique
	{
		pass
		{

			vertex_program_ref Ogre/HardwareMorphAnimation
			{
				// all default
			}
			fragment_program_ref Ogre/BasicFragmentPrograms/PassthroughFP
			{
			}

			texture_unit
			{
				colour_op_ex source1 src_current src_current
			}

		}
	}
}

// Test hardware pose animation (no normals)
material Examples/HardwarePoseAnimation
{
	technique
	{
		pass
		{

			vertex_program_ref Ogre/HardwarePoseAnimation
			{
				// all default
			}
			fragment_program_ref Ogre/BasicFragmentPrograms/PassthroughFP
			{
			}
			texture_unit
			{
				tex_coord_set 0
				colour_op_ex source1 src_current src_current
			}

		}
	}
}


// Test hardware morph animation (with normals)
material Examples/HardwareMorphAnimationWithNormals
{
	technique
	{
		pass
		{

			vertex_program_ref Ogre/HardwareMorphAnimationWithNormals
			{
				// all default
			}
			fragment_program_ref Ogre/BasicFragmentPrograms/PassthroughFP
			{
			}

			texture_unit
			{
				colour_op_ex source1 src_current src_current
			}

		}
	}
}

// Test hardware pose animation (no normals)
material Examples/HardwarePoseAnimationWithNormals
{
	technique
	{
		pass
		{

			vertex_program_ref Ogre/HardwarePoseAnimationWithNormals
			{
				// all default
			}
			fragment_program_ref Ogre/BasicFragmentPrograms/PassthroughFP
			{
			}
			texture_unit
			{
				tex_coord_set 0
				colour_op_ex source1 src_current src_current
			}

		}
	}
}

material RustyBarrel
{
	technique
	{
		pass
		{
			ambient 0.5 0.5 0.5 1.0
			diffuse 1.0 1.0 1.0 1.0
			specular 0.0 0.0 0.0 1.0 12.5
			emissive 0.0 0.0 0.0 1.0
			texture_unit
			{
				texture RustyBarrel.png
				filtering trilinear
			}
		}
	}
}

material WoodPallet
{
	receive_shadows on
	technique
	{
		pass
		{
			ambient 0.5 0.5 0.5 1.0
			diffuse 1.0 1.0 1.0 1.0
			specular 0.0 0.0 0.0 1.0 12.5

			texture_unit
			{
				texture WoodPallet.png
				filtering trilinear
			}
		}
	}
}

material Examples/LightRibbonTrail
{
	technique
	{
		pass
		{
			lighting off
			scene_blend add
			depth_write off
			diffuse vertexcolour

			texture_unit
			{
				texture ribbonband.png 1d
				tex_address_mode clamp
				filtering none
			}
		}
	}
}

material Examples/TudorHouse
{
	technique
	{
		pass
		{
			texture_unit
			{
				texture fw12b.jpg
				tex_address_mode clamp
			}
		}
	}
}

material jaiqua
{
	// Hardware skinning technique - no fragment program
	technique
	{
		pass
		{
			vertex_program_ref Ogre/HardwareSkinningTwoWeights
			{

			}

			fragment_program_ref Ogre/BasicFragmentPrograms/DiffuseOneTexture
			{

			}

			// alternate shadow caster program
			shadow_caster_vertex_program_ref Ogre/HardwareSkinningTwoWeightsShadowCaster
			{
				param_named_auto worldMatrix3x4Array world_matrix_array_3x4
				param_named_auto viewProjectionMatrix viewproj_matrix
				param_named_auto ambient ambient_light_colour
			}

			texture_unit
			{
				texture blue_jaiqua.jpg
				tex_address_mode clamp
			}
		}
	}
	// Software blending technique
	technique
	{
		pass
		{
			texture_unit
			{
				texture blue_jaiqua.jpg
				tex_address_mode clamp
			}
		}
	}

}


material Examples/Plane/IntegratedShadows
{
	technique
	{
		pass
		{
			// Single-pass shadowing
			texture_unit
			{
				texture MtlPlat2.jpg
			}
			texture_unit
			{
				// standard modulation blend
				content_type shadow
				tex_address_mode clamp
			}
		}
	}

}


fragment_program Examples/ShowUV_pCg cg
{
	source Example_Basic.cg
	entry_point showuv_p
	profiles ps_2_0 arbfp1
}

fragment_program Examples/ShowUV_pCg_sm4 cg
{
	source Example_Basic_sm4.cg
	entry_point showuv_p
	profiles ps_4_0
}

fragment_program Examples/ShowUV_pGLSLES glsles
{
	source ShowUV.glsles
	profiles glsles
}

fragment_program Examples/ShowUV_pGLSL glsl
{
	source ShowUV.glsl
	syntax glsl150
}

fragment_program Examples/ShowUV_p unified
{
	delegate Examples/ShowUV_pGLSL
	delegate Examples/ShowUV_pGLSLES
	delegate Examples/ShowUV_pCg
	delegate Examples/ShowUV_pCg_sm4
}

fragment_program Examples/ShowUVdir3D_pCg cg
{
	source Example_Basic.cg
	entry_point showuvdir3d_p
	profiles ps_2_0 arbfp1
}
fragment_program Examples/ShowUVdir3D_pCg_sm4 cg
{
	source Example_Basic_sm4.cg
	entry_point showuvdir3d_p
	profiles ps_4_0
}


fragment_program Examples/ShowUVdir3D_pGLSLES glsles
{
	source ShowUVdir3D.glsles
	profiles glsles
}

fragment_program Examples/ShowUVdir3D_pGLSL glsl
{
	source ShowUVdir3D.glsl
	syntax glsl150
}

fragment_program Examples/ShowUVdir3D_p unified
{
	delegate Examples/ShowUVdir3D_pGLSL
	delegate Examples/ShowUVdir3D_pGLSLES
	delegate Examples/ShowUVdir3D_pCg
	delegate Examples/ShowUVdir3D_pCg_sm4
}

vertex_program Examples/ShowTangents_vCg cg
{
	source Example_Basic.cg
	entry_point basicPassthroughTangent_v
	profiles vs_2_0 arbvp1
	default_params
	{
		param_named_auto worldViewProj worldviewproj_matrix
	}
}

vertex_program Examples/ShowTangents_vCg_sm4 cg
{
	source Example_Basic_sm4.cg
	entry_point basicPassthroughTangent_v
	profiles vs_4_0
	default_params
	{
		param_named_auto worldViewProj worldviewproj_matrix
	}
}

vertex_program Examples/ShowTangents_vGLSLES glsles
{
	source ShowTangents.glsles
	profiles glsles
	default_params
	{
		param_named_auto worldViewProj worldviewproj_matrix
	}
}

vertex_program Examples/ShowTangents_vGLSL glsl
{
	source ShowTangents.glsl
	syntax glsl150
	default_params
	{
		param_named_auto worldViewProj worldviewproj_matrix
	}
}

vertex_program Examples/ShowTangents_v unified
{
	delegate Examples/ShowTangents_vGLSL
	delegate Examples/ShowTangents_vGLSLES
	delegate Examples/ShowTangents_vCg
	delegate Examples/ShowTangents_vCg_sm4
}

vertex_program Examples/ShowNormals_vCg cg
{
	source Example_Basic.cg
	entry_point basicPassthroughNormal_v
	profiles vs_2_0 arbvp1
	default_params
	{
		param_named_auto worldViewProj worldviewproj_matrix
	}
}

vertex_program Examples/ShowNormals_vCg_sm4 cg
{
	source Example_Basic_sm4.cg
	entry_point basicPassthroughNormal_v
	profiles vs_4_0
	default_params
	{
		param_named_auto worldViewProj worldviewproj_matrix
	}
}

vertex_program Examples/ShowNormals_vGLSLES glsles
{
	source ShowNormals.glsles
	profiles glsles
	default_params
	{
		param_named_auto worldViewProj worldviewproj_matrix
	}
}

vertex_program Examples/ShowNormals_vGLSL glsl
{
	source ShowNormals.glsl
	syntax glsl150
	default_params
	{
		param_named_auto worldViewProj worldviewproj_matrix
	}
}

vertex_program Examples/ShowNormals_v unified
{
	delegate Examples/ShowNormals_vGLSL
	delegate Examples/ShowNormals_vGLSLES
	delegate Examples/ShowNormals_vCg
	delegate Examples/ShowNormals_vCg_sm4
}

material Examples/ShowUV
{
	technique
	{
		pass
		{
			vertex_program_ref Ogre/BasicVertexPrograms/AmbientOneTextureWithUV
			{
				param_named_auto worldViewProj worldviewproj_matrix
			}
			fragment_program_ref Examples/ShowUV_p
			{
			}
		}
	}

	technique
	{
		pass
		{
			vertex_program_ref Ogre/BasicVertexPrograms/AmbientOneTextureUnified
			{
			}
			fragment_program_ref Examples/ShowUV_p
			{
			}
		}
	}
}
material Examples/ShowTangents
{
	technique
	{
		pass
		{
			vertex_program_ref Examples/ShowTangents_v
			{
			}
			fragment_program_ref Examples/ShowUVdir3D_p
			{
			}
		}
	}
}
material Examples/ShowNormals
{
	technique
	{
		pass
		{
			vertex_program_ref Examples/ShowNormals_v
			{
			}
			fragment_program_ref Examples/ShowUVdir3D_p
			{
			}
		}
	}
}


material Examples/TransparentTest
{
	technique
	{
		pass
		{
			ambient 0.2 0.2 0.2
			scene_blend add
			depth_write off

			texture_unit
			{
				texture Water01.jpg
				scroll_anim 0.25 0
			}

			texture_unit
			{
				texture Water01.jpg
				wave_xform scroll_y sine 0 0.1 0 0.5
			}
		}
	}
}

material Examples/TextureEffect1
{
	technique
	{
		pass
		{
			ambient 0.75 0.75 0.75
			cull_hardware none
			cull_software none

			texture_unit
			{
				texture BumpyMetal.jpg
				rotate_anim 0.2
				wave_xform scale_x sine 1 0.1 0 5
				wave_xform scale_y sine 0.5 0.2 0.5 3
			}
		}
	}
}
material Examples/TextureEffect2
{
	technique
	{
		pass
		{

			texture_unit
			{
				texture Water02.jpg
				scroll_anim 0.5 0
			}
		}
	}
}
material Examples/TextureEffect3
{
	technique
	{
		pass
		{
			ambient 0.7 0.7 0.7
			cull_hardware none
			cull_software none

			texture_unit
			{
				texture Water01.jpg
				scroll_anim -0.25 0.1
			}

			texture_unit
			{
				texture Water01.jpg
				colour_op_ex add src_texture src_current
				colour_op_multipass_fallback one one
				scroll_anim -0.1 0.25
			}
		}
	}
}
material Examples/TextureEffect4
{
	technique
	{
		pass
		{
			ambient 0.3 0.3 0.3
			scene_blend colour_blend
			cull_hardware none
			cull_software none

			texture_unit
			{
				texture Water02.jpg
				scroll_anim 0.01 0.01
			}
		}
	}
}

material Examples/EnvMappedRustySteel
{
	technique
	{
		pass
		{

			texture_unit
			{
				texture RustySteel.jpg
			}

			texture_unit
			{
				texture spheremap.png
				colour_op_ex add src_texture src_current
				colour_op_multipass_fallback one one
				env_map spherical
			}
		}
	}
}

<<<<<<< HEAD
material Examples/TransparentBlue50
{
  technique
  {
    pass
    {
      scene_blend alpha_blend
      depth_write off

      texture_unit
      {
        colour_op_ex source1 src_manual src_current 0 0 1
        alpha_op_ex source1 src_manual src_current 0.5
      }
    }
  }
}
=======
// material Examples/Passthrough
// {
//     technique
//     {
//         pass
//         {
//             diffuse vertexcolour
//             specular vertexcolour
//             ambient vertexcolour
//             lighting off
//         }
//     }
// }
>>>>>>> 5835f46e
<|MERGE_RESOLUTION|>--- conflicted
+++ resolved
@@ -2374,7 +2374,6 @@
 	}
 }
 
-<<<<<<< HEAD
 material Examples/TransparentBlue50
 {
   technique
@@ -2392,7 +2391,7 @@
     }
   }
 }
-=======
+
 // material Examples/Passthrough
 // {
 //     technique
@@ -2405,5 +2404,4 @@
 //             lighting off
 //         }
 //     }
-// }
->>>>>>> 5835f46e
+// }