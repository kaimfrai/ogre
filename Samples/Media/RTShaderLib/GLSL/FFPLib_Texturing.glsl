/*
-----------------------------------------------------------------------------
This source file is part of OGRE
(Object-oriented Graphics Rendering Engine)
For the latest info, see http://www.ogre3d.org

Copyright (c) 2000-2013 Torus Knot Software Ltd
Permission is hereby granted, free of charge, to any person obtaining a copy
of this software and associated documentation files (the "Software"), to deal
in the Software without restriction, including without limitation the rights
to use, copy, modify, merge, publish, distribute, sublicense, and/or sell
copies of the Software, and to permit persons to whom the Software is
furnished to do so, subject to the following conditions:

The above copyright notice and this permission notice shall be included in
all copies or substantial portions of the Software.

THE SOFTWARE IS PROVIDED "AS IS", WITHOUT WARRANTY OF ANY KIND, EXPRESS OR
IMPLIED, INCLUDING BUT NOT LIMITED TO THE WARRANTIES OF MERCHANTABILITY,
FITNESS FOR A PARTICULAR PURPOSE AND NONINFRINGEMENT. IN NO EVENT SHALL THE
AUTHORS OR COPYRIGHT HOLDERS BE LIABLE FOR ANY CLAIM, DAMAGES OR OTHER
LIABILITY, WHETHER IN AN ACTION OF CONTRACT, TORT OR OTHERWISE, ARISING FROM,
OUT OF OR IN CONNECTION WITH THE SOFTWARE OR THE USE OR OTHER DEALINGS IN
THE SOFTWARE.
-----------------------------------------------------------------------------
*/

//-----------------------------------------------------------------------------
// Program Name: FFPLib_Texturing
// Program Desc: Texture functions of the FFP.
// Program Type: Vertex/Pixel shader
// Language: GLSL
// Notes: Implements core functions for FFPTexturing class.
// based on texturing operations needed by render system.
// Implements texture coordinate processing:
// see http://msdn.microsoft.com/en-us/library/bb206247.aspx
// Implements texture blending operation:
// see http://msdn.microsoft.com/en-us/library/bb206241.aspx
//-----------------------------------------------------------------------------


//-----------------------------------------------------------------------------
void FFP_TransformTexCoord(in mat4 m, in vec2 v, out vec2 vOut)
{
	vOut = (m * vec4(v, 0.0, 1.0)).xy;
}
//-----------------------------------------------------------------------------
void FFP_TransformTexCoord(in mat4 m, in vec4 v, out vec2 vOut)
{
	vOut = (m * v).xy;
}

//-----------------------------------------------------------------------------
void FFP_TransformTexCoord(in mat4 m, in vec3 v, out vec3 vOut)
{
	vOut = (m * vec4(v, 1.0)).xyz;
}



//-----------------------------------------------------------------------------
void FFP_GenerateTexCoord_EnvMap_Normal(in mat4 mWorldIT, 
						   in mat4 mView,
						   in vec3 vNormal,
						   out vec3 vOut)
{
	vec3 vWorldNormal = (mat3(mWorldIT) * vNormal);
	vec3 vViewNormal  = (mat3(mView) * vWorldNormal);

	vOut = vViewNormal;
}

//-----------------------------------------------------------------------------
void FFP_GenerateTexCoord_EnvMap_Normal(in mat4 mWorldIT, 
						   in mat4 mView,
						   in mat4 mTexture,
						   in vec3 vNormal,
						   out vec3 vOut)
{
	vec3 vWorldNormal = (mat3(mWorldIT) * vNormal);
	vec3 vViewNormal  = (mat3(mView) * vWorldNormal);
	
	vOut = (mTexture * vec4(vViewNormal, 1.0)).xyz;
}
//-----------------------------------------------------------------------------
void FFP_GenerateTexCoord_EnvMap_Sphere(in 	mat4 mWorld,
										in 	mat4 mView,
										in 	mat4 mWorldIT,
										in 	vec4 vPos,
										in 	vec3 vNormal,
<<<<<<< HEAD
=======
										in 	mat4 mTexture,
>>>>>>> e588c5f8
										out vec2 vOut)
{
	mat4 worldview = mView * mWorld;
	vec3 normal = normalize( (mWorldIT * vec4(vNormal,0.0)).xyz); 
	vec3 eyedir =  normalize(worldview * vPos).xyz;
	vec3 r = reflect(eyedir, normal);
	float two_p = 2.0 * sqrt( r.x *  r.x +  r.y *  r.y +  (r.z + 1) *  (r.z + 1));
<<<<<<< HEAD
	vOut = vec2(0.5 + r.x / two_p,0.5 - r.y / two_p);
=======
	vOut = (mTexture * vec4(0.5 + r.x / two_p,0.5 - r.y / two_p,0,0)).xy;
>>>>>>> e588c5f8
}
//-----------------------------------------------------------------------------
void FFP_GenerateTexCoord_EnvMap_Sphere(in 	mat4 mWorld,
										in 	mat4 mView,
										in 	mat4 mWorldIT,
										in 	vec4 vPos,
										in 	vec3 vNormal,
<<<<<<< HEAD
										in 	mat4 mTexture,
=======
>>>>>>> e588c5f8
										out vec2 vOut)
{
	mat4 worldview = mView * mWorld;
	vec3 normal = normalize( (mWorldIT * vec4(vNormal,0.0)).xyz); 
	vec3 eyedir =  normalize(worldview * vPos).xyz;
	vec3 r = reflect(eyedir, normal);
	float two_p = 2.0 * sqrt( r.x *  r.x +  r.y *  r.y +  (r.z + 1) *  (r.z + 1));
<<<<<<< HEAD
	vOut = (mTexture * vec4(0.5 + r.x / two_p,0.5 - r.y / two_p,0,0)).xy;
=======
	vOut = vec2(0.5 + r.x / two_p,0.5 - r.y / two_p);
>>>>>>> e588c5f8
}

//-----------------------------------------------------------------------------
void FFP_GenerateTexCoord_EnvMap_Reflect(in mat4 mWorld, 
							in mat4 mWorldIT, 
						   in mat4 mView,						  
						   in vec3 vNormal,
						   in vec4 vPos,						  
						   out vec3 vOut)
{		
	mView[0][2] = -mView[0][2];
	mView[1][2] = -mView[1][2];
	mView[2][2] = -mView[2][2];
	mView[3][2] = -mView[3][2];
	
	mat4 matViewT = transpose(mView);

	vec3 vWorldNormal = (mat3(mWorldIT) * vNormal);
	vec3 vViewNormal  = (mat3(mView) * vWorldNormal);
	vec4 vWorldPos    = mWorld * vPos;
	vec3 vNormViewPos  = normalize((mView * vWorldPos).xyz);
	
	vec3 vReflect = reflect(vNormViewPos, vViewNormal);

  	matViewT[0][2] = -matViewT[0][2];
 	matViewT[1][2] = -matViewT[1][2];
  	matViewT[2][2] = -matViewT[2][2];
 	vReflect = (mat3(matViewT) * vReflect);
	vReflect.z = -vReflect.z; // Hack for gl 

	vOut = vReflect;
}

//-----------------------------------------------------------------------------
void FFP_GenerateTexCoord_EnvMap_Reflect(in mat4 mWorld, 
							in mat4 mWorldIT, 
						   in mat4 mView,	
						   in mat4 mTexture,					  
						   in vec3 vNormal,
						   in vec4 vPos,						  
						   out vec3 vOut)
{		
	mView[0][2] = -mView[0][2];
	mView[1][2] = -mView[1][2];
	mView[2][2] = -mView[2][2];
	mView[3][2] = -mView[3][2];
	
	mat4 matViewT = transpose(mView);

	vec3 vWorldNormal = (mat3(mWorldIT) * vNormal);
	vec3 vViewNormal  = (mat3(mView) * vWorldNormal);
	vec4 vWorldPos    = mWorld * vPos;
	vec3 vNormViewPos  = normalize((mView * vWorldPos).xyz);
	
	vec3 vReflect = reflect(vNormViewPos, vViewNormal);
	
  	matViewT[0][2] = -matViewT[0][2];
 	matViewT[1][2] = -matViewT[1][2];
  	matViewT[2][2] = -matViewT[2][2];
 	vReflect = (mat3(matViewT) * vReflect);

 	vReflect = (mTexture * vec4(vReflect, 1.0)).xyz;
	vReflect.z = -vReflect.z; // Hack for gl 

	vOut = vReflect;
}

//-----------------------------------------------------------------------------
void FFP_GenerateTexCoord_Projection(in mat4 mWorld, 							
						   in mat4 mTexViewProjImage,					  			
						   in vec4 vPos,						  				  
						   out vec3 vOut)
{
	vec4 vWorldPos    = mWorld * vPos;
	vec4 vTexturePos  = mTexViewProjImage * vWorldPos;

	vOut = vTexturePos.xyw;
}

//-----------------------------------------------------------------------------
void FFP_SampleTexture(in sampler1D s, 
				   in float f,
				   out vec4 t)
{
	t = texture(s, f);
}

//-----------------------------------------------------------------------------
void FFP_SampleTexture(in sampler2D s, 
				   in vec2 f,
				   out vec4 t)
{
	t = texture2D (s, f);
}
//-----------------------------------------------------------------------------
void FFP_SampleTexture(in sampler2D s, 
				   in vec4 f,
				   out vec4 t)
{
	t = texture2D (s, vec2(f.xy));
}

//-----------------------------------------------------------------------------
void FFP_SampleTextureProj(in sampler2D s, 
				   in vec3 f,
				   out vec4 t)
{
	t = texture2D(s, f.xy/f.z);
}

//-----------------------------------------------------------------------------
void FFP_SampleTexture(in sampler3D s, 
				   in vec3 f,
				   out vec4 t)
{
	t = texture(s, f);
}

//-----------------------------------------------------------------------------
void FFP_SampleTexture(in samplerCube s, 
				   in vec3 f,
				   out vec4 t)
{
	t = texture(s, f);
}


//-----------------------------------------------------------------------------
void FFP_ModulateX2(in float vIn0, in float vIn1, out float vOut)
{
	vOut = vIn0 * vIn1 * 2.0;
}

//-----------------------------------------------------------------------------
void FFP_ModulateX2(in vec2 vIn0, in vec2 vIn1, out vec2 vOut)
{
	vOut = vIn0 * vIn1 * 2.0;
}

//-----------------------------------------------------------------------------
void FFP_ModulateX2(in vec3 vIn0, in vec3 vIn1, out vec3 vOut)
{
	vOut = vIn0 * vIn1 * 2.0;
}

//-----------------------------------------------------------------------------
void FFP_ModulateX2(in vec4 vIn0, in vec4 vIn1, out vec4 vOut)
{
	vOut = vIn0 * vIn1 * 2.0;
}

//-----------------------------------------------------------------------------
void FFP_ModulateX4(in float vIn0, in float vIn1, out float vOut)
{
	vOut = vIn0 * vIn1 * 4.0;
}

//-----------------------------------------------------------------------------
void FFP_ModulateX4(in vec2 vIn0, in vec2 vIn1, out vec2 vOut)
{
	vOut = vIn0 * vIn1 * 4.0;
}

//-----------------------------------------------------------------------------
void FFP_ModulateX4(in vec3 vIn0, in vec3 vIn1, out vec3 vOut)
{
	vOut = vIn0 * vIn1 * 4.0;
}

//-----------------------------------------------------------------------------
void FFP_ModulateX4(in vec4 vIn0, in vec4 vIn1, out vec4 vOut)
{
	vOut = vIn0 * vIn1 * 4.0;
}

//-----------------------------------------------------------------------------
void FFP_AddSigned(in float vIn0, in float vIn1, out float vOut)
{
	vOut = vIn0 + vIn1 - 0.5;
}

//-----------------------------------------------------------------------------
void FFP_AddSigned(in vec2 vIn0, in vec2 vIn1, out vec2 vOut)
{
	vOut = vIn0 + vIn1 - 0.5;
}

//-----------------------------------------------------------------------------
void FFP_AddSigned(in vec3 vIn0, in vec3 vIn1, out vec3 vOut)
{
	vOut = vIn0 + vIn1 - 0.5;
}

//-----------------------------------------------------------------------------
void FFP_AddSigned(in vec4 vIn0, in vec4 vIn1, out vec4 vOut)
{
	vOut = vIn0 + vIn1 - 0.5;
}

//-----------------------------------------------------------------------------
void FFP_AddSmooth(in float vIn0, in float vIn1, out float vOut)
{
	vOut = vIn0 + vIn1 - (vIn0 * vIn1);
}

//-----------------------------------------------------------------------------
void FFP_AddSmooth(in vec2 vIn0, in vec2 vIn1, out vec2 vOut)
{
	vOut = vIn0 + vIn1 - (vIn0 * vIn1);
}

//-----------------------------------------------------------------------------
void FFP_AddSmooth(in vec3 vIn0, in vec3 vIn1, out vec3 vOut)
{
	vOut = vIn0 + vIn1 - (vIn0 * vIn1);
}

//-----------------------------------------------------------------------------
void FFP_AddSmooth(in vec4 vIn0, in vec4 vIn1, out vec4 vOut)
{
	vOut = vIn0 + vIn1 - (vIn0 * vIn1);
}
<|MERGE_RESOLUTION|>--- conflicted
+++ resolved
@@ -56,8 +56,6 @@
 	vOut = (m * vec4(v, 1.0)).xyz;
 }
 
-
-
 //-----------------------------------------------------------------------------
 void FFP_GenerateTexCoord_EnvMap_Normal(in mat4 mWorldIT, 
 						   in mat4 mView,
@@ -88,10 +86,7 @@
 										in 	mat4 mWorldIT,
 										in 	vec4 vPos,
 										in 	vec3 vNormal,
-<<<<<<< HEAD
-=======
 										in 	mat4 mTexture,
->>>>>>> e588c5f8
 										out vec2 vOut)
 {
 	mat4 worldview = mView * mWorld;
@@ -99,11 +94,7 @@
 	vec3 eyedir =  normalize(worldview * vPos).xyz;
 	vec3 r = reflect(eyedir, normal);
 	float two_p = 2.0 * sqrt( r.x *  r.x +  r.y *  r.y +  (r.z + 1) *  (r.z + 1));
-<<<<<<< HEAD
-	vOut = vec2(0.5 + r.x / two_p,0.5 - r.y / two_p);
-=======
 	vOut = (mTexture * vec4(0.5 + r.x / two_p,0.5 - r.y / two_p,0,0)).xy;
->>>>>>> e588c5f8
 }
 //-----------------------------------------------------------------------------
 void FFP_GenerateTexCoord_EnvMap_Sphere(in 	mat4 mWorld,
@@ -111,10 +102,6 @@
 										in 	mat4 mWorldIT,
 										in 	vec4 vPos,
 										in 	vec3 vNormal,
-<<<<<<< HEAD
-										in 	mat4 mTexture,
-=======
->>>>>>> e588c5f8
 										out vec2 vOut)
 {
 	mat4 worldview = mView * mWorld;
@@ -122,11 +109,7 @@
 	vec3 eyedir =  normalize(worldview * vPos).xyz;
 	vec3 r = reflect(eyedir, normal);
 	float two_p = 2.0 * sqrt( r.x *  r.x +  r.y *  r.y +  (r.z + 1) *  (r.z + 1));
-<<<<<<< HEAD
-	vOut = (mTexture * vec4(0.5 + r.x / two_p,0.5 - r.y / two_p,0,0)).xy;
-=======
 	vOut = vec2(0.5 + r.x / two_p,0.5 - r.y / two_p);
->>>>>>> e588c5f8
 }
 
 //-----------------------------------------------------------------------------
@@ -211,7 +194,7 @@
 				   in float f,
 				   out vec4 t)
 {
-	t = texture(s, f);
+	t = texture1D(s, f);
 }
 
 //-----------------------------------------------------------------------------
@@ -242,7 +225,7 @@
 				   in vec3 f,
 				   out vec4 t)
 {
-	t = texture(s, f);
+	t = texture3D(s, f);
 }
 
 //-----------------------------------------------------------------------------
@@ -250,7 +233,7 @@
 				   in vec3 f,
 				   out vec4 t)
 {
-	t = texture(s, f);
+	t = textureCube(s, f);
 }
 
 
