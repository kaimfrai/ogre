--- conflicted
+++ resolved
@@ -4,11 +4,7 @@
 (Object-oriented Graphics Rendering Engine)
 For the latest info, see http://www.ogre3d.org
 
-<<<<<<< HEAD
-Copyright (c) 2000-2009 Torus Knot Software Ltd
-=======
 Copyright (c) 2000-2011 Torus Knot Software Ltd
->>>>>>> 72ba5250
 Permission is hereby granted, free of charge, to any person obtaining a copy
 of this software and associated documentation files (the "Software"), to deal
 in the Software without restriction, including without limitation the rights
