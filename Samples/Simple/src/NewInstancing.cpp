<<<<<<< HEAD
module Ogre.Samples;

import :NewInstancing;

import Ogre.Components.Bites;
import Ogre.Components.RTShaderSystem;
import Ogre.Core;

import <cstddef>;
import <map>;
import <memory>;
import <random>;
import <string>;
import <utility>;
=======
#include <map>
#include <random>

#include "NewInstancing.hpp"
#include "OgreAnimationState.hpp"
#include "OgreColourValue.hpp"
#include "OgreCommon.hpp"
#include "OgreEntity.hpp"
#include "OgreInstancedEntity.hpp"
#include "OgreLight.hpp"
#include "OgreMaterialManager.hpp"
#include "OgreMath.hpp"
#include "OgreMatrix3.hpp"
#include "OgreMeshManager.hpp"
#include "OgreMovableObject.hpp"
#include "OgreNode.hpp"
#include "OgrePixelFormat.hpp"
#include "OgrePlane.hpp"
#include "OgreRenderSystem.hpp"
#include "OgreResourceGroupManager.hpp"
#include "OgreRoot.hpp"
#include "OgreSceneManager.hpp"
#include "OgreSceneNode.hpp"
#include "OgreShaderExHardwareSkinning.hpp"
#include "OgreShaderExIntegratedPSSM3.hpp"
#include "OgreShaderGenerator.hpp"
#include "OgreShaderRenderState.hpp"
#include "OgreShadowCameraSetupLiSPSM.hpp"
#include "OgreStringConverter.hpp"
#include "OgreTrays.hpp"
#include "OgreVector.hpp"
#include "OgreViewport.hpp"

namespace Ogre::RTShader {
class SubRenderState;
}  // namespace Ogre
>>>>>>> 32f0975b

using namespace Ogre;

<<<<<<< HEAD
using namespace OgreBites;
static const char *c_instancingTechniques[] =
{
    "Shader Based",
    "Vertex Texture Fetch (VTF)",
    "Hardware Instancing Basic",
    "Hardware Instancing + VTF",
    "Limited Animation - Hardware Instancing + VTF",
    "No Instancing"
};
static const char *c_materialsTechniques[] =
{
    "Examples/Instancing/RTSS/Robot",
    "Examples/Instancing/VTF/Robot",
    "Examples/Instancing/HWBasic/Robot",
    "Examples/Instancing/VTF/HW/Robot",
    "Examples/Instancing/VTF/HW/LUT/Robot",
    "Examples/Instancing/RTSS/Robot"
};
static const char *c_materialsTechniques_dq[] =
{
    "Examples/Instancing/RTSS/Robot_dq",
    "Examples/Instancing/VTF/Robot_dq",
    "Examples/Instancing/HWBasic/Robot",
    "Examples/Instancing/VTF/HW/Robot_dq",
    "Examples/Instancing/VTF/HW/LUT/Robot_dq",
    "Examples/Instancing/RTSS/Robot_dq"
};
static const char *c_materialsTechniques_dq_two_weights[] =
{
    "Examples/Instancing/RTSS/spine_dq_two_weights",
    "Examples/Instancing/VTF/spine_dq_two_weights",
    "Examples/Instancing/HWBasic/spine",
    "Examples/Instancing/VTF/HW/spine_dq_two_weights",
    "Examples/Instancing/VTF/HW/LUT/spine_dq_two_weights",
    "Examples/Instancing/RTSS/spine_dq_two_weights"
};
static const char *c_meshNames[] =
{
    "robot.mesh",
    "spine.mesh"
};
=======
>>>>>>> 32f0975b
//------------------------------------------------------------------------------
Sample_NewInstancing::Sample_NewInstancing()
{
    mInfo["Title"] = "New Instancing";
    mInfo["Description"] = "Demonstrates how to use the new InstancedManager to setup many dynamic"
        " instances of the same mesh with much less performance impact";
    mInfo["Thumbnail"] = "thumb_newinstancing.png";
    mInfo["Category"] = "Environment";
    mInfo["Help"] = "Press Space to switch Instancing Techniques.\n"
        "Press B to toggle bounding boxes.\n\n"
        "Changes in the slider take effect after switching instancing technique\n"
        "Different batch sizes give different results depending on CPU culling"
        " and instance numbers on the scene.\n\n"
        "If performance is too slow, try defragmenting batches once in a while";
}

//------------------------------------------------------------------------------
auto Sample_NewInstancing::frameRenderingQueued(const FrameEvent& evt) -> bool
{
    animateUnits( /*evt.timeSinceLastEvent*/ 1.0f/60.0f);

    moveUnits( /*evt.timeSinceLastEvent*/ 1.0f/60.0f);

    return SdkSample::frameRenderingQueued(evt);        // don't forget the parent class updates!
}

//------------------------------------------------------------------------------
auto Sample_NewInstancing::keyPressed(const KeyboardEvent& evt) -> bool
{
    return SdkSample::keyPressed(evt);
}

//------------------------------------------------------------------------------
void Sample_NewInstancing::setupContent()
{
    // Make this viewport work with shader generator scheme.
    mViewport->setMaterialScheme(RTShader::ShaderGenerator::DEFAULT_SCHEME_NAME);
    RTShader::ShaderGenerator& rtShaderGen = RTShader::ShaderGenerator::getSingleton();
    RTShader::RenderState* schemRenderState = rtShaderGen.getRenderState(RTShader::ShaderGenerator::DEFAULT_SCHEME_NAME);
    RTShader::SubRenderState* subRenderState = rtShaderGen.createSubRenderState<RTShader::IntegratedPSSM3>();
    schemRenderState->addTemplateSubRenderState(subRenderState);

    //Add the hardware skinning to the shader generator default render state
    subRenderState = mShaderGenerator->createSubRenderState<RTShader::HardwareSkinning>();
    schemRenderState->addTemplateSubRenderState(subRenderState);

    // increase max bone count for higher efficiency
    RTShader::HardwareSkinningFactory::getSingleton().setMaxCalculableBoneCount(80);

    // re-generate shaders to include new SRSs
    rtShaderGen.invalidateScheme(RTShader::ShaderGenerator::DEFAULT_SCHEME_NAME);
    rtShaderGen.validateScheme(RTShader::ShaderGenerator::DEFAULT_SCHEME_NAME);

    // update scheme for FFP supporting rendersystems
    MaterialManager::getSingleton().setActiveScheme(mViewport->getMaterialScheme());

    //Initialize the techniques and current mesh variables
    mCurrentManager         = nullptr;

    mSceneMgr->setShadowTechnique( SHADOWTYPE_TEXTURE_ADDITIVE_INTEGRATED );
    mSceneMgr->setShadowTextureSelfShadow( true );
    mSceneMgr->setShadowCasterRenderBackFaces( true );

    if (Ogre::Root::getSingletonPtr()->getRenderSystem()->getName().find("OpenGL ES 2") == String::npos)
    {
        mSceneMgr->setShadowTextureConfig( 0, 2048, 2048, PF_DEPTH16 );
    }
    else
    {
        // Use a smaller texture for GL ES 3.0
        mSceneMgr->setShadowTextureConfig( 0, 512, 512, PF_DEPTH16 );
    }

    mSceneMgr->setShadowCameraSetup( LiSPSMShadowCameraSetup::create() );

    mEntities.reserve( NUM_INST_ROW * NUM_INST_COLUMN );
    mSceneNodes.reserve( NUM_INST_ROW * NUM_INST_COLUMN );

    mSceneMgr->setSkyBox(true, "Examples/CloudyNoonSkyBox");

    // create a mesh for our ground
    MeshManager::getSingleton().createPlane("ground", ResourceGroupManager::DEFAULT_RESOURCE_GROUP_NAME,
        Plane(Vector3::UNIT_Y, 0), 10000, 10000, 20, 20, true, 1, 6, 6, Vector3::UNIT_Z);

    // create a ground entity from our mesh and attach it to the origin
    Entity* ground = mSceneMgr->createEntity("Ground", "ground");
    ground->setMaterialName("Examples/GrassFloor");
    ground->setCastShadows(false);
    mSceneMgr->getRootSceneNode()->attachObject(ground);

    setupLighting();

    // set initial camera position and speed
    mCameraNode->setPosition( 0, 120, 100 );

    setDragLook(true);

    switchInstancingTechnique();
}

//------------------------------------------------------------------------------
void Sample_NewInstancing::setupLighting()
{
    mSceneMgr->setAmbientLight( ColourValue( 0.40f, 0.40f, 0.40f ) );

    //Create main light
    Light* light = mSceneMgr->createLight();
    light->setType( Light::LT_DIRECTIONAL );
    light->setDiffuseColour(1, 0.5, 0.3);
    auto n = mSceneMgr->getRootSceneNode()->createChildSceneNode();
    n->attachObject(light);
    n->setDirection(0, -1, -1);
    light->setSpecularColour( 0.6, 0.82, 1.0 );
}

//------------------------------------------------------------------------------
void Sample_NewInstancing::switchInstancingTechnique()
{
    //Instancing

    //Create the manager if we haven't already (i.e. first time)
    //Because we use IM_USEALL as flags, the actual num of instances per batch might be much lower
    //If you're not bandwidth limited, you may want to lift IM_VTFBESTFIT flag away


    mCurrentManager = mSceneMgr->createInstanceManager(
        "InstanceMgr", "robot.mesh",
        ResourceGroupManager::AUTODETECT_RESOURCE_GROUP_NAME, InstanceManager::ShaderBased,
        NUM_INST_ROW * NUM_INST_COLUMN, IM_USEALL);

    createInstancedEntities();

    createSceneNodes();
}

//------------------------------------------------------------------------------
<<<<<<< HEAD
void Sample_NewInstancing::createEntities()
{
    std::mt19937 rng;
    for( int i=0; i<NUM_INST_ROW * NUM_INST_COLUMN; ++i )
    {
        //Create the non-instanced entity. Use the same shader as shader-based because:
        //a. To prove we can (runs without modification! :-) )
        //b. Make a fair comparison
        Entity *ent = mSceneMgr->createEntity( c_meshNames[mCurrentMesh] );
        ent->setMaterialName( mCurrentMaterialSet[NUM_TECHNIQUES] );
        mEntities.push_back( ent );

        //Get the animation
        AnimationState *anim = ent->getAnimationState( "Walk" );
        if (mAnimations.insert( anim ).second)
        {
            anim->setEnabled( true );
            anim->addTime( float(rng())/float(rng.max()) * 10 ); //Random start offset
        }
    }
}

//------------------------------------------------------------------------------
=======
>>>>>>> 32f0975b
void Sample_NewInstancing::createInstancedEntities()
{
    std::mt19937 rng;
    std::mt19937 orng; // separate oriention rng for consistency with other techniques
    for( int i=0; i<NUM_INST_ROW; ++i )
    {
        for( int j=0; j<NUM_INST_COLUMN; ++j )
        {
            //Create the instanced entity
            InstancedEntity *ent = mCurrentManager->createInstancedEntity("Examples/Instancing/RTSS/Robot" );
            mEntities.push_back( ent );

            //Get the animation
            AnimationState *anim = ent->getAnimationState( "Walk" );
            anim->setEnabled( true );
            anim->addTime( float(rng())/float(rng.max()) * 10); //Random start offset
            mAnimations.insert( anim );
        }
    }
}

//------------------------------------------------------------------------------
void Sample_NewInstancing::createSceneNodes()
{
    //Here the SceneNodes are created. Since InstancedEntities derive from MovableObject,
    //they behave like regular Entities on this.
    SceneNode *rootNode = mSceneMgr->getRootSceneNode();

    std::mt19937 rng;
    for( int i=0; i<NUM_INST_ROW; ++i )
    {
        for( int j=0; j<NUM_INST_COLUMN; ++j )
        {
            int idx = i * NUM_INST_COLUMN + j;
            SceneNode *sceneNode = rootNode->createChildSceneNode();
            sceneNode->attachObject( mEntities[idx] );
            sceneNode->yaw( Radian( float(rng())/float(rng.max()) * 10 * Math::PI )); //Random orientation
            sceneNode->setPosition( mEntities[idx]->getBoundingRadius() * (i - NUM_INST_ROW * 0.5f), 0,
                mEntities[idx]->getBoundingRadius() * (j - NUM_INST_COLUMN * 0.5f) );
            mSceneNodes.push_back( sceneNode );
        }
    }
}

//------------------------------------------------------------------------------
void Sample_NewInstancing::clearScene()
{
    auto itor = mEntities.begin();
    auto end  = mEntities.end();

    //Note: Destroying the instance manager automatically destroys all instanced entities
    //created by this manager (beware of not leaving reference to those pointers)
    while( itor != end )
    {
        SceneNode *sceneNode = (*itor)->getParentSceneNode();
        if (sceneNode)
        {
            sceneNode->detachAllObjects();
            sceneNode->getParentSceneNode()->removeAndDestroyChild( sceneNode );
        }

        mSceneMgr->destroyInstancedEntity( static_cast<InstancedEntity*>(*itor) );

        ++itor;
    }

    //Free some memory, but don't destroy the manager so when we switch this technique
    //back again it doesn't take too long
    if( mCurrentManager )
        mCurrentManager->cleanupEmptyBatches();

    mEntities.clear();
    mMovedInstances.clear();
    mSceneNodes.clear();
    mAnimations.clear();
}

//-----------------------------------------------------------------------------------
void Sample_NewInstancing::destroyManagers()
{
    mSceneMgr->destroyInstanceManager(mCurrentManager);;
}

//------------------------------------------------------------------------------
void Sample_NewInstancing::cleanupContent()
{
    MeshManager::getSingleton().remove("ground", ResourceGroupManager::DEFAULT_RESOURCE_GROUP_NAME);
    clearScene();
    destroyManagers();
}

//------------------------------------------------------------------------------
void Sample_NewInstancing::animateUnits( float timeSinceLast )
{
    //Iterates through all AnimationSets and updates the animation being played. Demonstrates the
    //animation is unique and independent to each instance
    auto itor = mAnimations.begin();
    auto end  = mAnimations.end();

    while( itor != end )
    {
        (*itor)->addTime( timeSinceLast );
        ++itor;
    }
}

//------------------------------------------------------------------------------
void Sample_NewInstancing::moveUnits( float timeSinceLast )
{
    Real fMovSpeed = 1.0f;

    if( !mEntities.empty() )
        fMovSpeed = mEntities[0]->getBoundingRadius() * 0.30f;

    if (!mSceneNodes.empty())
    {
        //Randomly move the units along their normal, bouncing around invisible walls
        auto itor = mSceneNodes.begin();
        auto end  = mSceneNodes.end();

        while( itor != end )
        {
            //Calculate bounces
            Vector3 entityPos = (*itor)->getPosition();
            Vector3 planeNormal = Vector3::ZERO;
            if( (*itor)->getPosition().x < -5000.0f )
            {
                planeNormal = Vector3::UNIT_X;
                entityPos.x = -4999.0f;
            }
            else if( (*itor)->getPosition().x > 5000.0f )
            {
                planeNormal = Vector3::NEGATIVE_UNIT_X;
                entityPos.x = 4999.0f;
            }
            else if( (*itor)->getPosition().z < -5000.0f )
            {
                planeNormal = Vector3::UNIT_Z;
                entityPos.z = -4999.0f;
            }
            else if( (*itor)->getPosition().z > 5000.0f )
            {
                planeNormal = Vector3::NEGATIVE_UNIT_Z;
                entityPos.z = 4999.0f;
            }

            if( planeNormal != Vector3::ZERO )
            {
                const Vector3 vDir( (*itor)->getOrientation().xAxis().normalisedCopy() );
                (*itor)->setOrientation( lookAt( planeNormal.reflect( vDir ) ) );
                (*itor)->setPosition( entityPos );
            }

            //Move along the direction we're looking to
            (*itor)->translate( Vector3::UNIT_X * timeSinceLast * fMovSpeed, Node::TS_LOCAL );
            ++itor;
        }
    }
    else
    {
        //No scene nodes (instanced entities only)
        //Update instanced entities directly

        //Randomly move the units along their normal, bouncing around invisible walls
        auto itor = mMovedInstances.begin();
        auto end  = mMovedInstances.end();

        while( itor != end )
        {
            //Calculate bounces
            InstancedEntity* pEnt = *itor;
            Vector3 entityPos = pEnt->getPosition();
            Vector3 planeNormal = Vector3::ZERO;
            if( pEnt->getPosition().x < -5000.0f )
            {
                planeNormal = Vector3::UNIT_X;
                entityPos.x = -4999.0f;
            }
            else if( pEnt->getPosition().x > 5000.0f )
            {
                planeNormal = Vector3::NEGATIVE_UNIT_X;
                entityPos.x = 4999.0f;
            }
            else if( pEnt->getPosition().z < -5000.0f )
            {
                planeNormal = Vector3::UNIT_Z;
                entityPos.z = -4999.0f;
            }
            else if( pEnt->getPosition().z > 5000.0f )
            {
                planeNormal = Vector3::NEGATIVE_UNIT_Z;
                entityPos.z = 4999.0f;
            }

            if( planeNormal != Vector3::ZERO )
            {
                const Vector3 vDir(pEnt->getOrientation().xAxis().normalisedCopy() );
                pEnt->setOrientation( lookAt( planeNormal.reflect( vDir ) ), false );
                pEnt->setPosition( entityPos, false);
            }

            //Move along the direction we're looking to
            Vector3 transAmount = Vector3::UNIT_X * timeSinceLast * fMovSpeed;
            pEnt->setPosition( pEnt->getPosition() + pEnt->getOrientation() * transAmount );
            ++itor;
        }
    }
}

//------------------------------------------------------------------------------
auto Sample_NewInstancing::lookAt( const Vector3 &normDir ) -> Quaternion
{
    return Math::lookRotation(normDir.normalisedCopy(), Vector3::UNIT_Y);
<<<<<<< HEAD
}

//------------------------------------------------------------------------------
void Sample_NewInstancing::defragmentBatches()
{
    //Defragment batches is used after many InstancedEntities were removed (and you won't
    //be requesting more). However, then the optimize cull option is on, it can cause
    //quite a perf. boost on large batches (i.e. VTF) even if not a single instance was ever removed.
    if( mCurrentManager )
        mCurrentManager->defragmentBatches( mDefragmentOptimumCull->isChecked() );
}

//------------------------------------------------------------------------------
void Sample_NewInstancing::setupGUI()
{
    mTechniqueMenu = mTrayMgr->createLongSelectMenu(
        TL_TOPLEFT, "TechniqueSelectMenu", "Technique", 450, 350, 5);
    for( int i=0; i<NUM_TECHNIQUES+1; ++i )
    {
        String text = c_instancingTechniques[i];
        if( !mSupportedTechniques[i] )
            text = ::std::format("Unsupported: {}", text);
        mTechniqueMenu->addItem( text );
    }
    //Check box to enable dual quaternion skinning
    mSkinningTechniques = mTrayMgr->createLongSelectMenu(TL_TOPLEFT, "SkinningTechnique", "Skinning Technique", 450, 285, 5);
    mSkinningTechniques->addItem("Linear Skinning");
    mSkinningTechniques->addItem("Dual Quaternion Skinning");
    mSkinningTechniques->addItem("Dual Quaternion Skinning (2 wgts)");

    //Check box to move the units
    mMoveInstances = mTrayMgr->createCheckBox(TL_TOPRIGHT, "MoveInstances", "Move Instances", 175);
    mMoveInstances->setChecked(true);

    //Check box to animate the units
    mAnimateInstances = mTrayMgr->createCheckBox(TL_TOPRIGHT, "AnimateInstances",
        "Animate Instances", 175);
    mAnimateInstances->setChecked(true);

    //Checkbox to toggle shadows
    mEnableShadows = mTrayMgr->createCheckBox(TL_TOPRIGHT, "EnableShadows",
        "Enable Shadows", 175);
    mEnableShadows->setChecked(true);

    //Check box to make instances static (where supported)
    mSetStatic = mTrayMgr->createCheckBox(TL_TOPRIGHT, "SetStatic", "Set Static", 175);
    mSetStatic->setChecked(false);

    //Checkbox to toggle use of scene nodes
    mUseSceneNodes = mTrayMgr->createCheckBox(TL_TOPRIGHT, "UseSceneNodes",
        "Use Scene Nodes", 175);
    mUseSceneNodes->setChecked(true, false);

    //Controls to control batch defragmentation on the fly
    mDefragmentBatches =  mTrayMgr->createButton(TL_RIGHT, "DefragmentBatches",
        "Defragment Batches", 175);
    mDefragmentOptimumCull = mTrayMgr->createCheckBox(TL_RIGHT, "DefragmentOptimumCull",
        "Optimum Cull", 175);
    mDefragmentOptimumCull->setChecked(true);

    //Slider to control max number of instances
    mInstancesSlider = mTrayMgr->createThickSlider( TL_TOPLEFT, "InstancesSlider", "Instances (NxN)",
        300, 50, 4, 100, 97 );
    mInstancesSlider->setValue( NUM_INST_ROW );

    mTrayMgr->showCursor();
}

//------------------------------------------------------------------------------
void Sample_NewInstancing::itemSelected( SelectMenu* menu )
{
    if (menu == mTechniqueMenu)
    {
        clearScene();
        switchInstancingTechnique();
    }
    else if(menu == mSkinningTechniques)
    {
        clearScene();
        switchSkinningTechnique(menu->getSelectionIndex());
        switchInstancingTechnique();
    }
}

//------------------------------------------------------------------------------
void Sample_NewInstancing::buttonHit( OgreBites::Button* button )
{
    if( button == mDefragmentBatches ) defragmentBatches();
}

//------------------------------------------------------------------------------
void Sample_NewInstancing::checkBoxToggled( CheckBox* box )
{
    if( box == mEnableShadows )
    {
        mSceneMgr->setShadowTechnique( mEnableShadows->isChecked() ?
            SHADOWTYPE_TEXTURE_ADDITIVE_INTEGRATED : SHADOWTYPE_NONE );
    }
    else if( box == mSetStatic && mCurrentManager )
    {
        mCurrentManager->setBatchesAsStaticAndUpdate( mSetStatic->isChecked() );
    }
    else if (box == mUseSceneNodes)
    {
        clearScene();
        switchInstancingTechnique();
    }
}

//------------------------------------------------------------------------------
void Sample_NewInstancing::sliderMoved( Slider* slider )
{
    if( slider == mInstancesSlider ) NUM_INST_ROW = static_cast<int>(mInstancesSlider->getValue());
    NUM_INST_COLUMN = static_cast<int>(mInstancesSlider->getValue());
}

//------------------------------------------------------------------------------
void Sample_NewInstancing::checkHardwareSupport()
{
    //Check Technique support
    for( int i=0; i<NUM_TECHNIQUES; ++i )
    {
        InstanceManager::InstancingTechnique technique;
        switch( i )
        {
        case 0: technique = InstanceManager::ShaderBased; break;
        case 1: technique = InstanceManager::TextureVTF; break;
        case 2: technique = InstanceManager::HWInstancingBasic; break;
        case 3:
        case 4: technique = InstanceManager::HWInstancingVTF; break;
        }

        uint16 flags = IM_USEALL;
        if (i == 4)
        {
            flags |= IM_VTFBONEMATRIXLOOKUP;
        }

        const size_t numInstances = mSceneMgr->getNumInstancesPerBatch( c_meshNames[mCurrentMesh],
            ResourceGroupManager::AUTODETECT_RESOURCE_GROUP_NAME,
            mCurrentMaterialSet[i], technique, NUM_INST_ROW * NUM_INST_COLUMN, flags );

        mSupportedTechniques[i] = numInstances > 0;
    }

    //Non instancing is always supported
    mSupportedTechniques[NUM_TECHNIQUES] = true;
=======
>>>>>>> 32f0975b
}<|MERGE_RESOLUTION|>--- conflicted
+++ resolved
@@ -1,4 +1,3 @@
-<<<<<<< HEAD
 module Ogre.Samples;
 
 import :NewInstancing;
@@ -13,92 +12,9 @@
 import <random>;
 import <string>;
 import <utility>;
-=======
-#include <map>
-#include <random>
-
-#include "NewInstancing.hpp"
-#include "OgreAnimationState.hpp"
-#include "OgreColourValue.hpp"
-#include "OgreCommon.hpp"
-#include "OgreEntity.hpp"
-#include "OgreInstancedEntity.hpp"
-#include "OgreLight.hpp"
-#include "OgreMaterialManager.hpp"
-#include "OgreMath.hpp"
-#include "OgreMatrix3.hpp"
-#include "OgreMeshManager.hpp"
-#include "OgreMovableObject.hpp"
-#include "OgreNode.hpp"
-#include "OgrePixelFormat.hpp"
-#include "OgrePlane.hpp"
-#include "OgreRenderSystem.hpp"
-#include "OgreResourceGroupManager.hpp"
-#include "OgreRoot.hpp"
-#include "OgreSceneManager.hpp"
-#include "OgreSceneNode.hpp"
-#include "OgreShaderExHardwareSkinning.hpp"
-#include "OgreShaderExIntegratedPSSM3.hpp"
-#include "OgreShaderGenerator.hpp"
-#include "OgreShaderRenderState.hpp"
-#include "OgreShadowCameraSetupLiSPSM.hpp"
-#include "OgreStringConverter.hpp"
-#include "OgreTrays.hpp"
-#include "OgreVector.hpp"
-#include "OgreViewport.hpp"
-
-namespace Ogre::RTShader {
-class SubRenderState;
-}  // namespace Ogre
->>>>>>> 32f0975b
 
 using namespace Ogre;
 
-<<<<<<< HEAD
-using namespace OgreBites;
-static const char *c_instancingTechniques[] =
-{
-    "Shader Based",
-    "Vertex Texture Fetch (VTF)",
-    "Hardware Instancing Basic",
-    "Hardware Instancing + VTF",
-    "Limited Animation - Hardware Instancing + VTF",
-    "No Instancing"
-};
-static const char *c_materialsTechniques[] =
-{
-    "Examples/Instancing/RTSS/Robot",
-    "Examples/Instancing/VTF/Robot",
-    "Examples/Instancing/HWBasic/Robot",
-    "Examples/Instancing/VTF/HW/Robot",
-    "Examples/Instancing/VTF/HW/LUT/Robot",
-    "Examples/Instancing/RTSS/Robot"
-};
-static const char *c_materialsTechniques_dq[] =
-{
-    "Examples/Instancing/RTSS/Robot_dq",
-    "Examples/Instancing/VTF/Robot_dq",
-    "Examples/Instancing/HWBasic/Robot",
-    "Examples/Instancing/VTF/HW/Robot_dq",
-    "Examples/Instancing/VTF/HW/LUT/Robot_dq",
-    "Examples/Instancing/RTSS/Robot_dq"
-};
-static const char *c_materialsTechniques_dq_two_weights[] =
-{
-    "Examples/Instancing/RTSS/spine_dq_two_weights",
-    "Examples/Instancing/VTF/spine_dq_two_weights",
-    "Examples/Instancing/HWBasic/spine",
-    "Examples/Instancing/VTF/HW/spine_dq_two_weights",
-    "Examples/Instancing/VTF/HW/LUT/spine_dq_two_weights",
-    "Examples/Instancing/RTSS/spine_dq_two_weights"
-};
-static const char *c_meshNames[] =
-{
-    "robot.mesh",
-    "spine.mesh"
-};
-=======
->>>>>>> 32f0975b
 //------------------------------------------------------------------------------
 Sample_NewInstancing::Sample_NewInstancing()
 {
@@ -235,32 +151,6 @@
 }
 
 //------------------------------------------------------------------------------
-<<<<<<< HEAD
-void Sample_NewInstancing::createEntities()
-{
-    std::mt19937 rng;
-    for( int i=0; i<NUM_INST_ROW * NUM_INST_COLUMN; ++i )
-    {
-        //Create the non-instanced entity. Use the same shader as shader-based because:
-        //a. To prove we can (runs without modification! :-) )
-        //b. Make a fair comparison
-        Entity *ent = mSceneMgr->createEntity( c_meshNames[mCurrentMesh] );
-        ent->setMaterialName( mCurrentMaterialSet[NUM_TECHNIQUES] );
-        mEntities.push_back( ent );
-
-        //Get the animation
-        AnimationState *anim = ent->getAnimationState( "Walk" );
-        if (mAnimations.insert( anim ).second)
-        {
-            anim->setEnabled( true );
-            anim->addTime( float(rng())/float(rng.max()) * 10 ); //Random start offset
-        }
-    }
-}
-
-//------------------------------------------------------------------------------
-=======
->>>>>>> 32f0975b
 void Sample_NewInstancing::createInstancedEntities()
 {
     std::mt19937 rng;
@@ -474,154 +364,4 @@
 auto Sample_NewInstancing::lookAt( const Vector3 &normDir ) -> Quaternion
 {
     return Math::lookRotation(normDir.normalisedCopy(), Vector3::UNIT_Y);
-<<<<<<< HEAD
-}
-
-//------------------------------------------------------------------------------
-void Sample_NewInstancing::defragmentBatches()
-{
-    //Defragment batches is used after many InstancedEntities were removed (and you won't
-    //be requesting more). However, then the optimize cull option is on, it can cause
-    //quite a perf. boost on large batches (i.e. VTF) even if not a single instance was ever removed.
-    if( mCurrentManager )
-        mCurrentManager->defragmentBatches( mDefragmentOptimumCull->isChecked() );
-}
-
-//------------------------------------------------------------------------------
-void Sample_NewInstancing::setupGUI()
-{
-    mTechniqueMenu = mTrayMgr->createLongSelectMenu(
-        TL_TOPLEFT, "TechniqueSelectMenu", "Technique", 450, 350, 5);
-    for( int i=0; i<NUM_TECHNIQUES+1; ++i )
-    {
-        String text = c_instancingTechniques[i];
-        if( !mSupportedTechniques[i] )
-            text = ::std::format("Unsupported: {}", text);
-        mTechniqueMenu->addItem( text );
-    }
-    //Check box to enable dual quaternion skinning
-    mSkinningTechniques = mTrayMgr->createLongSelectMenu(TL_TOPLEFT, "SkinningTechnique", "Skinning Technique", 450, 285, 5);
-    mSkinningTechniques->addItem("Linear Skinning");
-    mSkinningTechniques->addItem("Dual Quaternion Skinning");
-    mSkinningTechniques->addItem("Dual Quaternion Skinning (2 wgts)");
-
-    //Check box to move the units
-    mMoveInstances = mTrayMgr->createCheckBox(TL_TOPRIGHT, "MoveInstances", "Move Instances", 175);
-    mMoveInstances->setChecked(true);
-
-    //Check box to animate the units
-    mAnimateInstances = mTrayMgr->createCheckBox(TL_TOPRIGHT, "AnimateInstances",
-        "Animate Instances", 175);
-    mAnimateInstances->setChecked(true);
-
-    //Checkbox to toggle shadows
-    mEnableShadows = mTrayMgr->createCheckBox(TL_TOPRIGHT, "EnableShadows",
-        "Enable Shadows", 175);
-    mEnableShadows->setChecked(true);
-
-    //Check box to make instances static (where supported)
-    mSetStatic = mTrayMgr->createCheckBox(TL_TOPRIGHT, "SetStatic", "Set Static", 175);
-    mSetStatic->setChecked(false);
-
-    //Checkbox to toggle use of scene nodes
-    mUseSceneNodes = mTrayMgr->createCheckBox(TL_TOPRIGHT, "UseSceneNodes",
-        "Use Scene Nodes", 175);
-    mUseSceneNodes->setChecked(true, false);
-
-    //Controls to control batch defragmentation on the fly
-    mDefragmentBatches =  mTrayMgr->createButton(TL_RIGHT, "DefragmentBatches",
-        "Defragment Batches", 175);
-    mDefragmentOptimumCull = mTrayMgr->createCheckBox(TL_RIGHT, "DefragmentOptimumCull",
-        "Optimum Cull", 175);
-    mDefragmentOptimumCull->setChecked(true);
-
-    //Slider to control max number of instances
-    mInstancesSlider = mTrayMgr->createThickSlider( TL_TOPLEFT, "InstancesSlider", "Instances (NxN)",
-        300, 50, 4, 100, 97 );
-    mInstancesSlider->setValue( NUM_INST_ROW );
-
-    mTrayMgr->showCursor();
-}
-
-//------------------------------------------------------------------------------
-void Sample_NewInstancing::itemSelected( SelectMenu* menu )
-{
-    if (menu == mTechniqueMenu)
-    {
-        clearScene();
-        switchInstancingTechnique();
-    }
-    else if(menu == mSkinningTechniques)
-    {
-        clearScene();
-        switchSkinningTechnique(menu->getSelectionIndex());
-        switchInstancingTechnique();
-    }
-}
-
-//------------------------------------------------------------------------------
-void Sample_NewInstancing::buttonHit( OgreBites::Button* button )
-{
-    if( button == mDefragmentBatches ) defragmentBatches();
-}
-
-//------------------------------------------------------------------------------
-void Sample_NewInstancing::checkBoxToggled( CheckBox* box )
-{
-    if( box == mEnableShadows )
-    {
-        mSceneMgr->setShadowTechnique( mEnableShadows->isChecked() ?
-            SHADOWTYPE_TEXTURE_ADDITIVE_INTEGRATED : SHADOWTYPE_NONE );
-    }
-    else if( box == mSetStatic && mCurrentManager )
-    {
-        mCurrentManager->setBatchesAsStaticAndUpdate( mSetStatic->isChecked() );
-    }
-    else if (box == mUseSceneNodes)
-    {
-        clearScene();
-        switchInstancingTechnique();
-    }
-}
-
-//------------------------------------------------------------------------------
-void Sample_NewInstancing::sliderMoved( Slider* slider )
-{
-    if( slider == mInstancesSlider ) NUM_INST_ROW = static_cast<int>(mInstancesSlider->getValue());
-    NUM_INST_COLUMN = static_cast<int>(mInstancesSlider->getValue());
-}
-
-//------------------------------------------------------------------------------
-void Sample_NewInstancing::checkHardwareSupport()
-{
-    //Check Technique support
-    for( int i=0; i<NUM_TECHNIQUES; ++i )
-    {
-        InstanceManager::InstancingTechnique technique;
-        switch( i )
-        {
-        case 0: technique = InstanceManager::ShaderBased; break;
-        case 1: technique = InstanceManager::TextureVTF; break;
-        case 2: technique = InstanceManager::HWInstancingBasic; break;
-        case 3:
-        case 4: technique = InstanceManager::HWInstancingVTF; break;
-        }
-
-        uint16 flags = IM_USEALL;
-        if (i == 4)
-        {
-            flags |= IM_VTFBONEMATRIXLOOKUP;
-        }
-
-        const size_t numInstances = mSceneMgr->getNumInstancesPerBatch( c_meshNames[mCurrentMesh],
-            ResourceGroupManager::AUTODETECT_RESOURCE_GROUP_NAME,
-            mCurrentMaterialSet[i], technique, NUM_INST_ROW * NUM_INST_COLUMN, flags );
-
-        mSupportedTechniques[i] = numInstances > 0;
-    }
-
-    //Non instancing is always supported
-    mSupportedTechniques[NUM_TECHNIQUES] = true;
-=======
->>>>>>> 32f0975b
 }