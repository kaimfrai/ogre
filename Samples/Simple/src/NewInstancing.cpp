--- conflicted
+++ resolved
@@ -1,7 +1,6 @@
 #include <map>
 #include <random>
 
-<<<<<<< HEAD
 #include "NewInstancing.hpp"
 #include "OgreAnimationState.hpp"
 #include "OgreColourValue.hpp"
@@ -17,7 +16,6 @@
 #include "OgreNode.hpp"
 #include "OgrePixelFormat.hpp"
 #include "OgrePlane.hpp"
-#include "OgreProfiler.hpp"
 #include "OgreRenderSystem.hpp"
 #include "OgreResourceGroupManager.hpp"
 #include "OgreRoot.hpp"
@@ -34,38 +32,6 @@
 #include "OgreViewport.hpp"
 
 namespace Ogre::RTShader {
-=======
-#include "NewInstancing.h"
-#include "OgreAnimationState.h"
-#include "OgreColourValue.h"
-#include "OgreCommon.h"
-#include "OgreEntity.h"
-#include "OgreInstancedEntity.h"
-#include "OgreLight.h"
-#include "OgreMaterialManager.h"
-#include "OgreMath.h"
-#include "OgreMatrix3.h"
-#include "OgreMeshManager.h"
-#include "OgreMovableObject.h"
-#include "OgreNode.h"
-#include "OgrePixelFormat.h"
-#include "OgrePlane.h"
-#include "OgreRenderSystem.h"
-#include "OgreResourceGroupManager.h"
-#include "OgreRoot.h"
-#include "OgreSceneManager.h"
-#include "OgreSceneNode.h"
-#include "OgreShaderExHardwareSkinning.h"
-#include "OgreShaderExIntegratedPSSM3.h"
-#include "OgreShaderGenerator.h"
-#include "OgreShaderRenderState.h"
-#include "OgreShadowCameraSetupLiSPSM.h"
-#include "OgreVector.h"
-#include "OgreViewport.h"
-
-namespace Ogre {
-namespace RTShader {
->>>>>>> 01734e87
 class SubRenderState;
 }  // namespace Ogre
 
@@ -73,11 +39,7 @@
 using namespace OgreBites;
 
 //------------------------------------------------------------------------------
-<<<<<<< HEAD
-Sample_NewInstancing::Sample_NewInstancing() :  mCurrentMaterialSet(c_materialsTechniques) 
-=======
 Sample_NewInstancing::Sample_NewInstancing()
->>>>>>> 01734e87
 {
     mInfo["Title"] = "New Instancing";
     mInfo["Description"] = "Demonstrates how to use the new InstancedManager to setup many dynamic"
@@ -133,13 +95,7 @@
     MaterialManager::getSingleton().setActiveScheme(mViewport->getMaterialScheme());
 
     //Initialize the techniques and current mesh variables
-<<<<<<< HEAD
-    mInstancingTechnique    = 0;
-    mCurrentMesh            = 0;
     mCurrentManager         = nullptr;
-=======
-    mCurrentManager         = 0;
->>>>>>> 01734e87
 
     mSceneMgr->setShadowTechnique( SHADOWTYPE_TEXTURE_ADDITIVE_INTEGRATED );
     mSceneMgr->setShadowTextureSelfShadow( true );
@@ -205,77 +161,13 @@
     //Because we use IM_USEALL as flags, the actual num of instances per batch might be much lower
     //If you're not bandwidth limited, you may want to lift IM_VTFBESTFIT flag away
 
-<<<<<<< HEAD
-    if( !mSupportedTechniques[mInstancingTechnique] )
-    {
-        //Hide GUI features available only to instancing
-        mCurrentManager = nullptr;
-        mDefragmentBatches->hide();
-        mDefragmentOptimumCull->hide();
-        return;
-    }
-
-    if( mInstancingTechnique < NUM_TECHNIQUES )
-    {
-        //Instancing
-
-        //Create the manager if we haven't already (i.e. first time)
-        //Because we use IM_USEALL as flags, the actual num of instances per batch might be much lower
-        //If you're not bandwidth limited, you may want to lift IM_VTFBESTFIT flag away
-
-        InstanceManager::InstancingTechnique technique = InstanceManager::ShaderBased;
-
-        switch( mInstancingTechnique )
-        {
-        case 0: technique = InstanceManager::ShaderBased; break;
-        case 1: technique = InstanceManager::TextureVTF; break;
-        case 2: technique = InstanceManager::HWInstancingBasic; break;
-        case 3:
-        case 4: technique = InstanceManager::HWInstancingVTF; break;
-        }
-
-        uint16 flags = IM_USEALL;
-        flags |= mCurrentFlags;
-
-        if (mInstancingTechnique == 4)
-        {
-            flags |= IM_VTFBONEMATRIXLOOKUP;
-        }
-        //Only one weight is recommended for the VTF technique, but force the use of more for the demo
-        if(mInstancingTechnique == 1 && (flags & IM_USEBONEDUALQUATERNIONS))
-        {
-            flags &= ~IM_USEONEWEIGHT;
-        }
-
-        mCurrentManager = mSceneMgr->createInstanceManager(
-            ::std::format("InstanceMgr{}", StringConverter::toString(mInstancingTechnique)), c_meshNames[mCurrentMesh],
-            ResourceGroupManager::AUTODETECT_RESOURCE_GROUP_NAME, technique,
-            NUM_INST_ROW * NUM_INST_COLUMN, flags);
-
-        createInstancedEntities();
-
-        //Show GUI features available only to instancing
-        mDefragmentBatches->show();
-        mDefragmentOptimumCull->show();
-    }
-    else
-    {
-        //Non-instancing
-        createEntities();
-
-        //Hide GUI features available only to instancing
-        mCurrentManager = nullptr;
-        mDefragmentBatches->hide();
-        mDefragmentOptimumCull->hide();
-    }
-=======
+
     mCurrentManager = mSceneMgr->createInstanceManager(
         "InstanceMgr", "robot.mesh",
         ResourceGroupManager::AUTODETECT_RESOURCE_GROUP_NAME, InstanceManager::ShaderBased,
         NUM_INST_ROW * NUM_INST_COLUMN, IM_USEALL);
 
     createInstancedEntities();
->>>>>>> 01734e87
 
     createSceneNodes();
 }
@@ -491,155 +383,4 @@
 auto Sample_NewInstancing::lookAt( const Vector3 &normDir ) -> Quaternion
 {
     return Math::lookRotation(normDir.normalisedCopy(), Vector3::UNIT_Y);
-<<<<<<< HEAD
-}
-
-//------------------------------------------------------------------------------
-void Sample_NewInstancing::defragmentBatches()
-{
-    //Defragment batches is used after many InstancedEntities were removed (and you won't
-    //be requesting more). However, then the optimize cull option is on, it can cause
-    //quite a perf. boost on large batches (i.e. VTF) even if not a single instance was ever removed.
-    if( mCurrentManager )
-        mCurrentManager->defragmentBatches( mDefragmentOptimumCull->isChecked() );
-}
-
-//------------------------------------------------------------------------------
-void Sample_NewInstancing::setupGUI()
-{
-    mTechniqueMenu = mTrayMgr->createLongSelectMenu(
-        TL_TOPLEFT, "TechniqueSelectMenu", "Technique", 450, 350, 5);
-    for( int i=0; i<NUM_TECHNIQUES+1; ++i )
-    {
-        String text = c_instancingTechniques[i];
-        if( !mSupportedTechniques[i] )
-            text = ::std::format("Unsupported: {}", text);
-        mTechniqueMenu->addItem( text );
-    }
-    //Check box to enable dual quaternion skinning
-    mSkinningTechniques = mTrayMgr->createLongSelectMenu(TL_TOPLEFT, "SkinningTechnique", "Skinning Technique", 450, 285, 5);
-    mSkinningTechniques->addItem("Linear Skinning");
-    mSkinningTechniques->addItem("Dual Quaternion Skinning");
-    mSkinningTechniques->addItem("Dual Quaternion Skinning (2 wgts)");
-
-    //Check box to move the units
-    mMoveInstances = mTrayMgr->createCheckBox(TL_TOPRIGHT, "MoveInstances", "Move Instances", 175);
-    mMoveInstances->setChecked(true);
-
-    //Check box to animate the units
-    mAnimateInstances = mTrayMgr->createCheckBox(TL_TOPRIGHT, "AnimateInstances",
-        "Animate Instances", 175);
-    mAnimateInstances->setChecked(true);
-
-    //Checkbox to toggle shadows
-    mEnableShadows = mTrayMgr->createCheckBox(TL_TOPRIGHT, "EnableShadows",
-        "Enable Shadows", 175);
-    mEnableShadows->setChecked(true);
-
-    //Check box to make instances static (where supported)
-    mSetStatic = mTrayMgr->createCheckBox(TL_TOPRIGHT, "SetStatic", "Set Static", 175);
-    mSetStatic->setChecked(false);
-
-    //Checkbox to toggle use of scene nodes
-    mUseSceneNodes = mTrayMgr->createCheckBox(TL_TOPRIGHT, "UseSceneNodes",
-        "Use Scene Nodes", 175);
-    mUseSceneNodes->setChecked(true, false);
-
-    //Controls to control batch defragmentation on the fly
-    mDefragmentBatches =  mTrayMgr->createButton(TL_RIGHT, "DefragmentBatches",
-        "Defragment Batches", 175);
-    mDefragmentOptimumCull = mTrayMgr->createCheckBox(TL_RIGHT, "DefragmentOptimumCull",
-        "Optimum Cull", 175);
-    mDefragmentOptimumCull->setChecked(true);
-
-    //Slider to control max number of instances
-    mInstancesSlider = mTrayMgr->createThickSlider( TL_TOPLEFT, "InstancesSlider", "Instances (NxN)",
-        300, 50, 4, 100, 97 );
-    mInstancesSlider->setValue( NUM_INST_ROW );
-
-    mTrayMgr->showCursor();
-}
-
-//------------------------------------------------------------------------------
-void Sample_NewInstancing::itemSelected( SelectMenu* menu )
-{
-    if (menu == mTechniqueMenu)
-    {
-        clearScene();
-        switchInstancingTechnique();
-    }
-    else if(menu == mSkinningTechniques)
-    {
-        clearScene();
-        switchSkinningTechnique(menu->getSelectionIndex());
-        switchInstancingTechnique();
-    }
-}
-
-//------------------------------------------------------------------------------
-void Sample_NewInstancing::buttonHit( OgreBites::Button* button )
-{
-    if( button == mDefragmentBatches ) defragmentBatches();
-}
-
-//------------------------------------------------------------------------------
-void Sample_NewInstancing::checkBoxToggled( CheckBox* box )
-{
-    if( box == mEnableShadows )
-    {
-        mSceneMgr->setShadowTechnique( mEnableShadows->isChecked() ?
-            SHADOWTYPE_TEXTURE_ADDITIVE_INTEGRATED : SHADOWTYPE_NONE );
-    }
-    else if( box == mSetStatic && mCurrentManager )
-    {
-        mCurrentManager->setBatchesAsStaticAndUpdate( mSetStatic->isChecked() );
-    }
-    else if (box == mUseSceneNodes)
-    {
-        clearScene();
-        switchInstancingTechnique();
-    }
-}
-
-//------------------------------------------------------------------------------
-void Sample_NewInstancing::sliderMoved( Slider* slider )
-{
-    if( slider == mInstancesSlider ) NUM_INST_ROW = static_cast<int>(mInstancesSlider->getValue());
-    NUM_INST_COLUMN = static_cast<int>(mInstancesSlider->getValue());
-}
-
-//------------------------------------------------------------------------------
-
-void Sample_NewInstancing::checkHardwareSupport()
-{
-    //Check Technique support
-    for( int i=0; i<NUM_TECHNIQUES; ++i )
-    {
-        InstanceManager::InstancingTechnique technique;
-        switch( i )
-        {
-        case 0: technique = InstanceManager::ShaderBased; break;
-        case 1: technique = InstanceManager::TextureVTF; break;
-        case 2: technique = InstanceManager::HWInstancingBasic; break;
-        case 3:
-        case 4: technique = InstanceManager::HWInstancingVTF; break;
-        }
-
-        uint16 flags = IM_USEALL;
-        if (i == 4)
-        {
-            flags |= IM_VTFBONEMATRIXLOOKUP;
-        }
-
-        const size_t numInstances = mSceneMgr->getNumInstancesPerBatch( c_meshNames[mCurrentMesh],
-            ResourceGroupManager::AUTODETECT_RESOURCE_GROUP_NAME,
-            mCurrentMaterialSet[i], technique, NUM_INST_ROW * NUM_INST_COLUMN, flags );
-
-        mSupportedTechniques[i] = numInstances > 0;
-    }
-
-    //Non instancing is always supported
-    mSupportedTechniques[NUM_TECHNIQUES] = true;
-=======
->>>>>>> 01734e87
 }