--- conflicted
+++ resolved
@@ -1,4 +1,3 @@
-<<<<<<< HEAD
 export module Ogre.Samples:NewInstancing;
 
 export import :SdkSample;
@@ -8,27 +7,6 @@
 
 export import <set>;
 export import <vector>;
-=======
-#ifndef OGRE_SAMPLES_NEWINSTANCING_H
-#define OGRE_SAMPLES_NEWINSTANCING_H
-
-#include <set>
-#include <vector>
-
-#include "OgreInput.hpp"
-#include "OgreInstanceManager.hpp"
-#include "OgrePrerequisites.hpp"
-#include "OgreQuaternion.hpp"
-#include "SdkSample.hpp"
-
-namespace Ogre {
-class AnimationState;
-class InstancedEntity;
-class MovableObject;
-class SceneNode;
-struct FrameEvent;
-}  // namespace Ogre
->>>>>>> 32f0975b
 
 using namespace Ogre;
 
@@ -82,27 +60,6 @@
     std::vector<InstancedEntity*>   mMovedInstances;
     std::vector<SceneNode*>         mSceneNodes;
     std::set<AnimationState*>       mAnimations;
-<<<<<<< HEAD
-    InstanceManager                 *mCurrentManager{nullptr};
-    bool                            mSupportedTechniques[NUM_TECHNIQUES+1];
-    const char**                        mCurrentMaterialSet;
-    uint16                          mCurrentFlags{0};
-
-    SelectMenu                      *mTechniqueMenu;
-    CheckBox                        *mMoveInstances;
-    CheckBox                        *mAnimateInstances;
-    SelectMenu                      *mSkinningTechniques{nullptr};
-    CheckBox                        *mEnableShadows;
-    CheckBox                        *mSetStatic;
-    CheckBox                        *mUseSceneNodes;
-    OgreBites::Button                   *mDefragmentBatches;
-    CheckBox                        *mDefragmentOptimumCull;
-    Slider                          *mInstancesSlider;
-};
-=======
 
     InstanceManager                 *mCurrentManager;
-};
-
-#endif
->>>>>>> 32f0975b
+};