#ifndef __Fresnel_H__
#define __Fresnel_H__

#include "SdkSample.h"

using namespace Ogre;
using namespace OgreBites;

class _OgreSampleClassExport Sample_Fresnel : public SdkSample, public RenderTargetListener
{
public:

<<<<<<< HEAD
    Sample_Fresnel() : NUM_FISH(30), NUM_FISH_WAYPOINTS(10), FISH_PATH_LENGTH(200), FISH_SCALE(2)
    {
        mInfo["Title"] = "Fresnel";
        mInfo["Description"] = "Shows how to create reflections and refractions using render-to-texture and shaders.";
        mInfo["Thumbnail"] = "thumb_fresnel.png";
        mInfo["Category"] = "Unsorted";
    }

    StringVector getRequiredPlugins()
    {
        StringVector names;
        if (!GpuProgramManager::getSingleton().isSyntaxSupported("glsles") && !GpuProgramManager::getSingleton().isSyntaxSupported("glsl150"))
=======
	Sample_Fresnel() : NUM_FISH(30), NUM_FISH_WAYPOINTS(10), FISH_PATH_LENGTH(200), FISH_SCALE(2)
	{
		mInfo["Title"] = "Fresnel";
		mInfo["Description"] = "Shows how to create reflections and refractions using render-to-texture and shaders.";
		mInfo["Thumbnail"] = "thumb_fresnel.png";
		mInfo["Category"] = "Unsorted";
	}

	StringVector getRequiredPlugins()
	{
		StringVector names;
		if(!GpuProgramManager::getSingleton().isSyntaxSupported("glsles")
		&& !GpuProgramManager::getSingleton().isSyntaxSupported("glsl150")
		&& !GpuProgramManager::getSingleton().isSyntaxSupported("hlsl"))
>>>>>>> 41e3e01c
            names.push_back("Cg Program Manager");
        return names;
    }

    void testCapabilities(const RenderSystemCapabilities* caps)
    {
        if (!caps->hasCapability(RSC_VERTEX_PROGRAM) || !caps->hasCapability(RSC_FRAGMENT_PROGRAM))
        {
            OGRE_EXCEPT(Exception::ERR_NOT_IMPLEMENTED, "Your graphics card does not support vertex and fragment"
                " programs, so you cannot run this sample. Sorry!", "FresnelSample::testCapabilities");
        }

        if (!GpuProgramManager::getSingleton().isSyntaxSupported("arbfp1") &&
            !GpuProgramManager::getSingleton().isSyntaxSupported("ps_4_0") &&
            !GpuProgramManager::getSingleton().isSyntaxSupported("ps_2_0") &&
            !GpuProgramManager::getSingleton().isSyntaxSupported("ps_1_4") &&
            !GpuProgramManager::getSingleton().isSyntaxSupported("glsles") &&
            !GpuProgramManager::getSingleton().isSyntaxSupported("glsl"))
        {
            OGRE_EXCEPT(Exception::ERR_NOT_IMPLEMENTED, "Your graphics card does not support advanced fragment"
                " programs, so you cannot run this sample. Sorry!", "FresnelSample::testCapabilities");
        }
    }

    bool frameRenderingQueued(const FrameEvent &evt)
    {
        // update the fish spline path animations and loop as needed
        mFishAnimTime += evt.timeSinceLastFrame;
        while (mFishAnimTime >= FISH_PATH_LENGTH) mFishAnimTime -= FISH_PATH_LENGTH;

        for (unsigned int i = 0; i < NUM_FISH; i++)
        {
            mFishAnimStates[i]->addTime(evt.timeSinceLastFrame * 2);  // update fish swim animation

            // set the new position based on the spline path and set the direction based on displacement
            Vector3 lastPos = mFishNodes[i]->getPosition();
            mFishNodes[i]->setPosition(mFishSplines[i].interpolate(mFishAnimTime / FISH_PATH_LENGTH));
            mFishNodes[i]->setDirection(mFishNodes[i]->getPosition() - lastPos, Node::TS_PARENT, Vector3::NEGATIVE_UNIT_X);
            mFishNodes[i]->setFixedYawAxis(true);
        }

        return SdkSample::frameRenderingQueued(evt);
    }

    void preRenderTargetUpdate(const RenderTargetEvent& evt)
    {
        mWater->setVisible(false);  // hide the water

        if (evt.source == mReflectionTarget)  // for reflection, turn on camera reflection and hide submerged entities
        {
            mCamera->enableReflection(mWaterPlane);
            for (std::vector<Entity*>::iterator i = mSubmergedEnts.begin(); i != mSubmergedEnts.end(); i++)
                (*i)->setVisible(false);
        }
        else  // for refraction, hide surface entities
        {
            for (std::vector<Entity*>::iterator i = mSurfaceEnts.begin(); i != mSurfaceEnts.end(); i++)
                (*i)->setVisible(false);
        }
    }

    void postRenderTargetUpdate(const RenderTargetEvent& evt)
    {
        mWater->setVisible(true);  // unhide the water

        if (evt.source == mReflectionTarget)  // for reflection, turn off camera reflection and unhide submerged entities
        {
            mCamera->disableReflection();
            for (std::vector<Entity*>::iterator i = mSubmergedEnts.begin(); i != mSubmergedEnts.end(); i++)
                (*i)->setVisible(true);
        }
        else  // for refraction, unhide surface entities
        {
            for (std::vector<Entity*>::iterator i = mSurfaceEnts.begin(); i != mSurfaceEnts.end(); i++)
                (*i)->setVisible(true);
        }
    }

protected:

    void setupContent()
    {
        mCamera->setPosition(-50, 125, 760);
        mCameraMan->setTopSpeed(280);

        mSceneMgr->setAmbientLight(ColourValue(0.5, 0.5, 0.5));  // set ambient light

        mSceneMgr->setSkyBox(true, "Examples/CloudyNoonSkyBox");  // set a skybox

        // make the scene's main light come from above
        Light* l = mSceneMgr->createLight();
        l->setType(Light::LT_DIRECTIONAL);
        l->setDirection(Vector3::NEGATIVE_UNIT_Y);

        setupWater();
        setupProps();
        setupFish();
    }

    void setupWater()
    {
        // create our reflection & refraction render textures, and setup their render targets
        for (unsigned int i = 0; i < 2; i++)
        {
            TexturePtr tex = TextureManager::getSingleton().createManual(i == 0 ? "refraction" : "reflection",
                ResourceGroupManager::DEFAULT_RESOURCE_GROUP_NAME, TEX_TYPE_2D, 512, 512, 0, PF_R8G8B8, TU_RENDERTARGET);

            RenderTarget* rtt = tex->getBuffer()->getRenderTarget();
            rtt->addViewport(mCamera)->setOverlaysEnabled(false);
            rtt->addListener(this);

            if (i == 0) mRefractionTarget = rtt;
            else mReflectionTarget = rtt;
        }

        // create our water plane mesh
        mWaterPlane = Plane(Vector3::UNIT_Y, 0);
        MeshManager::getSingleton().createPlane("water", ResourceGroupManager::DEFAULT_RESOURCE_GROUP_NAME,
            mWaterPlane, 700, 1300, 10, 10, true, 1, 3, 5, Vector3::UNIT_Z);

        // create a water entity using our mesh, give it the shader material, and attach it to the origin
        mWater = mSceneMgr->createEntity("Water", "water");
        mWater->setMaterialName("Examples/FresnelReflectionRefraction");
        mSceneMgr->getRootSceneNode()->attachObject(mWater);
    }

    void windowUpdate()
    {
#if OGRE_PLATFORM != OGRE_PLATFORM_NACL
        mWindow->update();
#endif
    }

    void setupProps()
    {
        Entity* ent;

        // setting up props might take a while, so create a progress bar for visual feedback
        ProgressBar* pb = mTrayMgr->createProgressBar(TL_CENTER, "FresnelBuildingBar", "Creating Props...", 280, 100);
        mTrayMgr->showBackdrop("SdkTrays/Shade");

        pb->setComment("Upper Bath");
        windowUpdate();
        ent = mSceneMgr->createEntity("UpperBath", "RomanBathUpper.mesh" );
        mSceneMgr->getRootSceneNode()->attachObject(ent);        
        mSurfaceEnts.push_back(ent);
        pb->setProgress(0.4);

        pb->setComment("Columns");
        windowUpdate();
        ent = mSceneMgr->createEntity("Columns", "columns.mesh");
        mSceneMgr->getRootSceneNode()->attachObject(ent);        
        mSurfaceEnts.push_back(ent);
        pb->setProgress(0.5);

        pb->setComment("Ogre Head");
        windowUpdate();
        ent = mSceneMgr->createEntity("Head", "ogrehead.mesh");
        ent->setMaterialName("RomanBath/OgreStone");
        mSurfaceEnts.push_back(ent);
        pb->setProgress(0.6);

        SceneNode* headNode = mSceneMgr->getRootSceneNode()->createChildSceneNode();
        headNode->setPosition(-350, 55, 130);
        headNode->yaw(Degree(90));
        headNode->attachObject(ent);

        pb->setComment("Lower Bath");
        windowUpdate();
        ent = mSceneMgr->createEntity("LowerBath", "RomanBathLower.mesh");
        mSceneMgr->getRootSceneNode()->attachObject(ent);
        mSubmergedEnts.push_back(ent);
        pb->setProgress(1);
        windowUpdate();

        mTrayMgr->destroyWidget(pb);
        mTrayMgr->hideBackdrop();
    }

    void setupFish()
    {
        mFishNodes.resize(NUM_FISH);
        mFishAnimStates.resize(NUM_FISH);
        mFishSplines.resize(NUM_FISH);

        for (unsigned int i = 0; i < NUM_FISH; i++)
        {
            // create fish entity
            Entity* ent = mSceneMgr->createEntity("Fish" + StringConverter::toString(i + 1), "fish.mesh");
            mSubmergedEnts.push_back(ent);

            // create an appropriately scaled node and attach the entity
            mFishNodes[i] = mSceneMgr->getRootSceneNode()->createChildSceneNode();
            mFishNodes[i]->setScale(Vector3::UNIT_SCALE * FISH_SCALE);
            mFishNodes[i]->attachObject(ent);

            // enable and save the swim animation state
            mFishAnimStates[i] = ent->getAnimationState("swim");
            mFishAnimStates[i]->setEnabled(true);

            mFishSplines[i].setAutoCalculate(false);  // save the tangent calculation for when we are all done

            // generate random waypoints for the fish to swim through
            for (unsigned int j = 0; j < NUM_FISH_WAYPOINTS; j++)
            {
                Vector3 pos(Math::SymmetricRandom() * 270, -10, Math::SymmetricRandom() * 700);

                if (j > 0)  // make sure the waypoint isn't too far from the last, or our fish will be turbo-fish
                {
                    const Vector3& lastPos = mFishSplines[i].getPoint(j - 1);
                    Vector3 delta = pos - lastPos;
                    if (delta.length() > 750) pos = lastPos + delta.normalisedCopy() * 750;
                }

                mFishSplines[i].addPoint(pos);
            }

            // close the spline and calculate all the tangents at once
            mFishSplines[i].addPoint(mFishSplines[i].getPoint(0));
            mFishSplines[i].recalcTangents();
        }

        mFishAnimTime = 0;
    }

    void cleanupContent()
    {
        mSurfaceEnts.clear();
        mSubmergedEnts.clear();
        mFishNodes.clear();
        mFishAnimStates.clear();
        mFishSplines.clear();

        MeshManager::getSingleton().remove("water");
        TextureManager::getSingleton().remove("refraction");
        TextureManager::getSingleton().remove("reflection");
    }

    const unsigned int NUM_FISH;
    const unsigned int NUM_FISH_WAYPOINTS;
    const unsigned int FISH_PATH_LENGTH; 
    const Real FISH_SCALE;
    std::vector<Entity*> mSurfaceEnts;
    std::vector<Entity*> mSubmergedEnts;
    RenderTarget* mRefractionTarget;
    RenderTarget* mReflectionTarget;
    Plane mWaterPlane;
    Entity* mWater;
    std::vector<SceneNode*> mFishNodes;
    std::vector<AnimationState*> mFishAnimStates;
    std::vector<SimpleSpline> mFishSplines;
    Real mFishAnimTime;
};

#endif<|MERGE_RESOLUTION|>--- conflicted
+++ resolved
@@ -10,7 +10,6 @@
 {
 public:
 
-<<<<<<< HEAD
     Sample_Fresnel() : NUM_FISH(30), NUM_FISH_WAYPOINTS(10), FISH_PATH_LENGTH(200), FISH_SCALE(2)
     {
         mInfo["Title"] = "Fresnel";
@@ -22,23 +21,9 @@
     StringVector getRequiredPlugins()
     {
         StringVector names;
-        if (!GpuProgramManager::getSingleton().isSyntaxSupported("glsles") && !GpuProgramManager::getSingleton().isSyntaxSupported("glsl150"))
-=======
-	Sample_Fresnel() : NUM_FISH(30), NUM_FISH_WAYPOINTS(10), FISH_PATH_LENGTH(200), FISH_SCALE(2)
-	{
-		mInfo["Title"] = "Fresnel";
-		mInfo["Description"] = "Shows how to create reflections and refractions using render-to-texture and shaders.";
-		mInfo["Thumbnail"] = "thumb_fresnel.png";
-		mInfo["Category"] = "Unsorted";
-	}
-
-	StringVector getRequiredPlugins()
-	{
-		StringVector names;
 		if(!GpuProgramManager::getSingleton().isSyntaxSupported("glsles")
 		&& !GpuProgramManager::getSingleton().isSyntaxSupported("glsl150")
 		&& !GpuProgramManager::getSingleton().isSyntaxSupported("hlsl"))
->>>>>>> 41e3e01c
             names.push_back("Cg Program Manager");
         return names;
     }
