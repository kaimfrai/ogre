#ifndef __Grass_H__
#define __Grass_H__

#include "SdkSample.h"

using namespace Ogre;
using namespace OgreBites;

class _OgreSampleClassExport Sample_Grass : public SdkSample
{
public:

	Sample_Grass() : GRASS_WIDTH(40), GRASS_HEIGHT(40)
	{
		mInfo["Title"] = "Grass";
		mInfo["Description"] = "Demonstrates how to use the StaticGeometry class to create 'baked' "
			"instances of many meshes, to create effects like grass efficiently.";
		mInfo["Thumbnail"] = "thumb_grass.png";
		mInfo["Category"] = "Environment";
		mInfo["Help"] = "Press B to toggle bounding boxes.";
	}

    bool frameRenderingQueued(const FrameEvent& evt)
    {
		mLightAnimState->addTime(evt.timeSinceLastFrame);   // move the light around
		waveGrass(evt.timeSinceLastFrame);                  // wave the grass around slowly to simulate wind
		return SdkSample::frameRenderingQueued(evt);        // don't forget the parent class updates!
    }

	bool keyPressed(const OIS::KeyEvent& evt)
	{
		// toggle bounding boxes with B key unless the help dialog is visible
		if (evt.key == OIS::KC_B && !mTrayMgr->isDialogVisible())
			mSceneMgr->showBoundingBoxes(!mSceneMgr->getShowBoundingBoxes());
		return SdkSample::keyPressed(evt);
	}

protected:

	/*=============================================================================
	// This class will be used to pulsate the light and billboard.
	=============================================================================*/
	class LightPulse : public ControllerValue<Real>
	{
	public:

		LightPulse(Light* light, Billboard* billboard, const ColourValue& maxColour, Real maxSize)
		{
			mLight = light;
			mBillboard = billboard;
			mMaxColour = maxColour;
			mMaxSize = maxSize;
		}

		Real getValue () const
		{
			return mIntensity;
		}

		void setValue (Real value)
		{
			mIntensity = value;

			// calculate new colour and apply it to the light and billboard
			ColourValue newColour = mMaxColour * mIntensity;
			mLight->setDiffuseColour(newColour);
			mBillboard->setColour(newColour);

			// calculate new billboard size and apply it
			Real newSize = mMaxSize * mIntensity;
			mBillboard->setDimensions(newSize, newSize);
		}

	protected:

		Light* mLight;
		Billboard* mBillboard;
		ColourValue mMaxColour;
		Real mMaxSize;
		Real mIntensity;
	};

#if OGRE_COMPILER == OGRE_COMPILER_MSVC
#	pragma pack(push, 1)
#endif
    struct GrassVertex
	{
        float x, y, z;
        float nx, ny, nz;
        float u, v;
    };
#if OGRE_COMPILER == OGRE_COMPILER_MSVC
#	pragma pack(pop)
#endif

	void setupContent()
	{
		mSceneMgr->setSkyBox(true, "Examples/SpaceSkyBox");

		// create a mesh for our ground
		MeshManager::getSingleton().createPlane("ground", ResourceGroupManager::DEFAULT_RESOURCE_GROUP_NAME,
			Plane(Vector3::UNIT_Y, 0), 1000, 1000, 20, 20, true, 1, 6, 6, Vector3::UNIT_Z);
		
		// create a ground entity from our mesh and attach it to the origin
		Entity* ground = mSceneMgr->createEntity("Ground", "ground");
		ground->setMaterialName("Examples/GrassFloor");
		ground->setCastShadows(false);
		mSceneMgr->getRootSceneNode()->attachObject(ground);

		// create our grass mesh, and create a grass entity from it
		createGrassMesh();
		Entity* grass = mSceneMgr->createEntity("Grass", "grass");

		// create a static geometry field, which we will populate with grass
		mField = mSceneMgr->createStaticGeometry("Field");
		mField->setRegionDimensions(Vector3(140, 140, 140));
		mField->setOrigin(Vector3(70, 70, 70));

		// add grass uniformly throughout the field, with some random variations
		for (int x = -280; x < 280; x += 20)
		{
			for (int z = -280; z < 280; z += 20)
			{
				Vector3 pos(x + Math::RangeRandom(-7, 7), 0, z + Math::RangeRandom(-7, 7));
				Quaternion ori(Degree(Math::RangeRandom(0, 359)), Vector3::UNIT_Y);
				Vector3 scale(1, Math::RangeRandom(0.85, 1.15), 1);

				mField->addEntity(grass, pos, ori, scale);
			}
		}

		mField->build();  // build our static geometry (bake the grass into it)

		// build tangent vectors for the ogre head mesh
		MeshPtr headMesh = MeshManager::getSingleton().load("ogrehead.mesh", ResourceGroupManager::DEFAULT_RESOURCE_GROUP_NAME);
		unsigned short src, dest;
		if (!headMesh->suggestTangentVectorBuildParams(VES_TANGENT, src, dest))
			headMesh->buildTangentVectors(VES_TANGENT, src, dest);

		// put an ogre head in the middle of the field
		Entity* head = mSceneMgr->createEntity("Head", "ogrehead.mesh");
		head->setMaterialName("Examples/OffsetMapping/Specular");
<<<<<<< HEAD
#if defined(USE_RTSHADER_SYSTEM)
=======
#if defined(INCLUDE_RTSHADER_SYSTEM)
>>>>>>> c40cd09d
        MaterialPtr headMat = MaterialManager::getSingleton().getByName("Examples/OffsetMapping/Specular");
        headMat->getBestTechnique()->setSchemeName(Ogre::RTShader::ShaderGenerator::DEFAULT_SCHEME_NAME);
#endif
		mSceneMgr->getRootSceneNode()->createChildSceneNode(Vector3(0, 30, 0))->attachObject(head);

		setupLighting();

		// set initial camera position and speed
		mCamera->setPosition(0, 50, 100);
	}

	void createGrassMesh()
	{
		MeshPtr mesh = MeshManager::getSingleton().createManual("grass", ResourceGroupManager::DEFAULT_RESOURCE_GROUP_NAME);

		// create a submesh with the grass material
		SubMesh* sm = mesh->createSubMesh();
		sm->setMaterialName("Examples/GrassBlades");
		sm->useSharedVertices = false;
		sm->vertexData = OGRE_NEW VertexData();
		sm->vertexData->vertexStart = 0;
		sm->vertexData->vertexCount = 12;
		sm->indexData->indexCount = 18;

<<<<<<< HEAD
#if defined(USE_RTSHADER_SYSTEM)
=======
#if defined(INCLUDE_RTSHADER_SYSTEM)
>>>>>>> c40cd09d
        MaterialPtr grassMat = MaterialManager::getSingleton().getByName("Examples/GrassBlades");
        grassMat->getTechnique(0)->setSchemeName(Ogre::RTShader::ShaderGenerator::DEFAULT_SCHEME_NAME);
#endif

		// specify a vertex format declaration for our mesh: 3 floats for position, 3 floats for normal, 2 floats for UV
		VertexDeclaration* decl = sm->vertexData->vertexDeclaration;
        decl->addElement(0, 0, VET_FLOAT3, VES_POSITION);
        decl->addElement(0, sizeof(float) * 3, VET_FLOAT3, VES_NORMAL);
        decl->addElement(0, sizeof(float) * 6, VET_FLOAT2, VES_TEXTURE_COORDINATES, 0);

		// create a vertex buffer
		HardwareVertexBufferSharedPtr vb = HardwareBufferManager::getSingleton().createVertexBuffer
			(decl->getVertexSize(0), sm->vertexData->vertexCount, HardwareBuffer::HBU_STATIC_WRITE_ONLY);

		GrassVertex* verts = (GrassVertex*)vb->lock(HardwareBuffer::HBL_DISCARD);  // start filling in vertex data

		for (unsigned int i = 0; i < 3; i++)  // each grass mesh consists of 3 planes
		{
			// planes intersect along the Y axis with 60 degrees between them
			Real x = Math::Cos(Degree(i * 60)) * GRASS_WIDTH / 2;
			Real z = Math::Sin(Degree(i * 60)) * GRASS_WIDTH / 2;

			for (unsigned int j = 0; j < 4; j++)  // each plane has 4 vertices
			{
				GrassVertex& vert = verts[i * 4 + j];

				vert.x = j < 2 ? -x : x;
				vert.y = j % 2 ? 0 : GRASS_HEIGHT;
				vert.z = j < 2 ? -z : z;

				// all normals point straight up
				vert.nx = 0;
				vert.ny = 1;
				vert.nz = 0;

				vert.u = j < 2 ? 0 : 1;
				vert.v = j % 2;
			}
		}

		vb->unlock();  // commit vertex changes

		sm->vertexData->vertexBufferBinding->setBinding(0, vb);  // bind vertex buffer to our submesh

		// create an index buffer
		sm->indexData->indexBuffer = HardwareBufferManager::getSingleton().createIndexBuffer
			(HardwareIndexBuffer::IT_16BIT, sm->indexData->indexCount, HardwareBuffer::HBU_STATIC_WRITE_ONLY);

		// start filling in index data
		Ogre::uint16* indices = (Ogre::uint16*)sm->indexData->indexBuffer->lock(HardwareBuffer::HBL_DISCARD);

		for (unsigned int i = 0; i < 3; i++)  // each grass mesh consists of 3 planes
		{
			unsigned int off = i * 4;  // each plane consists of 2 triangles

			*indices++ = 0 + off;
			*indices++ = 3 + off;
			*indices++ = 1 + off;

			*indices++ = 0 + off;
			*indices++ = 2 + off;
			*indices++ = 3 + off;
		}

		sm->indexData->indexBuffer->unlock();  // commit index changes
	}

	void setupLighting()
	{
		mSceneMgr->setAmbientLight(ColourValue::Black);  // turn off ambient light

		ColourValue lightColour(1, 1, 0.3);

		// create a light
		Light* light = mSceneMgr->createLight();
		light->setDiffuseColour(lightColour);
		light->setSpecularColour(1, 1, 0.3);
		light->setAttenuation(1500, 1, 0.0005, 0);

		// create a flare
		BillboardSet* bbs = mSceneMgr->createBillboardSet(1);
		bbs->setMaterialName("Examples/Flare");
		Billboard* bb = bbs->createBillboard(0, 0, 0, lightColour);

		// create a controller for the light intensity, using our LightPulsator class
		ControllerFunctionRealPtr func(OGRE_NEW WaveformControllerFunction(Ogre::WFT_SINE, 0.5, 0.5, 0, 0.5));
		ControllerValueRealPtr dest(OGRE_NEW LightPulse(light, bb, lightColour, 15));
		ControllerManager& cm = ControllerManager::getSingleton();
		mLightController = cm.createController(cm.getFrameTimeSource(), dest, func);

		// create a light node and attach the light and flare to it
		SceneNode* lightNode = mSceneMgr->getRootSceneNode()->createChildSceneNode();
		lightNode->attachObject(light);
		lightNode->attachObject(bbs);

		// set up a 20 second animation for our light, using spline interpolation for nice curves
        Animation* anim = mSceneMgr->createAnimation("LightTrack", 20);
        anim->setInterpolationMode(Animation::IM_SPLINE);

		// create a track to animate the camera's node
        NodeAnimationTrack* track = anim->createNodeTrack(0, lightNode);

        // create keyframes for our track
        track->createNodeKeyFrame(0)->setTranslate(Vector3(42, 77, -42));
        track->createNodeKeyFrame(2)->setTranslate(Vector3(21, 84, -35));
        track->createNodeKeyFrame(4)->setTranslate(Vector3(-21, 91, -14));
        track->createNodeKeyFrame(6)->setTranslate(Vector3(-56, 70, -28));
        track->createNodeKeyFrame(8)->setTranslate(Vector3(-28, 70, -56));
        track->createNodeKeyFrame(10)->setTranslate(Vector3(-14, 63, -28));
        track->createNodeKeyFrame(12)->setTranslate(Vector3(-14, 56, 28));
        track->createNodeKeyFrame(14)->setTranslate(Vector3(0, 35, 84));
        track->createNodeKeyFrame(16)->setTranslate(Vector3(14, 35, 14));
        track->createNodeKeyFrame(18)->setTranslate(Vector3(35, 84, 0));
        track->createNodeKeyFrame(20)->setTranslate(Vector3(42, 77, -42));

		lightNode->setPosition(track->getNodeKeyFrame(0)->getTranslate());

		// create a new animation state to track this
		mLightAnimState = mSceneMgr->createAnimationState("LightTrack");
		mLightAnimState->setEnabled(true);
	}

	void waveGrass(Real timeElapsed)
	{
		static Real xinc = Math::PI * 0.3;
		static Real zinc = Math::PI * 0.44;
		static Real xpos = Math::RangeRandom(-Math::PI, Math::PI);
		static Real zpos = Math::RangeRandom(-Math::PI, Math::PI);
		static Vector4 offset(0, 0, 0, 0);

		xpos += xinc * timeElapsed;
		zpos += zinc * timeElapsed;

		// update vertex program parameters by binding a value to each renderable
		StaticGeometry::RegionIterator regs =  mField->getRegionIterator();
		while (regs.hasMoreElements())
		{
			StaticGeometry::Region* reg = regs.getNext();

			// a little randomness
			xpos += reg->getCentre().x * 0.001;
			zpos += reg->getCentre().z * 0.001;
			offset.x = Math::Sin(xpos) * 4;
			offset.z = Math::Sin(zpos) * 4;

			StaticGeometry::Region::LODIterator lods = reg->getLODIterator();
			while (lods.hasMoreElements())
			{
				StaticGeometry::LODBucket::MaterialIterator mats = lods.getNext()->getMaterialIterator();
				while (mats.hasMoreElements())
				{
					StaticGeometry::MaterialBucket::GeometryIterator geoms = mats.getNext()->getGeometryIterator();
					while (geoms.hasMoreElements()) geoms.getNext()->setCustomParameter(999, offset);
				}
			}
		}
	}

	void cleanupContent()
	{
		ControllerManager::getSingleton().destroyController(mLightController);
		MeshManager::getSingleton().remove("ground");
		MeshManager::getSingleton().remove("grass");
	}

	const Real GRASS_WIDTH;
	const Real GRASS_HEIGHT;
	StaticGeometry* mField;
	AnimationState* mLightAnimState;
	Controller<Real>* mLightController;
};

#endif<|MERGE_RESOLUTION|>--- conflicted
+++ resolved
@@ -140,11 +140,7 @@
 		// put an ogre head in the middle of the field
 		Entity* head = mSceneMgr->createEntity("Head", "ogrehead.mesh");
 		head->setMaterialName("Examples/OffsetMapping/Specular");
-<<<<<<< HEAD
-#if defined(USE_RTSHADER_SYSTEM)
-=======
 #if defined(INCLUDE_RTSHADER_SYSTEM)
->>>>>>> c40cd09d
         MaterialPtr headMat = MaterialManager::getSingleton().getByName("Examples/OffsetMapping/Specular");
         headMat->getBestTechnique()->setSchemeName(Ogre::RTShader::ShaderGenerator::DEFAULT_SCHEME_NAME);
 #endif
@@ -169,11 +165,7 @@
 		sm->vertexData->vertexCount = 12;
 		sm->indexData->indexCount = 18;
 
-<<<<<<< HEAD
-#if defined(USE_RTSHADER_SYSTEM)
-=======
 #if defined(INCLUDE_RTSHADER_SYSTEM)
->>>>>>> c40cd09d
         MaterialPtr grassMat = MaterialManager::getSingleton().getByName("Examples/GrassBlades");
         grassMat->getTechnique(0)->setSchemeName(Ogre::RTShader::ShaderGenerator::DEFAULT_SCHEME_NAME);
 #endif
