--- conflicted
+++ resolved
@@ -11,7 +11,6 @@
 {
 public:
 
-<<<<<<< HEAD
     Sample_Dot3Bump()
         : mMoveLights (true)
     {
@@ -28,34 +27,12 @@
     StringVector getRequiredPlugins()
     {
         StringVector names;
-        if (!GpuProgramManager::getSingleton().isSyntaxSupported("glsles") && !GpuProgramManager::getSingleton().isSyntaxSupported("glsl"))
-            names.push_back("Cg Program Manager");
-        return names;
-    }
-=======
-	Sample_Dot3Bump()
-		: mMoveLights (true)
-	{
-		mInfo["Title"] = "Bump Mapping";
-		mInfo["Description"] = "Shows how to use the dot product blending operation and normalization cube map "
-			"to achieve a bump mapping effect. Tangent space computations made through the guide of the tutorial "
-			"on bump mapping from http://users.ox.ac.uk/~univ1234 by paul.baker@univ.ox.ac.uk.";
-		mInfo["Thumbnail"] = "thumb_bump.png";
-		mInfo["Category"] = "Lighting";
-		mInfo["Help"] = "Left click and drag anywhere in the scene to look around. Let go again to show "
-			"cursor and access widgets. Use WASD keys to move.";
-	}
-
-	StringVector getRequiredPlugins()
-	{
-		StringVector names;
         if(!GpuProgramManager::getSingleton().isSyntaxSupported("glsles")
 		&& !GpuProgramManager::getSingleton().isSyntaxSupported("glsl")
 		&& !GpuProgramManager::getSingleton().isSyntaxSupported("hlsl"))
 			names.push_back("Cg Program Manager");
-		return names;
-	}
->>>>>>> 41e3e01c
+        return names;
+    }
 
     void testCapabilities(const RenderSystemCapabilities* caps)
     {
