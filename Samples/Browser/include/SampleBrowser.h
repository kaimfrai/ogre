--- conflicted
+++ resolved
@@ -144,7 +144,6 @@
 {
 #ifdef INCLUDE_RTSHADER_SYSTEM
 
-<<<<<<< HEAD
     /** This class demonstrates basic usage of the RTShader system.
         It sub class the material manager listener class and when a target scheme callback
         is invoked with the shader generator scheme it tries to create an equivalent shader
@@ -205,71 +204,6 @@
 
             return generatedTech;
         }
-
-    protected:
-        Ogre::RTShader::ShaderGenerator*        mShaderGenerator;                       // The shader generator instance.
-    };
-=======
-/** This class demonstrates basic usage of the RTShader system.
-It sub class the material manager listener class and when a target scheme callback
-is invoked with the shader generator scheme it tries to create an equivalent shader
-based technique based on the default technique of the given material.
-*/
-class ShaderGeneratorTechniqueResolverListener : public Ogre::MaterialManager::Listener
-{
-public:
-
-	ShaderGeneratorTechniqueResolverListener(Ogre::RTShader::ShaderGenerator* pShaderGenerator)
-	{
-		mShaderGenerator = pShaderGenerator;			
-	}
-
-	/** This is the hook point where shader based technique will be created.
-	It will be called whenever the material manager won't find appropriate technique
-	that satisfy the target scheme name. If the scheme name is out target RT Shader System
-	scheme name we will try to create shader generated technique for it. 
-	*/
-	virtual Ogre::Technique* handleSchemeNotFound(unsigned short schemeIndex, 
-		const Ogre::String& schemeName, Ogre::Material* originalMaterial, unsigned short lodIndex, 
-		const Ogre::Renderable* rend)
-	{	
-		Ogre::Technique* generatedTech = NULL;
-
-		// Case this is the default shader generator scheme.
-		if (schemeName == Ogre::RTShader::ShaderGenerator::DEFAULT_SCHEME_NAME)
-		{
-			bool techniqueCreated;
-
-			// Create shader generated technique for this material.
-			techniqueCreated = mShaderGenerator->createShaderBasedTechnique(
-				originalMaterial->getName(), 
-				Ogre::MaterialManager::DEFAULT_SCHEME_NAME, 
-				schemeName);	
-
-			// Case technique registration succeeded.
-			if (techniqueCreated)
-			{
-				// Force creating the shaders for the generated technique.
-				mShaderGenerator->validateMaterial(schemeName, originalMaterial->getName());
-				
-				// Grab the generated technique.
-				Ogre::Material::TechniqueIterator itTech = originalMaterial->getTechniqueIterator();
-
-				while (itTech.hasMoreElements())
-				{
-					Ogre::Technique* curTech = itTech.getNext();
-
-					if (curTech->getSchemeName() == schemeName)
-					{
-						generatedTech = curTech;
-						break;
-					}
-				}				
-			}
-		}
-
-		return generatedTech;
-	}
 
 	virtual bool afterIlluminationPassesCreated(Ogre::Technique* tech)
 	{
@@ -293,10 +227,9 @@
 		return false;
 	}
 
-protected:	
-	Ogre::RTShader::ShaderGenerator*	mShaderGenerator;			// The shader generator instance.		
-};
->>>>>>> 41e3e01c
+    protected:
+        Ogre::RTShader::ShaderGenerator*        mShaderGenerator;                       // The shader generator instance.
+    };
 #endif // INCLUDE_RTSHADER_SYSTEM
 
 
