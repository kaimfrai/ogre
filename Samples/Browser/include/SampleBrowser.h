/*
 -----------------------------------------------------------------------------
 This source file is part of OGRE
 (Object-oriented Graphics Rendering Engine)
 For the latest info, see http://www.ogre3d.org/
 
 Copyright (c) 2000-2012 Torus Knot Software Ltd
 
 Permission is hereby granted, free of charge, to any person obtaining a copy
 of this software and associated documentation files (the "Software"), to deal
 in the Software without restriction, including without limitation the rights
 to use, copy, modify, merge, publish, distribute, sublicense, and/or sell
 copies of the Software, and to permit persons to whom the Software is
 furnished to do so, subject to the following conditions:
 
 The above copyright notice and this permission notice shall be included in
 all copies or substantial portions of the Software.
 
 THE SOFTWARE IS PROVIDED "AS IS", WITHOUT WARRANTY OF ANY KIND, EXPRESS OR
 IMPLIED, INCLUDING BUT NOT LIMITED TO THE WARRANTIES OF MERCHANTABILITY,
 FITNESS FOR A PARTICULAR PURPOSE AND NONINFRINGEMENT. IN NO EVENT SHALL THE
 AUTHORS OR COPYRIGHT HOLDERS BE LIABLE FOR ANY CLAIM, DAMAGES OR OTHER
 LIABILITY, WHETHER IN AN ACTION OF CONTRACT, TORT OR OTHERWISE, ARISING FROM,
 OUT OF OR IN CONNECTION WITH THE SOFTWARE OR THE USE OR OTHER DEALINGS IN
 THE SOFTWARE.
 -----------------------------------------------------------------------------
 */
#ifndef __SampleBrowser_H__
#define __SampleBrowser_H__

#include "SampleContext.h"
#include "SamplePlugin.h"
#include "SdkTrays.h"

#if OGRE_PLATFORM == OGRE_PLATFORM_APPLE || OGRE_PLATFORM == OGRE_PLATFORM_APPLE_IOS
#include "macUtils.h"
#endif

#if OGRE_PLATFORM == OGRE_PLATFORM_ANDROID
#include <android_native_app_glue.h>
#include "Android/OgreAPKFileSystemArchive.h"
#include "Android/OgreAPKZipArchive.h"
#endif
<<<<<<< HEAD
=======
#include "BSP.h"
#include "BezierPatch.h"
#include "CameraTrack.h"
#include "CelShading.h"
#include "CharacterSample.h"
#include "Compositor.h"
#include "CubeMapping.h"
#include "DeferredShadingDemo.h"
#include "Dot3Bump.h"
#include "DualQuaternion.h"
#include "DynTex.h"
#include "FacialAnimation.h"
#include "Fresnel.h"
#include "Grass.h"
#include "Instancing.h"
#include "Lighting.h"
#include "NewInstancing.h"
#include "OceanDemo.h"
#include "ParticleFX.h"
#include "Shadows.h"
#include "SkeletalAnimation.h"
#include "SkyBox.h"
#include "SkyDome.h"
#include "SkyPlane.h"
#include "Smoke.h"
#include "SphereMapping.h"
#include "SSAO.h"
#include "Terrain.h"
#include "TextureFX.h"
#include "TextureArray.h"
#include "Transparency.h"
#include "Water.h"
#  if SAMPLES_INCLUDE_PLAYPEN
#    include "PlayPen.h"
#    include "PlayPenTestPlugin.h"
     PlayPenPlugin* playPenPlugin = 0;
     PlaypenTestPlugin* playPenTestPlugin = 0;
#  endif

#ifdef USE_RTSHADER_SYSTEM
#include "OgreRTShaderSystem.h"
>>>>>>> 591046f6

#ifdef OGRE_STATIC_LIB
#   ifdef OGRE_BUILD_PLUGIN_BSP
#       include "BSP.h"
#   endif
#   if OGRE_PLATFORM != OGRE_PLATFORM_ANDROID
#       ifdef USE_RTSHADER_SYSTEM
#           include "ShaderSystem.h"
#       endif
#       include "DeferredShadingDemo.h"
#       include "Instancing.h"
#       include "NewInstancing.h"
#       include "TextureArray.h"
#       include "SSAO.h"
#       include "OceanDemo.h"
#       ifdef OGRE_BUILD_COMPONENT_TERRAIN
#           include "Terrain.h"
#       endif
#   endif
#   include "CelShading.h"
#   include "Compositor.h"
#   include "CubeMapping.h"
#   include "Dot3Bump.h"
#   include "Fresnel.h"
#   include "Water.h"
#   include "BezierPatch.h"
#   include "CameraTrack.h"
#   include "CharacterSample.h"
#   include "DynTex.h"
#   include "FacialAnimation.h"
#   include "Grass.h"
#   include "Lighting.h"
#   include "ParticleFX.h"
#   include "Shadows.h"
#   include "SkeletalAnimation.h"
#   include "SkyBox.h"
#   include "SkyDome.h"
#   include "SkyPlane.h"
#   include "Smoke.h"
#   include "SphereMapping.h"
#	include "Tesselation.h"
#   include "TextureFX.h"
#   include "Transparency.h"
#   include "VolumeCSG.h"
#   include "VolumeTerrain.h"
#   if SAMPLES_INCLUDE_PLAYPEN
#       include "PlayPen.h"
        PlayPenPlugin* playPenPlugin = 0;
#   endif
#   ifdef USE_RTSHADER_SYSTEM
#       include "OgreRTShaderSystem.h"
// Remove the comment below in order to make the RTSS use valid path for writing down the generated shaders.
// If cache path is not set - all shaders are generated to system memory.
//#define _RTSS_WRITE_SHADERS_TO_DISK
#   endif // USE_RTSHADER_SYSTEM
typedef std::map<std::string, OgreBites::SdkSample *> PluginMap;
#endif // OGRE_STATIC_LIB

#if OGRE_PLATFORM == OGRE_PLATFORM_APPLE_IOS
#   ifdef __OBJC__
#       import <UIKit/UIKit.h>
#   endif

namespace OgreBites
{
    class SampleBrowser;
}

@interface SampleBrowserGestureView : UIView
{
    OgreBites::SampleBrowser *mBrowser;
}
@property (assign) OgreBites::SampleBrowser *mBrowser;

@end
#endif

namespace OgreBites
{
#ifdef USE_RTSHADER_SYSTEM

/** This class demonstrates basic usage of the RTShader system.
It sub class the material manager listener class and when a target scheme callback
is invoked with the shader generator scheme it tries to create an equivalent shader
based technique based on the default technique of the given material.
*/
class ShaderGeneratorTechniqueResolverListener : public Ogre::MaterialManager::Listener
{
public:

	ShaderGeneratorTechniqueResolverListener(Ogre::RTShader::ShaderGenerator* pShaderGenerator)
	{
		mShaderGenerator = pShaderGenerator;			
	}

	/** This is the hook point where shader based technique will be created.
	It will be called whenever the material manager won't find appropriate technique
	that satisfy the target scheme name. If the scheme name is out target RT Shader System
	scheme name we will try to create shader generated technique for it. 
	*/
	virtual Ogre::Technique* handleSchemeNotFound(unsigned short schemeIndex, 
		const Ogre::String& schemeName, Ogre::Material* originalMaterial, unsigned short lodIndex, 
		const Ogre::Renderable* rend)
	{	
		Ogre::Technique* generatedTech = NULL;

		// Case this is the default shader generator scheme.
		if (schemeName == Ogre::RTShader::ShaderGenerator::DEFAULT_SCHEME_NAME)
		{
			bool techniqueCreated;

			// Create shader generated technique for this material.
			techniqueCreated = mShaderGenerator->createShaderBasedTechnique(
				originalMaterial->getName(), 
				Ogre::MaterialManager::DEFAULT_SCHEME_NAME, 
				schemeName);	

			// Case technique registration succeeded.
			if (techniqueCreated)
			{
				// Force creating the shaders for the generated technique.
				mShaderGenerator->validateMaterial(schemeName, originalMaterial->getName());
				
				// Grab the generated technique.
				Ogre::Material::TechniqueIterator itTech = originalMaterial->getTechniqueIterator();

				while (itTech.hasMoreElements())
				{
					Ogre::Technique* curTech = itTech.getNext();

					if (curTech->getSchemeName() == schemeName)
					{
						generatedTech = curTech;
						break;
					}
				}				
			}
		}

		return generatedTech;
	}

protected:	
	Ogre::RTShader::ShaderGenerator*	mShaderGenerator;			// The shader generator instance.		
};
#endif // USE_RTSHADER_SYSTEM


	/*=============================================================================
	| The OGRE Sample Browser. Features a menu accessible from all samples,
	| dynamic configuration, resource reloading, node labelling, and more.
	=============================================================================*/
	class SampleBrowser : public SampleContext, public SdkTrayListener
	{        
	public:

		SampleBrowser(bool nograb = false, int startSampleIndex = -1) : SampleContext()
		{
            mIsShuttingDown = false;
            mNoGrabInput = nograb;
			mTrayMgr = 0;
			mLastViewCategory = 0;
			mLastViewTitle = 0;
			mLastSampleIndex = -1;
            mStartSampleIndex = startSampleIndex;
			mCategoryMenu = 0;
			mSampleMenu = 0;
			mSampleSlider = 0;
			mTitleLabel = 0;
			mDescBox = 0;
			mRendererMenu = 0;
			mCarouselPlace = 0.0f;
#if OGRE_PLATFORM == OGRE_PLATFORM_NACL
            mNaClInstance = 0;
            mNaClSwapCallback = 0;
            mOisFactory = 0;
            mInitWidth = 0;
            mInitHeight = 0;
#endif

#if OGRE_PLATFORM == OGRE_PLATFORM_APPLE_IOS
			mGestureView = 0;
#endif
#ifdef USE_RTSHADER_SYSTEM
			mShaderGenerator	 = NULL;		
			mMaterialMgrListener = NULL;
#endif // USE_RTSHADER_SYSTEM
		}

		/*-----------------------------------------------------------------------------
		| init data members needed only by WinRT
		-----------------------------------------------------------------------------*/
#if OGRE_PLATFORM == OGRE_PLATFORM_WINRT
		void initAppForWinRT( Windows::UI::Core::CoreWindow^ nativeWindow, InputContext inputContext)
		{
			mNativeWindow = nativeWindow;
			mNativeControl = nullptr;
			mInputContext = inputContext;
		}
		void initAppForWinRT( Windows::UI::Xaml::Shapes::Rectangle ^ nativeControl, InputContext inputContext)
		{
			mNativeWindow = nullptr;
			mNativeControl = nativeControl;
			mInputContext = inputContext;
		}
#endif
		/*-----------------------------------------------------------------------------
		| init data members needed only by NaCl
		-----------------------------------------------------------------------------*/
#if OGRE_PLATFORM == OGRE_PLATFORM_NACL
		void initAppForNaCl( pp::Instance* naClInstance, pp::CompletionCallback* naClSwapCallback, OIS::FactoryCreator * oisFactory, Ogre::uint32 initWidth, Ogre::uint32 initHeight )
		{
            mNaClInstance = naClInstance;
            mNaClSwapCallback = naClSwapCallback;
            mOisFactory = oisFactory;
            mInitWidth = initWidth;
            mInitHeight = initHeight;
		}

        void createInputDevices()
        {
            mInputMgr->addFactoryCreator(mOisFactory);
            SampleContext::createInputDevices();
        }
#endif

		/*-----------------------------------------------------------------------------
		| init pre-created window for android
		-----------------------------------------------------------------------------*/
#if OGRE_PLATFORM == OGRE_PLATFORM_ANDROID
		void initAppForAndroid(Ogre::RenderWindow *window, struct android_app* app, OIS::MultiTouch *mouse, OIS::Keyboard *keyboard)
		{
			mWindow = window;
			mInputContext.mMultiTouch = mouse;
			mInputContext.mKeyboard = keyboard;
            
            if(app != NULL)
            {
                mAssetMgr = app->activity->assetManager;
                Ogre::ArchiveManager::getSingleton().addArchiveFactory( new Ogre::APKFileSystemArchiveFactory(app->activity->assetManager) );
                Ogre::ArchiveManager::getSingleton().addArchiveFactory( new Ogre::APKZipArchiveFactory(app->activity->assetManager) );
            }
		}
#endif

        virtual void loadStartUpSample()
        {
            if (mStartSampleIndex != -1)
            {
                runSampleByIndex(mStartSampleIndex);
                mStartSampleIndex = -1;
            }
        }

        virtual void runSampleByIndex(int idx)
        {
            runSample(Ogre::any_cast<Sample*>(mThumbs[idx]->getUserAny()));
        }

		/*-----------------------------------------------------------------------------
		| Extends runSample to handle creation and destruction of dummy scene.
		-----------------------------------------------------------------------------*/
		virtual void runSample(Sample* s)
		{
			if (mCurrentSample)  // sample quitting
			{
				mCurrentSample->_shutdown();
				mCurrentSample = 0;
				mSamplePaused = false;     // don't pause next sample

				// create dummy scene and modify controls
				createDummyScene();
				mTrayMgr->showBackdrop("SdkTrays/Bands");
				mTrayMgr->showAll();
				((Button*)mTrayMgr->getWidget("StartStop"))->setCaption("Start Sample");
			}

			if (s)  // sample starting
			{
				// destroy dummy scene and modify controls
				((Button*)mTrayMgr->getWidget("StartStop"))->setCaption("Stop Sample");
				mTrayMgr->showBackdrop("SdkTrays/Shade");
				mTrayMgr->hideAll();
				destroyDummyScene();

				try
				{
#ifdef USE_RTSHADER_SYSTEM
					s->setShaderGenerator(mShaderGenerator);
#endif
					SampleContext::runSample(s);
				}
				catch (Ogre::Exception e)   // if failed to start, show error and fall back to menu
				{
					s->_shutdown();

					createDummyScene();
					mTrayMgr->showBackdrop("SdkTrays/Bands");
					mTrayMgr->showAll();
					((Button*)mTrayMgr->getWidget("StartStop"))->setCaption("Start Sample");

					mTrayMgr->showOkDialog("Error!", e.getDescription() + "\nSource: " + e.getSource());
				}
			}
		}

		/*-----------------------------------------------------------------------------
		| Extends frameRenderingQueued to update tray manager and carousel.
		-----------------------------------------------------------------------------*/
		bool frameRenderingQueued(const Ogre::FrameEvent& evt)
		{
			// don't do all these calculations when sample's running or when in configuration screen or when no samples loaded
			if (!mLoadedSamples.empty() && mTitleLabel->getTrayLocation() != TL_NONE && (!mCurrentSample || mSamplePaused))
			{
				// makes the carousel spin smoothly toward its right position
				Ogre::Real carouselOffset = mSampleMenu->getSelectionIndex() - mCarouselPlace;
				if ((carouselOffset <= 0.001) && (carouselOffset >= -0.001)) mCarouselPlace = mSampleMenu->getSelectionIndex();
				else mCarouselPlace += carouselOffset * Ogre::Math::Clamp<Ogre::Real>(evt.timeSinceLastFrame * 15.0, -1.0, 1.0);

				// update the thumbnail positions based on carousel state
				for (int i = 0; i < (int)mThumbs.size(); i++)
				{
					Ogre::Real thumbOffset = mCarouselPlace - i;
					Ogre::Real phase = (thumbOffset / 2.0) - 2.8;

					if (thumbOffset < -5 || thumbOffset > 4)    // prevent thumbnails from wrapping around in a circle
					{
						mThumbs[i]->hide();
						continue;
					}
					else mThumbs[i]->show();

					Ogre::Real left = Ogre::Math::Cos(phase) * 200.0;
					Ogre::Real top = Ogre::Math::Sin(phase) * 200.0;
					Ogre::Real scale = 1.0 / Ogre::Math::Pow((Ogre::Math::Abs(thumbOffset) + 1.0), 0.75);

					Ogre::BorderPanelOverlayElement* frame =
						(Ogre::BorderPanelOverlayElement*)mThumbs[i]->getChildIterator().getNext();

					mThumbs[i]->setDimensions(128.0 * scale, 96.0 * scale);
					frame->setDimensions(mThumbs[i]->getWidth() + 16.0, mThumbs[i]->getHeight() + 16.0);
					mThumbs[i]->setPosition((int)(left - 80.0 - (mThumbs[i]->getWidth() / 2.0)),
						(int)(top - 5.0 - (mThumbs[i]->getHeight() / 2.0)));

					if (i == mSampleMenu->getSelectionIndex()) frame->setBorderMaterialName("SdkTrays/Frame/Over");
					else frame->setBorderMaterialName("SdkTrays/Frame");
				}
			}

			mTrayMgr->frameRenderingQueued(evt);

			try
			{
				return SampleContext::frameRenderingQueued(evt);
			}
			catch (Ogre::Exception e)   // show error and fall back to menu
			{
				runSample(0);
				mTrayMgr->showOkDialog("Error!", e.getDescription() + "\nSource: " + e.getSource());
			}

			return true;
		}

		/*-----------------------------------------------------------------------------
		| Handles confirmation dialog responses.
		-----------------------------------------------------------------------------*/
		virtual void yesNoDialogClosed(const Ogre::DisplayString& question, bool yesHit)
		{
			if (question.substr(0, 14) == "This will stop" && yesHit)   // confirm unloading of samples
			{
				runSample(0);
				buttonHit((Button*)mTrayMgr->getWidget("UnloadReload"));
			}
		}

		/*-----------------------------------------------------------------------------
		| Handles button widget events.
		-----------------------------------------------------------------------------*/
		virtual void buttonHit(Button* b)
		{
			if (b->getName() == "StartStop")   // start or stop sample
			{
				if (b->getCaption() == "Start Sample")
				{
					if (mLoadedSamples.empty()) mTrayMgr->showOkDialog("Error!", "No sample selected!");
					// use the sample pointer we stored inside the thumbnail
					else runSample(Ogre::any_cast<Sample*>(mThumbs[mSampleMenu->getSelectionIndex()]->getUserAny()));
				}
				else runSample(0);
			}
			else if (b->getName() == "UnloadReload")   // unload or reload sample plugins and update controls
			{
				if (b->getCaption() == "Unload Samples")
				{
					if (mCurrentSample) mTrayMgr->showYesNoDialog("Warning!", "This will stop the current sample. Unload anyway?");
					else
					{
						// save off current view and try to restore it on the next reload
						mLastViewTitle = mSampleMenu->getSelectionIndex();
						mLastViewCategory = mCategoryMenu->getSelectionIndex();

						unloadSamples();
						populateSampleMenus();
						b->setCaption("Reload Samples");
					}
				}
				else
				{
					loadSamples();
					populateSampleMenus();
					if (!mLoadedSamples.empty()) b->setCaption("Unload Samples");

					try  // attempt to restore the last view before unloading samples
					{
						mCategoryMenu->selectItem(mLastViewCategory);
						mSampleMenu->selectItem(mLastViewTitle);
					}
					catch (Ogre::Exception e) {}
				}
			}
			else if (b->getName() == "Configure")   // enter configuration screen
			{
				mTrayMgr->removeWidgetFromTray("StartStop");
				mTrayMgr->removeWidgetFromTray("UnloadReload");
				mTrayMgr->removeWidgetFromTray("Configure");
				mTrayMgr->removeWidgetFromTray("Quit");
				mTrayMgr->moveWidgetToTray("Apply", TL_RIGHT);
				mTrayMgr->moveWidgetToTray("Back", TL_RIGHT);

				for (unsigned int i = 0; i < mThumbs.size(); i++)
				{
					mThumbs[i]->hide();
				}

				while (mTrayMgr->getTrayContainer(TL_CENTER)->isVisible())
				{
					mTrayMgr->removeWidgetFromTray(TL_CENTER, 0);
				}

				while (mTrayMgr->getTrayContainer(TL_LEFT)->isVisible())
				{
					mTrayMgr->removeWidgetFromTray(TL_LEFT, 0);
				}

				mTrayMgr->moveWidgetToTray("ConfigLabel", TL_LEFT);
				mTrayMgr->moveWidgetToTray(mRendererMenu, TL_LEFT);
				mTrayMgr->moveWidgetToTray("ConfigSeparator", TL_LEFT);

				mRendererMenu->selectItem(mRoot->getRenderSystem()->getName());

				windowResized(mWindow);
			}
			else if (b->getName() == "Back")   // leave configuration screen
			{
				while (mTrayMgr->getNumWidgets(mRendererMenu->getTrayLocation()) > 3)
				{
					mTrayMgr->destroyWidget(mRendererMenu->getTrayLocation(), 3);
				}

				while (mTrayMgr->getNumWidgets(TL_NONE) != 0)
				{
					mTrayMgr->moveWidgetToTray(TL_NONE, 0, TL_LEFT);
				}

				mTrayMgr->removeWidgetFromTray("Apply");
				mTrayMgr->removeWidgetFromTray("Back");
				mTrayMgr->removeWidgetFromTray("ConfigLabel");
				mTrayMgr->removeWidgetFromTray(mRendererMenu);
				mTrayMgr->removeWidgetFromTray("ConfigSeparator");

				mTrayMgr->moveWidgetToTray("StartStop", TL_RIGHT);
				mTrayMgr->moveWidgetToTray("UnloadReload", TL_RIGHT);
				mTrayMgr->moveWidgetToTray("Configure", TL_RIGHT);
				mTrayMgr->moveWidgetToTray("Quit", TL_RIGHT);

				windowResized(mWindow);
			}
			else if (b->getName() == "Apply")   // apply any changes made in the configuration screen
			{
				bool reset = false;

				Ogre::ConfigOptionMap& options =
					mRoot->getRenderSystemByName(mRendererMenu->getSelectedItem())->getConfigOptions();

				Ogre::NameValuePairList newOptions;

				// collect new settings and decide if a reset is needed

				if (mRendererMenu->getSelectedItem() != mRoot->getRenderSystem()->getName()) reset = true;

				for (unsigned int i = 3; i < mTrayMgr->getNumWidgets(mRendererMenu->getTrayLocation()); i++)
				{
					SelectMenu* menu = (SelectMenu*)mTrayMgr->getWidget(mRendererMenu->getTrayLocation(), i);
					if (menu->getSelectedItem() != options[menu->getCaption()].currentValue) reset = true;
					newOptions[menu->getCaption()] = menu->getSelectedItem();
				}

				// reset with new settings if necessary
				if (reset) reconfigure(mRendererMenu->getSelectedItem(), newOptions);
			}
			else
            {
                mRoot->queueEndRendering();   // exit browser

#if (OGRE_PLATFORM == OGRE_PLATFORM_APPLE) && __LP64__
                // Set the shutting down flag and sleep a bit so the displaylink thread can shut itself down
                // Note: It is essential that you yield to the CVDisplayLink thread. Otherwise it will 
                // continue to run which will result in either a crash or kernel panic.
                mIsShuttingDown = true;
                struct timespec ts;
                ts.tv_sec = 0;
                ts.tv_nsec = 1000;
                nanosleep(&ts, NULL);

				mRoot->saveConfig();
				shutdown();
				if (mRoot) OGRE_DELETE mRoot;
#endif
            }
		}

		/*-----------------------------------------------------------------------------
		| Handles menu item selection changes.
		-----------------------------------------------------------------------------*/
		virtual void itemSelected(SelectMenu* menu)
		{
			if (menu == mCategoryMenu)      // category changed, so update the sample menu, carousel, and slider
			{
				for (unsigned int i = 0; i < mThumbs.size(); i++)    // destroy all thumbnails in carousel
				{
					Ogre::MaterialManager::getSingleton().remove(mThumbs[i]->getName());
					Widget::nukeOverlayElement(mThumbs[i]);
				}
				mThumbs.clear();

				Ogre::OverlayManager& om = Ogre::OverlayManager::getSingleton();
				Ogre::String selectedCategory;

				if (menu->getSelectionIndex() != -1) selectedCategory = menu->getSelectedItem();
				else
				{
					mTitleLabel->setCaption("");
					mDescBox->setText("");
				}

				bool all = selectedCategory == "All";
				Ogre::StringVector sampleTitles;
				Ogre::MaterialPtr templateMat = Ogre::MaterialManager::getSingleton().getByName("SdkTrays/SampleThumbnail");

				// populate the sample menu and carousel with filtered samples
				for (SampleSet::iterator i = mLoadedSamples.begin(); i != mLoadedSamples.end(); i++)
				{
					Ogre::NameValuePairList& info = (*i)->getInfo();

					if (all || info["Category"] == selectedCategory)
					{
						Ogre::String name = "SdkTrays/SampleThumb" + Ogre::StringConverter::toString(sampleTitles.size() + 1);

						// clone a new material for sample thumbnail
						Ogre::MaterialPtr newMat = templateMat->clone(name);

						Ogre::TextureUnitState* tus = newMat->getTechnique(0)->getPass(0)->getTextureUnitState(0);
						if (Ogre::ResourceGroupManager::getSingleton().resourceExists("Essential", info["Thumbnail"]))
							tus->setTextureName(info["Thumbnail"]);
						else 
                            tus->setTextureName("thumb_error.png");

						// create sample thumbnail overlay
						Ogre::BorderPanelOverlayElement* bp = (Ogre::BorderPanelOverlayElement*)
							om.createOverlayElementFromTemplate("SdkTrays/Picture", "BorderPanel", name);
						bp->setHorizontalAlignment(Ogre::GHA_RIGHT);
						bp->setVerticalAlignment(Ogre::GVA_CENTER);
						bp->setMaterialName(name);
						bp->setUserAny(Ogre::Any(*i));
						mTrayMgr->getTraysLayer()->add2D(bp);

						// add sample thumbnail and title
						mThumbs.push_back(bp);
						sampleTitles.push_back((*i)->getInfo()["Title"]);
					}
				}

				mCarouselPlace = 0;  // reset carousel

				mSampleMenu->setItems(sampleTitles);
				if (mSampleMenu->getNumItems() != 0) itemSelected(mSampleMenu);

				mSampleSlider->setRange(1, sampleTitles.size(), sampleTitles.size());
			}
			else if (menu == mSampleMenu)    // sample changed, so update slider, label and description
			{
				if (mSampleSlider->getValue() != menu->getSelectionIndex() + 1)
					mSampleSlider->setValue(menu->getSelectionIndex() + 1); 

				Sample* s = Ogre::any_cast<Sample*>(mThumbs[menu->getSelectionIndex()]->getUserAny());
				mTitleLabel->setCaption(menu->getSelectedItem()); 
				mDescBox->setText("Category: " + s->getInfo()["Category"] + "\nDescription: " + s->getInfo()["Description"]);

				if (mCurrentSample != s) ((Button*)mTrayMgr->getWidget("StartStop"))->setCaption("Start Sample");
				else ((Button*)mTrayMgr->getWidget("StartStop"))->setCaption("Stop Sample");
			}
			else if (menu == mRendererMenu)    // renderer selected, so update all settings
			{
				while (mTrayMgr->getNumWidgets(mRendererMenu->getTrayLocation()) > 3)
				{
					mTrayMgr->destroyWidget(mRendererMenu->getTrayLocation(), 3);
				}

				Ogre::ConfigOptionMap& options = mRoot->getRenderSystemByName(menu->getSelectedItem())->getConfigOptions();

				unsigned int i = 0;

				// create all the config option select menus
				for (Ogre::ConfigOptionMap::iterator it = options.begin(); it != options.end(); it++)
				{
					i++;
					SelectMenu* optionMenu = mTrayMgr->createLongSelectMenu
						(TL_LEFT, "ConfigOption" + Ogre::StringConverter::toString(i), it->first, 450, 240, 10);
					optionMenu->setItems(it->second.possibleValues);
					
					// if the current config value is not in the menu, add it
					try
					{
						optionMenu->selectItem(it->second.currentValue);
					}
					catch (Ogre::Exception e)
					{
						optionMenu->addItem(it->second.currentValue);
						optionMenu->selectItem(it->second.currentValue);
					}
				}

				windowResized(mWindow);
			}
		}

		/*-----------------------------------------------------------------------------
		| Handles sample slider changes.
		-----------------------------------------------------------------------------*/
		virtual void sliderMoved(Slider* slider)
		{
			// format the caption to be fraction style
			Ogre::String denom = "/" + Ogre::StringConverter::toString(mSampleMenu->getNumItems());
			slider->setValueCaption(slider->getValueCaption() + denom);

			// tell the sample menu to change if it hasn't already
			if (mSampleMenu->getSelectionIndex() != -1 && mSampleMenu->getSelectionIndex() != slider->getValue() - 1)
				mSampleMenu->selectItem(slider->getValue() - 1);
		}

		/*-----------------------------------------------------------------------------
		| Handles keypresses.
		-----------------------------------------------------------------------------*/
		virtual bool keyPressed(const OIS::KeyEvent& evt)
		{
			if (mTrayMgr->isDialogVisible()) return true;  // ignore keypresses when dialog is showing

			if (evt.key == OIS::KC_ESCAPE)
			{
				if (mTitleLabel->getTrayLocation() != TL_NONE)
				{
					// if we're in the main screen and a sample's running, toggle sample pause state
					if (mCurrentSample)
					{
						if (mSamplePaused)
						{
							mTrayMgr->hideAll();
							unpauseCurrentSample();
						}
						else
						{
							pauseCurrentSample();
							mTrayMgr->showAll();
						}
					}
				}
				else buttonHit((Button*)mTrayMgr->getWidget("Back"));  // if we're in config, just go back
			}
			else if ((evt.key == OIS::KC_UP || evt.key == OIS::KC_DOWN) && mTitleLabel->getTrayLocation() != TL_NONE)
			{
				// if we're in the main screen, use the up and down arrow keys to cycle through samples
				int newIndex = mSampleMenu->getSelectionIndex() + (evt.key == OIS::KC_UP ? -1 : 1);
				mSampleMenu->selectItem(Ogre::Math::Clamp<int>(newIndex, 0, mSampleMenu->getNumItems() - 1));
			}
			else if (evt.key == OIS::KC_RETURN)   // start or stop sample
			{
				if (!mLoadedSamples.empty() && (mSamplePaused || mCurrentSample == 0))
				{
					Sample* newSample = Ogre::any_cast<Sample*>(mThumbs[mSampleMenu->getSelectionIndex()]->getUserAny());
					runSample(newSample == mCurrentSample ? 0 : newSample);
				}
			}
#if OGRE_NO_VIEWPORT_ORIENTATIONMODE == 0
            else if (evt.key == OIS::KC_M)   // change orientation mode
            {
                unsigned int orientationMode = (unsigned int)mWindow->getViewport(0)->getOrientationMode();
                orientationMode++;
                if (orientationMode >= 4)
                    orientationMode = 0;
                mWindow->getViewport(0)->setOrientationMode((Ogre::OrientationMode)orientationMode);                
            }
#endif
			else if(evt.key == OIS::KC_F9)   // toggle full screen
			{
				// Make sure we use the window size as originally requested, NOT the
				// current window size (which may have altered to fit desktop)
				const Ogre::ConfigOptionMap::iterator opti = 
					mRoot->getRenderSystem()->getConfigOptions().find("Video Mode");
				Ogre::StringVector vmopts = Ogre::StringUtil::split(opti->second.currentValue, " x");
				unsigned int w = Ogre::StringConverter::parseUnsignedInt(vmopts[0]);
				unsigned int h = Ogre::StringConverter::parseUnsignedInt(vmopts[1]);
				mWindow->setFullscreen(!mWindow->isFullScreen(), w, h);
			}

			try
			{
				return SampleContext::keyPressed(evt);
			}
			catch (Ogre::Exception e)   // show error and fall back to menu
			{
				runSample(0);
				mTrayMgr->showOkDialog("Error!", e.getDescription() + "\nSource: " + e.getSource());
			}

			return true;
		}

#if OGRE_PLATFORM == OGRE_PLATFORM_APPLE_IOS
		void motionBegan( void )
        {
        }
        
		void motionEnded( void )
        {
			if (mTrayMgr->isDialogVisible()) return;  // ignore keypresses when dialog is showing
            
            if (mTitleLabel->getTrayLocation() != TL_NONE)
            {
                // if we're in the main screen and a sample's running, toggle sample pause state
                if (mCurrentSample)
                {
                    if (mSamplePaused)
                    {
                        mTrayMgr->hideAll();
                        unpauseCurrentSample();
                    }
                    else
                    {
                        pauseCurrentSample();
                        mTrayMgr->showAll();
                    }
                }
            }
            else buttonHit((Button*)mTrayMgr->getWidget("Back"));  // if we're in config, just go back

        }
        
		void motionCancelled( void )
        {
        }
#endif

		/*-----------------------------------------------------------------------------
		| Extends mousePressed to inject mouse press into tray manager, and to check
		| for thumbnail clicks, just because we can.
		-----------------------------------------------------------------------------*/
#if (OGRE_PLATFORM == OGRE_PLATFORM_APPLE_IOS) || (OGRE_PLATFORM == OGRE_PLATFORM_ANDROID)
		virtual bool touchPressed(const OIS::MultiTouchEvent& evt)
#else
		virtual bool mousePressed(const OIS::MouseEvent& evt, OIS::MouseButtonID id)
#endif
		{
#if (OGRE_PLATFORM == OGRE_PLATFORM_APPLE_IOS) || (OGRE_PLATFORM == OGRE_PLATFORM_ANDROID)
            OIS::MultiTouchState state = evt.state;
    #if (OGRE_NO_VIEWPORT_ORIENTATIONMODE == 0) || (OGRE_PLATFORM == OGRE_PLATFORM_APPLE_IOS)
            transformInputState(state);
    #endif
            OIS::MultiTouchEvent orientedEvt((OIS::Object*)evt.device, state);
#else
            OIS::MouseState state = evt.state;
    #if OGRE_NO_VIEWPORT_ORIENTATIONMODE == 0
            transformInputState(state);
    #endif
            OIS::MouseEvent orientedEvt((OIS::Object*)evt.device, state);
#endif

#if (OGRE_PLATFORM == OGRE_PLATFORM_APPLE_IOS) || (OGRE_PLATFORM == OGRE_PLATFORM_ANDROID)
			if (mTrayMgr->injectMouseDown(orientedEvt)) return true;
#else
			if (mTrayMgr->injectMouseDown(orientedEvt, id)) return true;
#endif
            
			if (mTitleLabel->getTrayLocation() != TL_NONE)
			{
				for (unsigned int i = 0; i < mThumbs.size(); i++)
				{
					if (mThumbs[i]->isVisible() && Widget::isCursorOver(mThumbs[i],
                            Ogre::Vector2(mTrayMgr->getCursorContainer()->getLeft(),
                                          mTrayMgr->getCursorContainer()->getTop()), 0))
					{
						mSampleMenu->selectItem(i);
						break;
					}
				}
			}
            
			try
			{
#if (OGRE_PLATFORM == OGRE_PLATFORM_APPLE_IOS) || (OGRE_PLATFORM == OGRE_PLATFORM_ANDROID)
				return SampleContext::touchPressed(orientedEvt);
#else
				return SampleContext::mousePressed(orientedEvt, id);
#endif
			}
			catch (Ogre::Exception e)   // show error and fall back to menu
			{
				runSample(0);
				mTrayMgr->showOkDialog("Error!", e.getDescription() + "\nSource: " + e.getSource());
			}
            
			return true;
		}

		/*-----------------------------------------------------------------------------
		| Extends mouseReleased to inject mouse release into tray manager.
		-----------------------------------------------------------------------------*/
#if (OGRE_PLATFORM == OGRE_PLATFORM_APPLE_IOS) || (OGRE_PLATFORM == OGRE_PLATFORM_ANDROID)
		virtual bool touchReleased(const OIS::MultiTouchEvent& evt)
#else
		virtual bool mouseReleased(const OIS::MouseEvent& evt, OIS::MouseButtonID id)
#endif
		{
#if (OGRE_PLATFORM == OGRE_PLATFORM_APPLE_IOS) || (OGRE_PLATFORM == OGRE_PLATFORM_ANDROID)
            OIS::MultiTouchState state = evt.state;
    #if (OGRE_NO_VIEWPORT_ORIENTATIONMODE == 0) || (OGRE_PLATFORM == OGRE_PLATFORM_APPLE_IOS)
            transformInputState(state);
    #endif
            OIS::MultiTouchEvent orientedEvt((OIS::Object*)evt.device, state);
#else
            OIS::MouseState state = evt.state;
    #if OGRE_NO_VIEWPORT_ORIENTATIONMODE == 0
            transformInputState(state);
    #endif
            OIS::MouseEvent orientedEvt((OIS::Object*)evt.device, state);
#endif

#if (OGRE_PLATFORM == OGRE_PLATFORM_APPLE_IOS) || (OGRE_PLATFORM == OGRE_PLATFORM_ANDROID)
			if (mTrayMgr->injectMouseUp(orientedEvt)) return true;
#else
			if (mTrayMgr->injectMouseUp(orientedEvt, id)) return true;
#endif

			try
			{
#if (OGRE_PLATFORM == OGRE_PLATFORM_APPLE_IOS) || (OGRE_PLATFORM == OGRE_PLATFORM_ANDROID)
				return SampleContext::touchReleased(orientedEvt);
#else
				return SampleContext::mouseReleased(orientedEvt, id);
#endif
			}
			catch (Ogre::Exception e)   // show error and fall back to menu
			{
				runSample(0);
				mTrayMgr->showOkDialog("Error!", e.getDescription() + "\nSource: " + e.getSource());
			}
            
			return true;
		}

		/*-----------------------------------------------------------------------------
		| Extends mouseMoved to inject mouse position into tray manager, and checks
		| for mouse wheel movements to slide the carousel, because we can.
		-----------------------------------------------------------------------------*/
#if (OGRE_PLATFORM == OGRE_PLATFORM_APPLE_IOS) || (OGRE_PLATFORM == OGRE_PLATFORM_ANDROID)
		virtual bool touchMoved(const OIS::MultiTouchEvent& evt)
#else
		virtual bool mouseMoved(const OIS::MouseEvent& evt)
#endif
		{
#if (OGRE_PLATFORM == OGRE_PLATFORM_APPLE_IOS) || (OGRE_PLATFORM == OGRE_PLATFORM_ANDROID)
            OIS::MultiTouchState state = evt.state;
    #if (OGRE_NO_VIEWPORT_ORIENTATIONMODE == 0) || (OGRE_PLATFORM == OGRE_PLATFORM_APPLE_IOS)
            transformInputState(state);
    #endif
            OIS::MultiTouchEvent orientedEvt((OIS::Object*)evt.device, state);
#else
            OIS::MouseState state = evt.state;
    #if OGRE_NO_VIEWPORT_ORIENTATIONMODE == 0
            transformInputState(state);
    #endif
            OIS::MouseEvent orientedEvt((OIS::Object*)evt.device, state);
#endif

			if (mTrayMgr->injectMouseMove(orientedEvt)) return true;
            
			if (!(mCurrentSample && !mSamplePaused) && mTitleLabel->getTrayLocation() != TL_NONE &&
				orientedEvt.state.Z.rel != 0 && mSampleMenu->getNumItems() != 0)
			{
				int newIndex = mSampleMenu->getSelectionIndex() - orientedEvt.state.Z.rel / Ogre::Math::Abs(orientedEvt.state.Z.rel);
				mSampleMenu->selectItem(Ogre::Math::Clamp<int>(newIndex, 0, mSampleMenu->getNumItems() - 1));
			}
            
			try
			{
#if (OGRE_PLATFORM == OGRE_PLATFORM_APPLE_IOS) || (OGRE_PLATFORM == OGRE_PLATFORM_ANDROID)
				return SampleContext::touchMoved(orientedEvt);
#else
				return SampleContext::mouseMoved(orientedEvt);
#endif
			}
			catch (Ogre::Exception e)   // show error and fall back to menu
			{
				runSample(0);
				mTrayMgr->showOkDialog("Error!", e.getDescription() + "\nSource: " + e.getSource());
			}
            
			return true;
		}

#if (OGRE_PLATFORM == OGRE_PLATFORM_APPLE_IOS) || (OGRE_PLATFORM == OGRE_PLATFORM_ANDROID)
        /*-----------------------------------------------------------------------------
         | Extends touchCancelled to inject an event that a touch was cancelled.
         -----------------------------------------------------------------------------*/
		virtual bool touchCancelled(const OIS::MultiTouchEvent& evt)
        {
            return true;
        }
#endif
		/*-----------------------------------------------------------------------------
		| Extends windowResized to best fit menus on screen. We basically move the
		| menu tray to the left for higher resolutions and move it to the center
		| for lower resolutions.
		-----------------------------------------------------------------------------*/
		virtual void windowResized(Ogre::RenderWindow* rw)
		{
			if (!mTrayMgr) return;

			Ogre::OverlayContainer* center = mTrayMgr->getTrayContainer(TL_CENTER);
			Ogre::OverlayContainer* left = mTrayMgr->getTrayContainer(TL_LEFT);

			if (center->isVisible() && rw->getWidth() < 1280 - center->getWidth())
			{
				while (center->isVisible())
				{
					mTrayMgr->moveWidgetToTray(mTrayMgr->getWidget(TL_CENTER, 0), TL_LEFT);
				}
			}
			else if (left->isVisible() && rw->getWidth() >= 1280 - left->getWidth())
			{
				while (left->isVisible())
				{
					mTrayMgr->moveWidgetToTray(mTrayMgr->getWidget(TL_LEFT, 0), TL_CENTER);
				}
			}

			SampleContext::windowResized(rw);
		}

        /*-----------------------------------------------------------------------------
         | Extends setup to create dummy scene and tray interface.
         -----------------------------------------------------------------------------*/
		virtual void setup()
		{
            if(mWindow == NULL)
                mWindow = createWindow();
            
			setupInput(mNoGrabInput);
			locateResources();

#ifdef OGRE_STATIC_LIB
            // Check if the render system supports any shader profiles.
            // Don't load samples that require shaders if we don't have any shader support, GL ES 1.x for example.
            const RenderSystemCapabilities* caps = mRoot->getRenderSystem()->getCapabilities();
            RenderSystemCapabilities::ShaderProfiles profiles = caps->getSupportedShaderProfiles();
            bool hasProgrammableGPU = (profiles.size() != 0);

            mPluginNameMap["Sample_BezierPatch"]        = (OgreBites::SdkSample *) OGRE_NEW Sample_BezierPatch();
            mPluginNameMap["Sample_CameraTrack"]        = (OgreBites::SdkSample *) OGRE_NEW Sample_CameraTrack();
            mPluginNameMap["Sample_Character"]          = (OgreBites::SdkSample *) OGRE_NEW Sample_Character();
            mPluginNameMap["Sample_DualQuaternion"]     = (OgreBites::SdkSample *) OGRE_NEW Sample_DualQuaternion();
            mPluginNameMap["Sample_DynTex"]             = (OgreBites::SdkSample *) OGRE_NEW Sample_DynTex();
            mPluginNameMap["Sample_FacialAnimation"]    = (OgreBites::SdkSample *) OGRE_NEW Sample_FacialAnimation();
            mPluginNameMap["Sample_Grass"]              = (OgreBites::SdkSample *) OGRE_NEW Sample_Grass();
#   if OGRE_PLATFORM != OGRE_PLATFORM_ANDROID
 			mPluginNameMap["Sample_Instancing"]			= (OgreBites::SdkSample *) OGRE_NEW Sample_Instancing();
            mPluginNameMap["Sample_NewInstancing"]		= (OgreBites::SdkSample *) OGRE_NEW Sample_NewInstancing();
            mPluginNameMap["Sample_TextureArray"]       = (OgreBites::SdkSample *) OGRE_NEW Sample_TextureArray();
#   endif
            mPluginNameMap["Sample_Shadows"]            = (OgreBites::SdkSample *) OGRE_NEW Sample_Shadows();
            mPluginNameMap["Sample_Lighting"]           = (OgreBites::SdkSample *) OGRE_NEW Sample_Lighting();
            mPluginNameMap["Sample_ParticleFX"]         = (OgreBites::SdkSample *) OGRE_NEW Sample_ParticleFX();
            mPluginNameMap["Sample_SkeletalAnimation"]  = (OgreBites::SdkSample *) OGRE_NEW Sample_SkeletalAnimation();
            mPluginNameMap["Sample_SkyBox"]             = (OgreBites::SdkSample *) OGRE_NEW Sample_SkyBox();
            mPluginNameMap["Sample_SkyDome"]            = (OgreBites::SdkSample *) OGRE_NEW Sample_SkyDome();
            mPluginNameMap["Sample_SkyPlane"]           = (OgreBites::SdkSample *) OGRE_NEW Sample_SkyPlane();
            mPluginNameMap["Sample_Smoke"]              = (OgreBites::SdkSample *) OGRE_NEW Sample_Smoke();
            mPluginNameMap["Sample_SphereMapping"]      = (OgreBites::SdkSample *) OGRE_NEW Sample_SphereMapping();
			mPluginNameMap["Sample_Tesselation"]		= (OgreBites::SdkSample *) OGRE_NEW Sample_Tesselation();
            mPluginNameMap["Sample_TextureFX"]          = (OgreBites::SdkSample *) OGRE_NEW Sample_TextureFX();
            mPluginNameMap["Sample_Transparency"]       = (OgreBites::SdkSample *) OGRE_NEW Sample_Transparency();
            mPluginNameMap["Sample_VolumeCSG"]          = (OgreBites::SdkSample *) OGRE_NEW Sample_VolumeCSG();
            mPluginNameMap["Sample_VolumeTerrain"]      = (OgreBites::SdkSample *) OGRE_NEW Sample_VolumeTerrain();

#ifdef USE_RTSHADER_SYSTEM
            if(hasProgrammableGPU)
            {
#   ifdef OGRE_BUILD_PLUGIN_BSP
				mPluginNameMap["Sample_BSP"]                = (OgreBites::SdkSample *) OGRE_NEW Sample_BSP();
#   endif
                mPluginNameMap["Sample_CelShading"]         = (OgreBites::SdkSample *) OGRE_NEW Sample_CelShading();
                mPluginNameMap["Sample_Compositor"]         = (OgreBites::SdkSample *) OGRE_NEW Sample_Compositor();
                mPluginNameMap["Sample_CubeMapping"]        = (OgreBites::SdkSample *) OGRE_NEW Sample_CubeMapping();
#   if OGRE_PLATFORM != OGRE_PLATFORM_ANDROID
                mPluginNameMap["Sample_DeferredShading"]    = (OgreBites::SdkSample *) OGRE_NEW Sample_DeferredShading();
				mPluginNameMap["Sample_SSAO"]               = (OgreBites::SdkSample *) OGRE_NEW Sample_SSAO();
                mPluginNameMap["Sample_ShaderSystem"]       = (OgreBites::SdkSample *) OGRE_NEW Sample_ShaderSystem();
                mPluginNameMap["Sample_Ocean"]              = (OgreBites::SdkSample *) OGRE_NEW Sample_Ocean();
                mPluginNameMap["Sample_Water"]              = (OgreBites::SdkSample *) OGRE_NEW Sample_Water();
#       ifdef OGRE_BUILD_COMPONENT_TERRAIN
                 mPluginNameMap["Sample_Terrain"]            = (OgreBites::SdkSample *) OGRE_NEW Sample_Terrain();
#       endif
#   endif
                mPluginNameMap["Sample_Dot3Bump"]           = (OgreBites::SdkSample *) OGRE_NEW Sample_Dot3Bump();
                mPluginNameMap["Sample_Fresnel"]            = (OgreBites::SdkSample *) OGRE_NEW Sample_Fresnel();
            }
#endif
#endif

			Ogre::ResourceGroupManager::getSingleton().initialiseResourceGroup("Essential");
			mTrayMgr = new SdkTrayManager("BrowserControls", mWindow, mInputContext, this);
			mTrayMgr->showBackdrop("SdkTrays/Bands");
			mTrayMgr->getTrayContainer(TL_NONE)->hide();

#ifdef	ENABLE_SHADERS_CACHE
            Ogre::GpuProgramManager::getSingleton().setSaveMicrocodesToCache(true);
            
            FILE * inFile = fopen("cache.bin", "rb");
            if (inFile)
            {
                Ogre::DataStreamPtr istream(new Ogre::FileHandleDataStream("cache.bin", inFile, Ogre::DataStream::READ));
                Ogre::GpuProgramManager::getSingleton().loadMicrocodeCache(istream);
            }
#endif

			createDummyScene();

#ifdef USE_RTSHADER_SYSTEM
            if(mRoot->getRenderSystem()->getCapabilities()->hasCapability(Ogre::RSC_FIXED_FUNCTION) == false)
            {
                Ogre::RTShader::ShaderGenerator::getSingletonPtr()->addSceneManager(mRoot->getSceneManager("DummyScene"));
            }
#endif // USE_RTSHADER_SYSTEM

			loadResources();


			Sample* startupSample = loadSamples();
            
			Ogre::TextureManager::getSingleton().setDefaultNumMipmaps(5);
            
			// adds context as listener to process context-level (above the sample level) events
			mRoot->addFrameListener(this);
			Ogre::WindowEventUtilities::addWindowEventListener(mWindow, this);
            
			// create template material for sample thumbnails
			Ogre::MaterialPtr thumbMat = Ogre::MaterialManager::getSingleton().create("SdkTrays/SampleThumbnail", "Essential");
			thumbMat->getTechnique(0)->getPass(0)->createTextureUnitState();
            
			setupWidgets();
			windowResized(mWindow);   // adjust menus for resolution

			// if this is our first time running, and there's a startup sample, run it
			if (startupSample && mFirstRun){
				runSample(startupSample);
			}
		}

		/*-----------------------------------------------------------------------------
		| Notify the window size changed or it was moved
		-----------------------------------------------------------------------------*/
		virtual void windowMovedOrResized()
		{
#if OGRE_PLATFORM == OGRE_PLATFORM_WINRT
			if(mNativeControl)
			{
				// in WinRT.Xaml case Ogre::RenderWindow is actually brush
				// applied to native control and we need resize this brush manually
				mWindow->resize(mNativeControl->ActualWidth, mNativeControl->ActualHeight);
			}
#endif
			mWindow->windowMovedOrResized();	// notify window
			windowResized(mWindow);				// notify window event listeners
		}
        
	protected:

		/*-----------------------------------------------------------------------------
		| Restores config instead of using a dialog to save time.
		| If that fails, the config dialog is shown.
		-----------------------------------------------------------------------------*/
		virtual bool oneTimeConfig()
		{
			if (!mRoot->restoreConfig()) return mRoot->showConfigDialog();
			return true;
		}		

		/*-----------------------------------------------------------------------------
		| Overrides the default window title.
		-----------------------------------------------------------------------------*/
		virtual Ogre::RenderWindow* createWindow()
		{
#if OGRE_PLATFORM == OGRE_PLATFORM_NACL
			Ogre::RenderWindow* res = mRoot->initialise(false, "OGRE Sample Browser");
			Ogre::NameValuePairList miscParams;
            miscParams["pp::Instance"] = Ogre::StringConverter::toString((unsigned long)mNaClInstance);
            miscParams["SwapCallback"] = Ogre::StringConverter::toString((unsigned long)mNaClSwapCallback);
            // create 1x1 window - we will resize later
            return mRoot->createRenderWindow("OGRE Sample Browser Window", mInitWidth, mInitHeight, false, &miscParams);

#elif OGRE_PLATFORM == OGRE_PLATFORM_WINRT
			Ogre::RenderWindow* res = mRoot->initialise(false, "OGRE Sample Browser");
			Ogre::NameValuePairList miscParams;
			if(mNativeWindow)
			{
				miscParams["externalWindowHandle"] = Ogre::StringConverter::toString((unsigned long)reinterpret_cast<void*>(mNativeWindow));
				res = mRoot->createRenderWindow("OGRE Sample Browser Window", mNativeWindow->Bounds.Width, mNativeWindow->Bounds.Height, false, &miscParams);
			}
			else if(mNativeControl)
			{
				miscParams["windowType"] = "SurfaceImageSource";
				res = mRoot->createRenderWindow("OGRE Sample Browser Window", mNativeControl->ActualWidth, mNativeControl->ActualHeight, false, &miscParams);
				void* pUnk = NULL;
				res->getCustomAttribute("ImageBrush", &pUnk);
				mNativeControl->Fill = reinterpret_cast<Windows::UI::Xaml::Media::ImageBrush^>(pUnk);
			}
			return res;

#elif OGRE_PLATFORM == OGRE_PLATFORM_ANDROID
			return NULL;
#else
			Ogre::RenderWindow* res = mRoot->initialise(true, "OGRE Sample Browser");


#if OGRE_PLATFORM == OGRE_PLATFORM_APPLE_IOS
            mGestureView = [[SampleBrowserGestureView alloc] init];
            mGestureView.mBrowser = this;
            
            [[[UIApplication sharedApplication] keyWindow] addSubview:mGestureView];
#endif
			
			return res;
#endif
        }

		/*-----------------------------------------------------------------------------
		| Initialises only the browser's resources and those most commonly used
		| by samples. This way, additional special content can be initialised by
		| the samples that use them, so startup time is unaffected.
		-----------------------------------------------------------------------------*/
		virtual void loadResources()
		{
#if OGRE_PLATFORM != OGRE_PLATFORM_NACL
			mTrayMgr->showLoadingBar(1, 0);
#endif
			Ogre::ResourceGroupManager::getSingleton().initialiseResourceGroup("Popular");
#if OGRE_PLATFORM != OGRE_PLATFORM_NACL
			mTrayMgr->hideLoadingBar();
#endif
		}

		/*-----------------------------------------------------------------------------
		| Creates dummy scene to allow rendering GUI in viewport.
		-----------------------------------------------------------------------------*/
		virtual void createDummyScene()
		{
			mWindow->removeAllViewports();
			Ogre::SceneManager* sm = mRoot->createSceneManager(Ogre::ST_GENERIC, "DummyScene");
			Ogre::Camera* cam = sm->createCamera("DummyCamera");
			mWindow->addViewport(cam);
#ifdef USE_RTSHADER_SYSTEM
			// Initialize shader generator.
			// Must be before resource loading in order to allow parsing extended material attributes.
			bool success = initializeRTShaderSystem(sm);
			if (!success) 
			{
				OGRE_EXCEPT(Ogre::Exception::ERR_FILE_NOT_FOUND, 
					"Shader Generator Initialization failed - Core shader libs path not found", 
					"Sample::_setup");
			}
			if(mRoot->getRenderSystem()->getCapabilities()->hasCapability(Ogre::RSC_FIXED_FUNCTION) == false)
			{
				//newViewport->setMaterialScheme(Ogre::RTShader::ShaderGenerator::DEFAULT_SCHEME_NAME);
				
				// creates shaders for base material BaseWhite using the RTSS
				Ogre::MaterialPtr baseWhite = Ogre::MaterialManager::getSingleton().getByName("BaseWhite", Ogre::ResourceGroupManager::INTERNAL_RESOURCE_GROUP_NAME);				
				baseWhite->setLightingEnabled(false);
				mShaderGenerator->createShaderBasedTechnique(
					"BaseWhite", 
					Ogre::MaterialManager::DEFAULT_SCHEME_NAME, 
					Ogre::RTShader::ShaderGenerator::DEFAULT_SCHEME_NAME);	
			    mShaderGenerator->validateMaterial(Ogre::RTShader::ShaderGenerator::DEFAULT_SCHEME_NAME, 
					"BaseWhite");
                if(baseWhite->getNumTechniques() > 1)
                {
				    baseWhite->getTechnique(0)->getPass(0)->setVertexProgram(
				    baseWhite->getTechnique(1)->getPass(0)->getVertexProgram()->getName());
				    baseWhite->getTechnique(0)->getPass(0)->setFragmentProgram(
				    baseWhite->getTechnique(1)->getPass(0)->getFragmentProgram()->getName());
                }

				// creates shaders for base material BaseWhiteNoLighting using the RTSS
				mShaderGenerator->createShaderBasedTechnique(
					"BaseWhiteNoLighting", 
					Ogre::MaterialManager::DEFAULT_SCHEME_NAME, 
					Ogre::RTShader::ShaderGenerator::DEFAULT_SCHEME_NAME);	
			    mShaderGenerator->validateMaterial(Ogre::RTShader::ShaderGenerator::DEFAULT_SCHEME_NAME, 
					"BaseWhiteNoLighting");
				Ogre::MaterialPtr baseWhiteNoLighting = Ogre::MaterialManager::getSingleton().getByName("BaseWhiteNoLighting", Ogre::ResourceGroupManager::INTERNAL_RESOURCE_GROUP_NAME);
                if(baseWhite->getNumTechniques() > 1)
                {
				    baseWhiteNoLighting->getTechnique(0)->getPass(0)->setVertexProgram(
				    baseWhiteNoLighting->getTechnique(1)->getPass(0)->getVertexProgram()->getName());
				    baseWhiteNoLighting->getTechnique(0)->getPass(0)->setFragmentProgram(
				    baseWhiteNoLighting->getTechnique(1)->getPass(0)->getFragmentProgram()->getName());
                }
			}
#endif // USE_RTSHADER_SYSTEM
		}

		/*-----------------------------------------------------------------------------
		| Loads sample plugins from a configuration file.
		-----------------------------------------------------------------------------*/
		virtual Sample* loadSamples()
		{
			Sample* startupSample = 0;

			Ogre::StringVector unloadedSamplePlugins;

#if OGRE_PLATFORM == OGRE_PLATFORM_NACL
            Ogre::String startupSampleTitle = "";
            Ogre::String sampleDir = "";
            Ogre::StringVector sampleList;
            sampleList.push_back("Sample_BezierPatch");
            sampleList.push_back("Sample_CameraTrack");
            sampleList.push_back("Sample_CelShading");
            sampleList.push_back("Sample_Character");     
            sampleList.push_back("Sample_CubeMapping");    
            sampleList.push_back("Sample_Dot3Bump");
            sampleList.push_back("Sample_DynTex");      
            sampleList.push_back("Sample_FacialAnimation");
            sampleList.push_back("Sample_Fresnel");
            sampleList.push_back("Sample_ParticleFX");
#   ifdef USE_RTSHADER_SYSTEM
            sampleList.push_back("Sample_ShaderSystem");
#	endif
            sampleList.push_back("Sample_Lighting");       
            sampleList.push_back("Sample_SkyBox"); 
            sampleList.push_back("Sample_SkyDome"); 
            sampleList.push_back("Sample_SkyPlane"); 
            sampleList.push_back("Sample_Smoke");
            sampleList.push_back("Sample_Water");
			sampleList.push_back("Sample_Tesselation");
            sampleList.push_back("Sample_Transparency");
            sampleList.push_back("Sample_TextureFX");
#else
			Ogre::ConfigFile cfg;
#if OGRE_PLATFORM == OGRE_PLATFORM_ANDROID
            cfg.load(openAPKFile("samples.cfg"));
#else
			cfg.load(mFSLayer->getConfigFilePath("samples.cfg"));
#endif

			Ogre::String sampleDir = cfg.getSetting("SampleFolder");        // Mac OS X just uses Resources/ directory
			Ogre::StringVector sampleList = cfg.getMultiSetting("SamplePlugin");
			Ogre::String startupSampleTitle = cfg.getSetting("StartupSample");

			#if OGRE_PLATFORM != OGRE_PLATFORM_APPLE && OGRE_PLATFORM != OGRE_PLATFORM_APPLE_IOS
			if (sampleDir.empty()) sampleDir = ".";   // user didn't specify plugins folder, try current one
			#endif

			// add slash or backslash based on platform
			char lastChar = sampleDir[sampleDir.length() - 1];
			if (lastChar != '/' && lastChar != '\\')
			{
				#if OGRE_PLATFORM == OGRE_PLATFORM_WIN32 || OGRE_PLATFORM == OGRE_PLATFORM_WINRT
				sampleDir += "\\";
				#elif OGRE_PLATFORM == OGRE_PLATFORM_LINUX
				sampleDir += "/";
				#endif
			}
#endif

#ifdef SAMPLES_INCLUDE_PLAYPEN
#  ifdef OGRE_STATIC_LIB
			playPenPlugin = OGRE_NEW PlayPenPlugin();
			mRoot->installPlugin(playPenPlugin);
			SampleSet newSamples = playPenPlugin->getSamples();
			for (SampleSet::iterator j = newSamples.begin(); j != newSamples.end(); j++)
			{
				Ogre::NameValuePairList& info = (*j)->getInfo();   // acquire custom sample info
				Ogre::NameValuePairList::iterator k;

				// give sample default title and category if none found
				k= info.find("Title");
				if (k == info.end() || k->second.empty()) info["Title"] = "Untitled";
				k = info.find("Category");
				if (k == info.end() || k->second.empty()) info["Category"] = "Unsorted";
				k = info.find("Thumbnail");
				if (k == info.end() || k->second.empty()) info["Thumbnail"] = "thumb_error.png";
				mSampleCategories.insert(info["Category"]);   // add sample category
				if (info["Title"] == startupSampleTitle) startupSample = *j;   // we found the startup sample
                sampleList.push_back(info["Title"]);
                mPluginNameMap[info["Title"]] = (OgreBites::SdkSample *)(*j);
			}

			playPenTestPlugin = OGRE_NEW PlaypenTestPlugin();
			mRoot->installPlugin(playPenTestPlugin);
            newSamples = playPenTestPlugin->getSamples();
			for (SampleSet::iterator j = newSamples.begin(); j != newSamples.end(); j++)
			{
				Ogre::NameValuePairList& info = (*j)->getInfo();   // acquire custom sample info
				Ogre::NameValuePairList::iterator k;
                
				// give sample default title and category if none found
				k= info.find("Title");
				if (k == info.end() || k->second.empty()) info["Title"] = "Untitled";
				k = info.find("Category");
				if (k == info.end() || k->second.empty()) info["Category"] = "Unsorted";
				k = info.find("Thumbnail");
				if (k == info.end() || k->second.empty()) info["Thumbnail"] = "thumb_error.png";
				mSampleCategories.insert(info["Category"]);   // add sample category
				if (info["Title"] == startupSampleTitle) startupSample = *j;   // we found the startup sample
                sampleList.push_back(info["Title"]);
                mPluginNameMap[info["Title"]] = (OgreBites::SdkSample *)(*j);
			}

#  else
#    if OGRE_DEBUG_MODE && !(OGRE_PLATFORM == OGRE_PLATFORM_APPLE || OGRE_PLATFORM == OGRE_PLATFORM_APPLE_IOS)
			sampleList.push_back("PlayPen_d");
#    else
			sampleList.push_back("PlayPen");
			sampleList.push_back("PlayPenTests");
#    endif
#  endif
#endif

			// loop through all sample plugins...
			for (Ogre::StringVector::iterator i = sampleList.begin(); i != sampleList.end(); i++)
			{
				try   // try to load the plugin
				{
#ifdef OGRE_STATIC_LIB
					String sampleName = *i;
					// in debug, remove any suffix
					if(StringUtil::endsWith(sampleName, "_d"))
						sampleName = sampleName.substr(0, sampleName.length()-2);

                    OgreBites::SdkSample *pluginInstance = (OgreBites::SdkSample *) mPluginNameMap[sampleName];
                    if(pluginInstance)
                    {
                        OgreBites::SamplePlugin* sp = OGRE_NEW SamplePlugin(pluginInstance->getInfo()["Title"] + " Sample");

                        sp->addSample(pluginInstance);
                        mRoot->installPlugin(sp);
                    }
#else
					mRoot->loadPlugin(sampleDir + *i);
#endif
				}
				catch (Ogre::Exception e)   // plugin couldn't be loaded
				{
					unloadedSamplePlugins.push_back(sampleDir + *i);
					continue;
				}

				Ogre::Plugin* p = mRoot->getInstalledPlugins().back();   // acquire plugin instance
				SamplePlugin* sp = dynamic_cast<SamplePlugin*>(p);

				if (!sp)  // this is not a SamplePlugin, so unload it
				{
					//unloadedSamplePlugins.push_back(sampleDir + *i); 
#ifdef OGRE_STATIC_LIB
					//mRoot->uninstallPlugin(p);
#else
					//mRoot->unloadPlugin(sampleDir + *i);
#endif
					continue;
				}
                
				mLoadedSamplePlugins.push_back(sampleDir + *i);   // add to records

				// go through every sample in the plugin...
				SampleSet newSamples = sp->getSamples();
				for (SampleSet::iterator j = newSamples.begin(); j != newSamples.end(); j++)
				{
					Ogre::NameValuePairList& info = (*j)->getInfo();   // acquire custom sample info
					Ogre::NameValuePairList::iterator k;

					// give sample default title and category if none found
					k= info.find("Title");
					if (k == info.end() || k->second.empty()) info["Title"] = "Untitled";
					k = info.find("Category");
					if (k == info.end() || k->second.empty()) info["Category"] = "Unsorted";
					k = info.find("Thumbnail");
					if (k == info.end() || k->second.empty()) info["Thumbnail"] = "thumb_error.png";

					mLoadedSamples.insert(*j);                    // add sample only after ensuring title for sorting
					mSampleCategories.insert(info["Category"]);   // add sample category

					if (info["Title"] == startupSampleTitle) startupSample = *j;   // we found the startup sample
				}
			}

			if (!mLoadedSamples.empty()) mSampleCategories.insert("All");   // insert a category for all samples

			if (!unloadedSamplePlugins.empty())   // show error message summarising missing or invalid plugins
			{
				Ogre::String message = "These requested sample plugins were either missing, corrupt or invalid:";

				for (unsigned int i = 0; i < unloadedSamplePlugins.size(); i++)
				{
					message += "\n- " + unloadedSamplePlugins[i];
				}

				mTrayMgr->showOkDialog("Error!", message);
			}

			return startupSample;
		}

		/*-----------------------------------------------------------------------------
		| Unloads any loaded sample plugins.
		-----------------------------------------------------------------------------*/
		virtual void unloadSamples()
		{
#ifdef OGRE_STATIC_LIB
            const Ogre::Root::PluginInstanceList pluginList = mRoot->getInstalledPlugins();
            for(unsigned int i = 0; i < pluginList.size(); i++)
            {
				SamplePlugin* sp = dynamic_cast<SamplePlugin*>(pluginList[i]);

                // This is a sample plugin so we can unload it
                if(sp)
                    mRoot->uninstallPlugin(pluginList[i]);
            }
#  ifdef SAMPLES_INCLUDE_PLAYPEN
			mRoot->uninstallPlugin(playPenPlugin);
			delete playPenPlugin;
			mRoot->uninstallPlugin(playPenTestPlugin);
			delete playPenTestPlugin;
#  endif
#else
            for (unsigned int i = 0; i < mLoadedSamplePlugins.size(); i++)
            {
                mRoot->unloadPlugin(mLoadedSamplePlugins[i]);
            }
#endif

			mLoadedSamples.clear();
			mLoadedSamplePlugins.clear();
			mSampleCategories.clear();
		}

		/*-----------------------------------------------------------------------------
		| Sets up main page for browsing samples.
		-----------------------------------------------------------------------------*/
		virtual void setupWidgets()
		{
			mTrayMgr->destroyAllWidgets();

			// create main navigation tray
			mTrayMgr->showLogo(TL_RIGHT);
			mTrayMgr->createSeparator(TL_RIGHT, "LogoSep");
			mTrayMgr->createButton(TL_RIGHT, "StartStop", "Start Sample", 120);
#if OGRE_PLATFORM != OGRE_PLATFORM_NACL
			mTrayMgr->createButton(TL_RIGHT, "UnloadReload", mLoadedSamples.empty() ? "Reload Samples" : "Unload Samples");
            mTrayMgr->createButton(TL_RIGHT, "Configure", "Configure");
			mTrayMgr->createButton(TL_RIGHT, "Quit", "Quit");
#endif

			// create sample viewing controls
			mTitleLabel = mTrayMgr->createLabel(TL_LEFT, "SampleTitle", "");
#if (OGRE_PLATFORM == OGRE_PLATFORM_APPLE_IOS) || (OGRE_PLATFORM == OGRE_PLATFORM_ANDROID)
			mDescBox = mTrayMgr->createTextBox(TL_LEFT, "SampleInfo", "Sample Info", 120, 100);
			mCategoryMenu = mTrayMgr->createThickSelectMenu(TL_LEFT, "CategoryMenu", "Select Category", 120, 10); 
			mSampleMenu = mTrayMgr->createThickSelectMenu(TL_LEFT, "SampleMenu", "Select Sample", 120, 10);
			mSampleSlider = mTrayMgr->createThickSlider(TL_LEFT, "SampleSlider", "Slide Samples", 120, 42, 0, 0, 0);
#else
			mDescBox = mTrayMgr->createTextBox(TL_LEFT, "SampleInfo", "Sample Info", 250, 208);
			mCategoryMenu = mTrayMgr->createThickSelectMenu(TL_LEFT, "CategoryMenu", "Select Category", 250, 10); 
			mSampleMenu = mTrayMgr->createThickSelectMenu(TL_LEFT, "SampleMenu", "Select Sample", 250, 10);
			mSampleSlider = mTrayMgr->createThickSlider(TL_LEFT, "SampleSlider", "Slide Samples", 250, 80, 0, 0, 0);
#endif
			/* Sliders do not notify their listeners on creation, so we manually call the callback here
			to format the slider value correctly. */
			sliderMoved(mSampleSlider);

			// create configuration screen button tray
			mTrayMgr->createButton(TL_NONE, "Apply", "Apply Changes");
			mTrayMgr->createButton(TL_NONE, "Back", "Go Back");

			// create configuration screen label and renderer menu
			mTrayMgr->createLabel(TL_NONE, "ConfigLabel", "Configuration");
#if (OGRE_PLATFORM == OGRE_PLATFORM_APPLE_IOS) || (OGRE_PLATFORM == OGRE_PLATFORM_ANDROID)
			mRendererMenu = mTrayMgr->createLongSelectMenu(TL_NONE, "RendererMenu", "Render System", 216, 115, 10);
#else
			mRendererMenu = mTrayMgr->createLongSelectMenu(TL_NONE, "RendererMenu", "Render System", 450, 240, 10);
#endif
			mTrayMgr->createSeparator(TL_NONE, "ConfigSeparator");

			// populate render system names
			Ogre::StringVector rsNames;
			Ogre::RenderSystemList rsList = mRoot->getAvailableRenderers();
			for (unsigned int i = 0; i < rsList.size(); i++)
			{
				rsNames.push_back(rsList[i]->getName());
			}
			mRendererMenu->setItems(rsNames);

			populateSampleMenus();
		}

		/*-----------------------------------------------------------------------------
		| Populates home menus with loaded samples.
		-----------------------------------------------------------------------------*/
		virtual void populateSampleMenus()
		{
			Ogre::StringVector categories;
			for (std::set<Ogre::String>::iterator i = mSampleCategories.begin(); i != mSampleCategories.end(); i++)
				categories.push_back(*i);

			mCategoryMenu->setItems(categories);
			if (mCategoryMenu->getNumItems() != 0)
                mCategoryMenu->selectItem(0);
			else
                itemSelected(mCategoryMenu);   // if there are no items, we can't select one, so manually invoke callback
		}

		/*-----------------------------------------------------------------------------
		| Overrides to recover by last sample's index instead.
		-----------------------------------------------------------------------------*/
		virtual void recoverLastSample()
		{
			// restore the view while we're at it too
			mCategoryMenu->selectItem(mLastViewCategory);
			mSampleMenu->selectItem(mLastViewTitle);

			if (mLastSampleIndex != -1)
			{
				int index = -1;
				for (SampleSet::iterator i = mLoadedSamples.begin(); i != mLoadedSamples.end(); i++)
				{
					index++;
					if (index == mLastSampleIndex)
					{
						runSample(*i);
						(*i)->restoreState(mLastSampleState);
						mLastSample = 0;
						mLastSampleIndex = -1;
						mLastSampleState.clear();
					}
				}

				pauseCurrentSample();
				mTrayMgr->showAll();
			}

			buttonHit((Button*)mTrayMgr->getWidget("Configure"));
		}

		/*-----------------------------------------------------------------------------
		| Extends reconfigure to save the view and the index of last sample run.
		-----------------------------------------------------------------------------*/
		virtual void reconfigure(const Ogre::String& renderer, Ogre::NameValuePairList& options)
		{
			mLastViewCategory = mCategoryMenu->getSelectionIndex();
			mLastViewTitle = mSampleMenu->getSelectionIndex();

			mLastSampleIndex = -1;
			unsigned int index = -1;
			for (SampleSet::iterator i = mLoadedSamples.begin(); i != mLoadedSamples.end(); i++)
			{
				index++;
				if (*i == mCurrentSample)
				{
					mLastSampleIndex = index;
					break;
				}
			}

			SampleContext::reconfigure(renderer, options);
		}
    public:
		/*-----------------------------------------------------------------------------
		| Extends shutdown to destroy dummy scene and tray interface.
		-----------------------------------------------------------------------------*/
		virtual void shutdown()
		{
#ifdef	ENABLE_SHADERS_CACHE
            FILE * outFile = fopen("cache.bin", "wb");
            if (outFile)
            {
            	Ogre::DataStreamPtr ostream(new Ogre::FileHandleDataStream("cache.bin", outFile, Ogre::DataStream::WRITE));
            	Ogre::GpuProgramManager::getSingleton().saveMicrocodeCache(ostream);
            }
#endif

#if OGRE_PLATFORM == OGRE_PLATFORM_APPLE_IOS
            [mGestureView release];
#endif
			if (mTrayMgr)
			{
				delete mTrayMgr;
				mTrayMgr = 0;
			}

			if (!mCurrentSample && mRoot->getRenderSystem() != NULL) destroyDummyScene();

			mCategoryMenu = 0;
			mSampleMenu = 0;
			mSampleSlider = 0;
			mTitleLabel = 0;
			mDescBox = 0;
			mRendererMenu = 0;
			mHiddenOverlays.clear();
			mThumbs.clear();
			mCarouselPlace = 0;
            mWindow = 0;

			SampleContext::shutdown();

			unloadSamples();

#ifdef USE_RTSHADER_SYSTEM
			// Finalize the RT Shader System.
			finalizeRTShaderSystem();
#endif // USE_RTSHADER_SYSTEM

		}
    protected:
		/*-----------------------------------------------------------------------------
		| Destroys dummy scene.
		-----------------------------------------------------------------------------*/
		virtual void destroyDummyScene()
		{
			Ogre::SceneManager*  dummyScene = mRoot->getSceneManager("DummyScene");
#ifdef USE_RTSHADER_SYSTEM
			mShaderGenerator->removeSceneManager(dummyScene);
#endif
			mWindow->removeAllViewports();
			mRoot->destroySceneManager(dummyScene);
		}	

		/*-----------------------------------------------------------------------------
		| Extend to temporarily hide a sample's overlays while in the pause menu.
		-----------------------------------------------------------------------------*/
		virtual void pauseCurrentSample()
		{
			SampleContext::pauseCurrentSample();

			Ogre::OverlayManager::OverlayMapIterator it = Ogre::OverlayManager::getSingleton().getOverlayIterator();
			mHiddenOverlays.clear();

			while (it.hasMoreElements())
			{
				Ogre::Overlay* o = it.getNext();
				if (o->isVisible())                  // later, we don't want to unhide the initially hidden overlays
				{
					mHiddenOverlays.push_back(o);    // save off hidden overlays so we can unhide them later
					o->hide();
				}
			}
		}

		/*-----------------------------------------------------------------------------
		| Extend to unnhide all of sample's temporarily hidden overlays.
		-----------------------------------------------------------------------------*/
		virtual void unpauseCurrentSample()
		{
			SampleContext::unpauseCurrentSample();

			for (std::vector<Ogre::Overlay*>::iterator i = mHiddenOverlays.begin(); i != mHiddenOverlays.end(); i++)
			{
				(*i)->show();
			}

			mHiddenOverlays.clear();
		}

#ifdef USE_RTSHADER_SYSTEM

		/*-----------------------------------------------------------------------------
		| Initialize the RT Shader system.	
		-----------------------------------------------------------------------------*/
		virtual bool initializeRTShaderSystem(Ogre::SceneManager* sceneMgr)
		{			
			if (Ogre::RTShader::ShaderGenerator::initialize())
			{
				mShaderGenerator = Ogre::RTShader::ShaderGenerator::getSingletonPtr();

				mShaderGenerator->addSceneManager(sceneMgr);

#if OGRE_PLATFORM != OGRE_PLATFORM_ANDROID && OGRE_PLATFORM != OGRE_PLATFORM_NACL
				// Setup core libraries and shader cache path.
				Ogre::StringVector groupVector = Ogre::ResourceGroupManager::getSingleton().getResourceGroups();
				Ogre::StringVector::iterator itGroup = groupVector.begin();
				Ogre::StringVector::iterator itGroupEnd = groupVector.end();
				Ogre::String shaderCoreLibsPath;
				Ogre::String shaderCachePath;
			
				for (; itGroup != itGroupEnd; ++itGroup)
				{
					Ogre::ResourceGroupManager::LocationList resLocationsList = Ogre::ResourceGroupManager::getSingleton().getResourceLocationList(*itGroup);
					Ogre::ResourceGroupManager::LocationList::iterator it = resLocationsList.begin();
					Ogre::ResourceGroupManager::LocationList::iterator itEnd = resLocationsList.end();
					bool coreLibsFound = false;

					// Try to find the location of the core shader lib functions and use it
					// as shader cache path as well - this will reduce the number of generated files
					// when running from different directories.
					for (; it != itEnd; ++it)
					{
						if ((*it)->archive->getName().find("RTShaderLib") != Ogre::String::npos)
						{
							shaderCoreLibsPath = (*it)->archive->getName() + "/cache/";
							shaderCachePath = shaderCoreLibsPath;
							coreLibsFound = true;
							break;
						}
					}
					// Core libs path found in the current group.
					if (coreLibsFound) 
						break; 
				}

				// Core shader libs not found -> shader generating will fail.
				if (shaderCoreLibsPath.empty())			
					return false;			
								
#ifdef _RTSS_WRITE_SHADERS_TO_DISK
				// Set shader cache path.
#if OGRE_PLATFORM == OGRE_PLATFORM_APPLE_IOS
                shaderCachePath = Ogre::macCachePath();
#endif
				mShaderGenerator->setShaderCachePath(shaderCachePath);		
#endif
#endif
				// Create and register the material manager listener if it doesn't exist yet.
				if (mMaterialMgrListener == NULL) {
					mMaterialMgrListener = new ShaderGeneratorTechniqueResolverListener(mShaderGenerator);
					Ogre::MaterialManager::getSingleton().addListener(mMaterialMgrListener);
				}
			}

			return true;
		}

		/*-----------------------------------------------------------------------------
		| Finalize the RT Shader system.	
		-----------------------------------------------------------------------------*/
		virtual void finalizeRTShaderSystem()
		{
			// Restore default scheme.
			Ogre::MaterialManager::getSingleton().setActiveScheme(Ogre::MaterialManager::DEFAULT_SCHEME_NAME);

			// Unregister the material manager listener.
			if (mMaterialMgrListener != NULL)
			{			
				Ogre::MaterialManager::getSingleton().removeListener(mMaterialMgrListener);
				delete mMaterialMgrListener;
				mMaterialMgrListener = NULL;
			}

			// Finalize RTShader system.
			if (mShaderGenerator != NULL)
			{				
				Ogre::RTShader::ShaderGenerator::finalize();
				mShaderGenerator = NULL;
			}
		}
#endif // USE_RTSHADER_SYSTEM

        bool mNoGrabInput;                             // don't grab input devices
		SdkTrayManager* mTrayMgr;                      // SDK tray interface
#ifdef OGRE_STATIC_LIB
        PluginMap mPluginNameMap;                      // A structure to map plugin names to class types
#endif
		Ogre::StringVector mLoadedSamplePlugins;       // loaded sample plugins
		std::set<Ogre::String> mSampleCategories;      // sample categories
		SampleSet mLoadedSamples;                      // loaded samples
		SelectMenu* mCategoryMenu;                     // sample category select menu
		SelectMenu* mSampleMenu;                       // sample select menu
		Slider* mSampleSlider;                         // sample slider bar
		Label* mTitleLabel;                            // sample title label
		TextBox* mDescBox;                             // sample description box
		SelectMenu* mRendererMenu;                     // render system selection menu
		std::vector<Ogre::Overlay*> mHiddenOverlays;   // sample overlays hidden for pausing
		std::vector<Ogre::OverlayContainer*> mThumbs;  // sample thumbnails
		Ogre::Real mCarouselPlace;                     // current state of carousel
		int mLastViewTitle;                            // last sample title viewed
		int mLastViewCategory;                         // last sample category viewed
		int mLastSampleIndex;                          // index of last sample running
		int mStartSampleIndex;                         // directly starts the sample with the given index
#if OGRE_PLATFORM == OGRE_PLATFORM_WINRT
		Windows::UI::Core::CoreWindow^ mNativeWindow;
		Windows::UI::Xaml::Shapes::Rectangle^ mNativeControl;
#endif
#if OGRE_PLATFORM == OGRE_PLATFORM_NACL
        pp::Instance* mNaClInstance;
        pp::CompletionCallback* mNaClSwapCallback;
        OIS::FactoryCreator * mOisFactory;
        Ogre::uint32 mInitWidth;
        Ogre::uint32 mInitHeight;
#endif
#ifdef USE_RTSHADER_SYSTEM
		Ogre::RTShader::ShaderGenerator*			mShaderGenerator;			// The Shader generator instance.
		ShaderGeneratorTechniqueResolverListener*	mMaterialMgrListener;		// Shader generator material manager listener.	
#endif // USE_RTSHADER_SYSTEM
    public:
#if OGRE_PLATFORM == OGRE_PLATFORM_APPLE_IOS
        SampleBrowserGestureView *mGestureView;
#endif
        bool mIsShuttingDown;
	};
}

#if OGRE_PLATFORM == OGRE_PLATFORM_APPLE_IOS

@implementation SampleBrowserGestureView

@synthesize mBrowser;

- (BOOL)canBecomeFirstResponder
{
    return YES;
}

- (void)dealloc {
    [super dealloc];
}

- (void)motionBegan:(UIEventSubtype)motion withEvent:(UIEvent *)event {
    if(mBrowser && event.type == UIEventTypeMotion && event.subtype == UIEventSubtypeMotionShake)
        mBrowser->motionBegan();
        
    if ([super respondsToSelector:@selector(motionBegan:withEvent:)]) {
        [super motionBegan:motion withEvent:event];
    }
}

- (void)motionEnded:(UIEventSubtype)motion withEvent:(UIEvent *)event {
    if(mBrowser && event.type == UIEventTypeMotion && event.subtype == UIEventSubtypeMotionShake)
        mBrowser->motionEnded();
        
    if ([super respondsToSelector:@selector(motionEnded:withEvent:)]) {
        [super motionEnded:motion withEvent:event];
    }
}

- (void)motionCancelled:(UIEventSubtype)motion withEvent:(UIEvent *)event {
    if(mBrowser && event.type == UIEventTypeMotion && event.subtype == UIEventSubtypeMotionShake)
        mBrowser->motionCancelled();
        
    if ([super respondsToSelector:@selector(motionCancelled:withEvent:)]) {
        [super motionCancelled:motion withEvent:event];
    }
}
@end

#endif

#endif<|MERGE_RESOLUTION|>--- conflicted
+++ resolved
@@ -41,50 +41,6 @@
 #include "Android/OgreAPKFileSystemArchive.h"
 #include "Android/OgreAPKZipArchive.h"
 #endif
-<<<<<<< HEAD
-=======
-#include "BSP.h"
-#include "BezierPatch.h"
-#include "CameraTrack.h"
-#include "CelShading.h"
-#include "CharacterSample.h"
-#include "Compositor.h"
-#include "CubeMapping.h"
-#include "DeferredShadingDemo.h"
-#include "Dot3Bump.h"
-#include "DualQuaternion.h"
-#include "DynTex.h"
-#include "FacialAnimation.h"
-#include "Fresnel.h"
-#include "Grass.h"
-#include "Instancing.h"
-#include "Lighting.h"
-#include "NewInstancing.h"
-#include "OceanDemo.h"
-#include "ParticleFX.h"
-#include "Shadows.h"
-#include "SkeletalAnimation.h"
-#include "SkyBox.h"
-#include "SkyDome.h"
-#include "SkyPlane.h"
-#include "Smoke.h"
-#include "SphereMapping.h"
-#include "SSAO.h"
-#include "Terrain.h"
-#include "TextureFX.h"
-#include "TextureArray.h"
-#include "Transparency.h"
-#include "Water.h"
-#  if SAMPLES_INCLUDE_PLAYPEN
-#    include "PlayPen.h"
-#    include "PlayPenTestPlugin.h"
-     PlayPenPlugin* playPenPlugin = 0;
-     PlaypenTestPlugin* playPenTestPlugin = 0;
-#  endif
-
-#ifdef USE_RTSHADER_SYSTEM
-#include "OgreRTShaderSystem.h"
->>>>>>> 591046f6
 
 #ifdef OGRE_STATIC_LIB
 #   ifdef OGRE_BUILD_PLUGIN_BSP
@@ -131,8 +87,10 @@
 #   include "VolumeCSG.h"
 #   include "VolumeTerrain.h"
 #   if SAMPLES_INCLUDE_PLAYPEN
-#       include "PlayPen.h"
-        PlayPenPlugin* playPenPlugin = 0;
+#    include "PlayPen.h"
+#    include "PlayPenTestPlugin.h"
+     PlayPenPlugin* playPenPlugin = 0;
+     PlaypenTestPlugin* playPenTestPlugin = 0;
 #   endif
 #   ifdef USE_RTSHADER_SYSTEM
 #       include "OgreRTShaderSystem.h"
@@ -238,7 +196,7 @@
 	| dynamic configuration, resource reloading, node labelling, and more.
 	=============================================================================*/
 	class SampleBrowser : public SampleContext, public SdkTrayListener
-	{        
+	{
 	public:
 
 		SampleBrowser(bool nograb = false, int startSampleIndex = -1) : SampleContext()
@@ -1065,14 +1023,17 @@
             mPluginNameMap["Sample_BezierPatch"]        = (OgreBites::SdkSample *) OGRE_NEW Sample_BezierPatch();
             mPluginNameMap["Sample_CameraTrack"]        = (OgreBites::SdkSample *) OGRE_NEW Sample_CameraTrack();
             mPluginNameMap["Sample_Character"]          = (OgreBites::SdkSample *) OGRE_NEW Sample_Character();
-            mPluginNameMap["Sample_DualQuaternion"]     = (OgreBites::SdkSample *) OGRE_NEW Sample_DualQuaternion();
             mPluginNameMap["Sample_DynTex"]             = (OgreBites::SdkSample *) OGRE_NEW Sample_DynTex();
             mPluginNameMap["Sample_FacialAnimation"]    = (OgreBites::SdkSample *) OGRE_NEW Sample_FacialAnimation();
             mPluginNameMap["Sample_Grass"]              = (OgreBites::SdkSample *) OGRE_NEW Sample_Grass();
 #   if OGRE_PLATFORM != OGRE_PLATFORM_ANDROID
+			mPluginNameMap["Sample_DualQuaternion"]     = (OgreBites::SdkSample *) OGRE_NEW Sample_DualQuaternion();
  			mPluginNameMap["Sample_Instancing"]			= (OgreBites::SdkSample *) OGRE_NEW Sample_Instancing();
             mPluginNameMap["Sample_NewInstancing"]		= (OgreBites::SdkSample *) OGRE_NEW Sample_NewInstancing();
             mPluginNameMap["Sample_TextureArray"]       = (OgreBites::SdkSample *) OGRE_NEW Sample_TextureArray();
+			mPluginNameMap["Sample_Tesselation"]		= (OgreBites::SdkSample *) OGRE_NEW Sample_Tesselation();
+            mPluginNameMap["Sample_VolumeCSG"]          = (OgreBites::SdkSample *) OGRE_NEW Sample_VolumeCSG();
+            mPluginNameMap["Sample_VolumeTerrain"]      = (OgreBites::SdkSample *) OGRE_NEW Sample_VolumeTerrain();
 #   endif
             mPluginNameMap["Sample_Shadows"]            = (OgreBites::SdkSample *) OGRE_NEW Sample_Shadows();
             mPluginNameMap["Sample_Lighting"]           = (OgreBites::SdkSample *) OGRE_NEW Sample_Lighting();
@@ -1083,11 +1044,8 @@
             mPluginNameMap["Sample_SkyPlane"]           = (OgreBites::SdkSample *) OGRE_NEW Sample_SkyPlane();
             mPluginNameMap["Sample_Smoke"]              = (OgreBites::SdkSample *) OGRE_NEW Sample_Smoke();
             mPluginNameMap["Sample_SphereMapping"]      = (OgreBites::SdkSample *) OGRE_NEW Sample_SphereMapping();
-			mPluginNameMap["Sample_Tesselation"]		= (OgreBites::SdkSample *) OGRE_NEW Sample_Tesselation();
             mPluginNameMap["Sample_TextureFX"]          = (OgreBites::SdkSample *) OGRE_NEW Sample_TextureFX();
             mPluginNameMap["Sample_Transparency"]       = (OgreBites::SdkSample *) OGRE_NEW Sample_Transparency();
-            mPluginNameMap["Sample_VolumeCSG"]          = (OgreBites::SdkSample *) OGRE_NEW Sample_VolumeCSG();
-            mPluginNameMap["Sample_VolumeTerrain"]      = (OgreBites::SdkSample *) OGRE_NEW Sample_VolumeTerrain();
 
 #ifdef USE_RTSHADER_SYSTEM
             if(hasProgrammableGPU)
@@ -1421,7 +1379,6 @@
                 sampleList.push_back(info["Title"]);
                 mPluginNameMap[info["Title"]] = (OgreBites::SdkSample *)(*j);
 			}
-
 #  else
 #    if OGRE_DEBUG_MODE && !(OGRE_PLATFORM == OGRE_PLATFORM_APPLE || OGRE_PLATFORM == OGRE_PLATFORM_APPLE_IOS)
 			sampleList.push_back("PlayPen_d");
