--- conflicted
+++ resolved
@@ -35,19 +35,14 @@
 
 export import Ogre.Core;
 
+export import <map>;
+export import <memory>;
+
 export
 enum {
 ENABLE_SHADERS_CACHE = 1
 };
 
-<<<<<<< HEAD
-=======
-#include "DefaultSamplesPlugin.hpp"
-
-#include <map>
-#include <memory>
-
->>>>>>> 8dbbfe45
 #define CAROUSEL_REDRAW_EPS 0.001
 export
 namespace OgreBites
