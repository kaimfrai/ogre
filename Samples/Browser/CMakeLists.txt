--- conflicted
+++ resolved
@@ -8,19 +8,6 @@
 #-------------------------------------------------------------------
 
 # Configure Browser demo build
-
-set (HEADER_FILES
-	include/SampleBrowser.h
-	include/FileSystemLayerImpl.h
-	${OGRE_SOURCE_DIR}/Samples/Common/include/Sample.h
-	${OGRE_SOURCE_DIR}/Samples/Common/include/SampleContext.h
-	${OGRE_SOURCE_DIR}/Samples/Common/include/SamplePlugin.h
-	${OGRE_SOURCE_DIR}/Samples/Common/include/SdkCameraMan.h
-	${OGRE_SOURCE_DIR}/Samples/Common/include/SdkSample.h
-	${OGRE_SOURCE_DIR}/Samples/Common/include/SdkTrays.h
-	${OGRE_SOURCE_DIR}/Samples/Common/include/OgreStaticPluginLoader.h
-	${OGRE_SOURCE_DIR}/Samples/Common/include/FileSystemLayer.h
-)
 
 set(SOURCE_FILES src/SampleBrowser.cpp)
 if (OGRE_BUILD_PLATFORM_NACL)
@@ -89,62 +76,8 @@
 	ogre_add_component_include_dir(Paging)
 	ogre_add_component_include_dir(Terrain)
 else()
-  include_directories(${CMAKE_CURRENT_SOURCE_DIR}/include)
+  include_directories(${CMAKE_CURRENT_SOURCE_DIR}/include)  
 endif()
-
-if(ANDROID)
-    file(WRITE ${CMAKE_CURRENT_BINARY_DIR}/dummy.cpp "int x = 0;")
-    ADD_LIBRARY(SampleBrowserDummy MODULE ${CMAKE_CURRENT_BINARY_DIR}/dummy.cpp)
-    target_link_libraries(SampleBrowserDummy ${SAMPLE_LIBRARIES})
-    add_dependencies(SampleBrowserDummy ${OGRE_SAMPLES_LIST})
-
-    SET(ANDROID_EXECUTABLE "android")
-    SET(NDK_BUILD_EXECUTABLE "ndk-build")
-    SET(ANT_EXECUTABLE "ant")
-    SET(ANDROID_TARGET "android-15")
-    
-    SET(NDKOUT "${CMAKE_BINARY_DIR}/SampleBrowserNDK")
-    file(MAKE_DIRECTORY "${NDKOUT}")
-    file(MAKE_DIRECTORY "${NDKOUT}/jni")
-    file(MAKE_DIRECTORY "${NDKOUT}/assets")
-    file(WRITE "${NDKOUT}/default.properties" "target=${ANDROID_TARGET}")
-    file(WRITE "${NDKOUT}/jni/Application.mk" "APP_ABI := ${ANDROID_ABI}\nAPP_STL := gnustl_static ")
-    configure_file("${OGRE_TEMPLATES_DIR}/AndroidManifest.xml.in" "${NDKOUT}/AndroidManifest.xml" @ONLY)
-    configure_file("${OGRE_TEMPLATES_DIR}/Android.mk.in" "${NDKOUT}/jni/Android.mk" @ONLY)
-    configure_file("${OGRE_TEMPLATES_DIR}/Android_resources.cfg.in" "${NDKOUT}/assets/resources.cfg" @ONLY)
-    configure_file("${OGRE_TEMPLATES_DIR}/samples.cfg.in" "${NDKOUT}/assets/samples.cfg" @ONLY)
-    
-    file(COPY "${CMAKE_SOURCE_DIR}/Samples/Media/fonts" DESTINATION "${NDKOUT}/assets")
-    file(COPY "${CMAKE_SOURCE_DIR}/Samples/Media/models" DESTINATION "${NDKOUT}/assets")
-    file(COPY "${CMAKE_SOURCE_DIR}/Samples/Media/particle" DESTINATION "${NDKOUT}/assets")
-    file(COPY "${CMAKE_SOURCE_DIR}/Samples/Media/RTShaderLib" DESTINATION "${NDKOUT}/assets")
-    file(COPY "${CMAKE_SOURCE_DIR}/Samples/Media/thumbnails" DESTINATION "${NDKOUT}/assets")
-    file(COPY "${CMAKE_SOURCE_DIR}/Samples/Media/packs" DESTINATION "${NDKOUT}/assets")
-    file(COPY "${CMAKE_SOURCE_DIR}/Samples/Media/materials" DESTINATION "${NDKOUT}/assets")
-    
-    
-	add_custom_command(
-	                    TARGET SampleBrowserDummy
-                        POST_BUILD
-	                    COMMAND ${ANDROID_EXECUTABLE} update project --target ${ANDROID_TARGET} --path "${NDKOUT}"
-	                    WORKING_DIRECTORY ${NDKOUT}
-	                  )
-	
-	add_custom_command(
-	                    TARGET SampleBrowserDummy
-                        POST_BUILD
-	                    COMMAND ${NDK_BUILD_EXECUTABLE} all
-	                    WORKING_DIRECTORY ${NDKOUT}
-	                  )
-	                  
-	add_custom_command(
-	                    TARGET SampleBrowserDummy
-                        POST_BUILD
-	                    COMMAND ${ANT_EXECUTABLE} debug
-	                    WORKING_DIRECTORY ${NDKOUT}
-	                  )
-
-else()
 
 if (OGRE_BUILD_TESTS)
 	add_definitions(-DSAMPLES_INCLUDE_PLAYPEN)
@@ -358,10 +291,4 @@
 			DESTINATION bin${OGRE_RELWDBG_PATH} CONFIGURATIONS RelWithDebInfo
 			)
 	endif ()
-<<<<<<< HEAD
 endif ()	
-endif(ANDROID)
-
-=======
-endif ()
->>>>>>> 52854c07
