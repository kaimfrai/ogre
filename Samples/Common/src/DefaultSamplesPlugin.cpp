/*
 -----------------------------------------------------------------------------
 This source file is part of OGRE
 (Object-oriented Graphics Rendering Engine)
 For the latest info, see http://www.ogre3d.org/

 Copyright (c) 2000-2014 Torus Knot Software Ltd

 Permission is hereby granted, free of charge, to any person obtaining a copy
 of this software and associated documentation files (the "Software"), to deal
 in the Software without restriction, including without limitation the rights
 to use, copy, modify, merge, publish, distribute, sublicense, and/or sell
 copies of the Software, and to permit persons to whom the Software is
 furnished to do so, subject to the following conditions:

 The above copyright notice and this permission notice shall be included in
 all copies or substantial portions of the Software.

 THE SOFTWARE IS PROVIDED "AS IS", WITHOUT WARRANTY OF ANY KIND, EXPRESS OR
 IMPLIED, INCLUDING BUT NOT LIMITED TO THE WARRANTIES OF MERCHANTABILITY,
 FITNESS FOR A PARTICULAR PURPOSE AND NONINFRINGEMENT. IN NO EVENT SHALL THE
 AUTHORS OR COPYRIGHT HOLDERS BE LIABLE FOR ANY CLAIM, DAMAGES OR OTHER
 LIABILITY, WHETHER IN AN ACTION OF CONTRACT, TORT OR OTHERWISE, ARISING FROM,
 OUT OF OR IN CONNECTION WITH THE SOFTWARE OR THE USE OR OTHER DEALINGS IN
 THE SOFTWARE.
 -----------------------------------------------------------------------------
 */
#include "DefaultSamplesPlugin.hpp"

<<<<<<< HEAD
#include <set>

#include "NewInstancing.hpp"
#include "OgreInput.hpp"
#include "OgrePlatform.hpp"
#include "Sample.hpp"
=======
#include "NewInstancing.h"
#include "OgreInput.h"
#include "OgrePlatform.h"
>>>>>>> 49660450

using namespace Ogre;
using namespace OgreBites;

DefaultSamplesPlugin::DefaultSamplesPlugin() : SamplePlugin("DefaultSamplesPlugin")
{
    addSample(new Sample_NewInstancing);
<<<<<<< HEAD
}

DefaultSamplesPlugin::~DefaultSamplesPlugin()
{
    for (auto mSample : mSamples)
    {
        delete mSample;
    }
=======
>>>>>>> 49660450
}<|MERGE_RESOLUTION|>--- conflicted
+++ resolved
@@ -27,18 +27,9 @@
  */
 #include "DefaultSamplesPlugin.hpp"
 
-<<<<<<< HEAD
-#include <set>
-
 #include "NewInstancing.hpp"
 #include "OgreInput.hpp"
 #include "OgrePlatform.hpp"
-#include "Sample.hpp"
-=======
-#include "NewInstancing.h"
-#include "OgreInput.h"
-#include "OgrePlatform.h"
->>>>>>> 49660450
 
 using namespace Ogre;
 using namespace OgreBites;
@@ -46,15 +37,4 @@
 DefaultSamplesPlugin::DefaultSamplesPlugin() : SamplePlugin("DefaultSamplesPlugin")
 {
     addSample(new Sample_NewInstancing);
-<<<<<<< HEAD
-}
-
-DefaultSamplesPlugin::~DefaultSamplesPlugin()
-{
-    for (auto mSample : mSamples)
-    {
-        delete mSample;
-    }
-=======
->>>>>>> 49660450
 }