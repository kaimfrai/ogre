--- conflicted
+++ resolved
@@ -400,47 +400,9 @@
 
         virtual bool mouseReleased(const MouseButtonEvent& evt)
         {
-<<<<<<< HEAD
-#if OGRE_PLATFORM != OGRE_PLATFORM_ANDROID && OGRE_PLATFORM != OGRE_PLATFORM_WINRT
-            OIS::ParamList pl;
-            size_t winHandle = 0;
-            std::ostringstream winHandleStr;
-
-            mWindow->getCustomAttribute("WINDOW", &winHandle);
-            winHandleStr << winHandle;
-
-            pl.insert(std::make_pair("WINDOW", winHandleStr.str()));
-            if (nograb)
-            {
-                pl.insert(std::make_pair("x11_keyboard_grab", "false"));
-                pl.insert(std::make_pair("x11_mouse_grab", "false"));
-                pl.insert(std::make_pair("w32_mouse", "DISCL_FOREGROUND"));
-                pl.insert(std::make_pair("w32_mouse", "DISCL_NONEXCLUSIVE"));
-                pl.insert(std::make_pair("w32_keyboard", "DISCL_FOREGROUND"));
-                pl.insert(std::make_pair("w32_keyboard", "DISCL_NONEXCLUSIVE"));
-            }
-
-            mInputMgr = OIS::InputManager::createInputSystem(pl);
-
-            createInputDevices();      // create the specific input devices
-#endif
-
-            // attach input devices
-            windowResized(mWindow);    // do an initial adjustment of mouse area
-#if (OGRE_PLATFORM != OGRE_PLATFORM_APPLE_IOS) && (OGRE_PLATFORM != OGRE_PLATFORM_ANDROID)
-            if(mInputContext.mKeyboard)
-                mInputContext.mKeyboard->setEventCallback(this);
-            if(mInputContext.mMouse)
-                mInputContext.mMouse->setEventCallback(this);
-#else
-            if(mInputContext.mMultiTouch)
-                mInputContext.mMultiTouch->setEventCallback(this);
-#endif
-=======
             if (mCurrentSample && !mSamplePaused)
                 return mCurrentSample->mouseReleased(evt);
             return true;
->>>>>>> 4d4082db
         }
 
 #if (OGRE_PLATFORM == OGRE_PLATFORM_APPLE_IOS) || (OGRE_PLATFORM == OGRE_PLATFORM_ANDROID)
