--- conflicted
+++ resolved
@@ -33,14 +33,9 @@
 export import Ogre.Core;
 
 export import <memory>;
-
-<<<<<<< HEAD
+export import <set>;
+
 export
-=======
-#include <memory>
-#include <set>
-
->>>>>>> 8dbbfe45
 namespace OgreBites
 {
 
@@ -340,12 +335,5 @@
         std::set<int> mScreenshotFrames;
     };
 
-<<<<<<< HEAD
-    using SampleSet = std::set<Sample *, Sample::Comparer>;
-}
-=======
     using SampleSet = std::set<::std::unique_ptr<Sample>, Sample::Comparer>;
-}
-
-#endif
->>>>>>> 8dbbfe45
+}