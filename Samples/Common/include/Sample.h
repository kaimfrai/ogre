--- conflicted
+++ resolved
@@ -33,10 +33,7 @@
 #include <iostream>
 
 #include "InputContext.h"
-<<<<<<< HEAD
-=======
 #include "OgreFileSystemLayer.h"
->>>>>>> a48f71b7
 
 #ifdef USE_RTSHADER_SYSTEM
 #	include "OgreRTShaderSystem.h"
@@ -140,11 +137,7 @@
 		/*-----------------------------------------------------------------------------
 		| Sets up a sample. Used by the SampleContext class. Do not call directly.
 		-----------------------------------------------------------------------------*/
-<<<<<<< HEAD
-		virtual void _setup(Ogre::RenderWindow* window, InputContext inputContext, FileSystemLayer* fsLayer)
-=======
 		virtual void _setup(Ogre::RenderWindow* window, InputContext inputContext, Ogre::FileSystemLayer* fsLayer, Ogre::OverlaySystem* overlaySys)
->>>>>>> a48f71b7
 		{
 			// assign mRoot here in case Root was initialised after the Sample's constructor ran.
 			mRoot = Ogre::Root::getSingletonPtr();
@@ -299,11 +292,7 @@
 		Ogre::OverlaySystem* mOverlaySystem; // OverlaySystem
 		Ogre::RenderWindow* mWindow;      // context render window
 		InputContext mInputContext;
-<<<<<<< HEAD
-		FileSystemLayer* mFSLayer; 		  // file system abstraction layer
-=======
 		Ogre::FileSystemLayer* mFSLayer; 		  // file system abstraction layer
->>>>>>> a48f71b7
 		Ogre::SceneManager* mSceneMgr;    // scene manager for this sample
 		Ogre::NameValuePairList mInfo;    // custom sample info
 		bool mDone;                       // flag to mark the end of the sample
