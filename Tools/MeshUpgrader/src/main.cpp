--- conflicted
+++ resolved
@@ -547,306 +547,6 @@
 	} else if (!opts.dontReorganise) {
 				reorganiseVertexBuffers(mesh);
 			}
-<<<<<<< HEAD
-=======
-			else if (response == "n")
-			{
-				// Do nothing
-			}
-			else
-			{
-				response = "";
-			}
-		}
-	}
-	else if (!opts.dontReorganise)
-	{
-		reorganiseVertexBuffers(mesh);
-	}
-
-}
-
-void buildLod(Mesh* mesh)
-{	
-	String response;
-
-	// Prompt for LOD generation?
-	bool genLod = false;
-	bool askLodDtls = false;
-	if (!opts.interactive) // derive from params if in batch mode
-	{
-		askLodDtls = false;
-		if (opts.numLods == 0)
-		{
-			genLod = false;
-		}
-		else
-		{
-			genLod = true;
-		}
-	}
-	else if(opts.numLods == 0) // otherwise only ask if not specified on command line
-	{
-		if (mesh->getNumLodLevels() > 1)
-		{
-			std::cout << "\nXML already contains level-of detail information.\n"
-				"Do you want to: (u)se it, (r)eplace it, or (d)rop it? ";
-			while (response == "")
-			{
-				cin >> response;
-				StringUtil::toLowerCase(response);
-				if (response == "u")
-				{
-					// Do nothing
-				}
-				else if (response == "d")
-				{
-					mesh->removeLodLevels();
-				}
-				else if (response == "r")
-				{
-					genLod = true;
-					askLodDtls = true;
-
-				}
-				else
-				{
-					response = "";
-				}
-			}// while response == ""
-		}
-		else // no existing LOD
-		{
-			std::cout << "\nWould you like to generate LOD information? (y/n) ";
-			while (response == "")
-			{
-				cin >> response;
-				StringUtil::toLowerCase(response);
-				if (response == "n")
-				{
-					// Do nothing
-				}
-				else if (response == "y")
-				{
-					genLod = true;
-					askLodDtls = true;
-				}
-			}
-		}
-	}
-
-	if (genLod)
-	{
-		unsigned short numLod;
-        LodConfig lodConfig;
-		lodConfig.levels.clear();
-		lodConfig.mesh = mesh->clone(mesh->getName());
-		lodConfig.strategy = DistanceLodSphereStrategy::getSingletonPtr();
-
-		if (askLodDtls)
-		{
-            LodLevel lodLevel;
-			cout << "\nHow many extra LOD levels would you like to generate? ";
-			cin >> numLod;
-
-			cout << "\nWhat unit of reduction would you like to use:" <<
-				"\n(f)ixed or (p)roportional? ";
-			cin >> response;
-			StringUtil::toLowerCase(response);
-			if (response == "f")
-			{
-				lodLevel.reductionMethod = LodLevel::VRM_CONSTANT;
-			}
-			else
-			{
-				lodLevel.reductionMethod = LodLevel::VRM_PROPORTIONAL;
-			}
-
-            for (unsigned short iLod = 0; iLod < numLod; ++iLod)
-			{
-                if (lodLevel.reductionMethod == LodLevel::VRM_PROPORTIONAL)
-                {
-                    cout << "\nWhat percentage of remaining vertices should be removed "
-                    "at each LOD (e.g. 50)? ";
-                }
-                else
-                {
-                    cout << "\nHow many vertices should be removed at each LOD? ";
-                }
-                cin >> lodLevel.reductionValue;
-
-                cout << "\nEnter the distance for each LOD to come into effect. ";
-
-				cout << "\nLOD Level " << (iLod+1) << ": ";
-				cin >> lodLevel.distance;
-                lodConfig.levels.push_back(lodLevel);
-			}
-		}
-		else
-		{
-			Real currDist = 0;
-            numLod = opts.numLods;
-			for (unsigned short iLod = 0; iLod < numLod; ++iLod)
-			{
-                LodLevel lodLevel;
-                lodLevel.reductionMethod = opts.usePercent ?
-                    LodLevel::VRM_PROPORTIONAL : LodLevel::VRM_CONSTANT;
-                if (opts.usePercent)
-                {
-                    lodLevel.reductionValue = opts.lodPercent * 0.01f;
-                }
-                else
-                {
-                    lodLevel.reductionValue = opts.lodFixed;
-                }
-
-				currDist += opts.lodDist;
-                Real currDistSq = Ogre::Math::Sqr(currDist);
-                lodLevel.distance = currDistSq;
-                lodConfig.levels.push_back(lodLevel);
-			}
-		}
-
-        ProgressiveMeshGenerator pm;
-        pm.generateLodLevels(lodConfig);
-	}
-
-}
-
-void checkColour(VertexData* vdata, bool &hasColour, bool &hasAmbiguousColour,
-	VertexElementType& originalType)
-{
-	const VertexDeclaration::VertexElementList& elemList = vdata->vertexDeclaration->getElements();
-	for (VertexDeclaration::VertexElementList::const_iterator i = elemList.begin();
-		i != elemList.end(); ++i)
-	{
-		const VertexElement& elem = *i;
-		switch (elem.getType())
-		{
-		case VET_COLOUR:
-			hasAmbiguousColour = true;
-		case VET_COLOUR_ABGR:
-		case VET_COLOUR_ARGB:
-			hasColour = true;
-			originalType = elem.getType();
-		default:
-			// do nothing
-			;
-		};
-	}
-
-}
-
-void resolveColourAmbiguities(Mesh* mesh)
-{
-	// Check what we're dealing with 
-	bool hasColour = false;
-	bool hasAmbiguousColour = false;
-	VertexElementType originalType = VET_FLOAT1;
-	if (mesh->sharedVertexData)
-	{
-		checkColour(mesh->sharedVertexData, hasColour, hasAmbiguousColour, originalType);
-	}
-	for (unsigned short i = 0; i < mesh->getNumSubMeshes(); ++i)
-	{
-		SubMesh* sm = mesh->getSubMesh(i);
-		if (sm->useSharedVertices == false)
-		{
-			checkColour(sm->vertexData, hasColour, hasAmbiguousColour, originalType);
-		}
-	}
-
-	String response;
-	if (hasAmbiguousColour)
-	{
-		if (opts.srcColourFormatSet)
-		{
-			originalType = opts.srcColourFormat;
-		}
-		else
-		{
-			// unknown input colour, have to ask
-			std::cout << "\nYour mesh has vertex colours but I don't know whether they were generated\n"
-				<< "using GL or D3D ordering. Please indicate which was used when the mesh was\n"
-				<< "created (type 'gl' or 'd3d').\n";
-			while (response.empty())
-			{
-				cin >> response;
-				StringUtil::toLowerCase(response);
-				if (response == "d3d")
-				{
-					originalType = VET_COLOUR_ARGB;
-				}
-				else if (response == "gl")
-				{
-					originalType = VET_COLOUR_ABGR;
-				}
-				else
-				{
-					response = "";
-				}
-			}
-		}
-	}
-
-	// Ask what format we want to save in
-	VertexElementType desiredType = VET_FLOAT1;
-	if (hasColour)
-	{
-		if (opts.destColourFormatSet)
-		{
-			desiredType = opts.destColourFormat;
-		}
-		else
-		{
-			if (opts.interactive)
-			{
-
-				response = "";
-				std::cout << "\nYour mesh has vertex colours, which can be stored in one of two layouts,\n"
-					<< "each of which will be slightly faster to load in a different render system.\n"
-					<< "Do you want to prefer Direct3D (d3d) or OpenGL (gl)?\n";
-				while (response.empty())
-				{
-					cin >> response;
-					StringUtil::toLowerCase(response);
-					if (response == "d3d")
-					{
-						desiredType = VET_COLOUR_ARGB;
-					}
-					else if (response == "gl")
-					{
-						desiredType = VET_COLOUR_ABGR;
-					}
-					else
-					{
-						response = "";
-					}
-				}
-			}
-			else
-			{
-				// 'do no harm'
-				return;
-			}
-		}
-
-	}
-
-	if (mesh->sharedVertexData && hasColour)
-	{
-		mesh->sharedVertexData->convertPackedColour(originalType, desiredType);
-	}
-	for (unsigned short i = 0; i < mesh->getNumSubMeshes(); ++i)
-	{
-		SubMesh* sm = mesh->getSubMesh(i);
-		if (sm->useSharedVertices == false && hasColour)
-		{
-			sm->vertexData->convertPackedColour(originalType, desiredType);
-		}
-	}
-
->>>>>>> 5376669f
 
 }
 
