/*
-----------------------------------------------------------------------------
This source file is part of OGRE
    (Object-oriented Graphics Rendering Engine)
For the latest info, see http://www.ogre3d.org/

Copyright (c) 2000-2014 Torus Knot Software Ltd

Permission is hereby granted, free of charge, to any person obtaining a copy
of this software and associated documentation files (the "Software"), to deal
in the Software without restriction, including without limitation the rights
to use, copy, modify, merge, publish, distribute, sublicense, and/or sell
copies of the Software, and to permit persons to whom the Software is
furnished to do so, subject to the following conditions:

The above copyright notice and this permission notice shall be included in
all copies or substantial portions of the Software.

THE SOFTWARE IS PROVIDED "AS IS", WITHOUT WARRANTY OF ANY KIND, EXPRESS OR
IMPLIED, INCLUDING BUT NOT LIMITED TO THE WARRANTIES OF MERCHANTABILITY,
FITNESS FOR A PARTICULAR PURPOSE AND NONINFRINGEMENT. IN NO EVENT SHALL THE
AUTHORS OR COPYRIGHT HOLDERS BE LIABLE FOR ANY CLAIM, DAMAGES OR OTHER
LIABILITY, WHETHER IN AN ACTION OF CONTRACT, TORT OR OTHERWISE, ARISING FROM,
OUT OF OR IN CONNECTION WITH THE SOFTWARE OR THE USE OR OTHER DEALINGS IN
THE SOFTWARE.
-----------------------------------------------------------------------------
*/
#ifndef __GLSLESLinkProgramManager_H__
#define __GLSLESLinkProgramManager_H__

#include "OgreGLES2Prerequisites.h"
#include "OgreSingleton.h"

#include "OgreGLSLESExtSupport.h"
#include "OgreGLSLESLinkProgram.h"
#include "OgreGLSLESProgramManagerCommon.h"

namespace Ogre {


<<<<<<< HEAD
    /** Ogre assumes that there are separate vertex and fragment programs to deal with but
        GLSL ES has one program object that represents the active vertex and fragment shader objects
        during a rendering state.  GLSL Vertex and fragment 
        shader objects are compiled separately and then attached to a program object and then the
        program object is linked.  Since Ogre can only handle one vertex program and one fragment
        program being active in a pass, the GLSL ES Link Program Manager does the same.  The GLSL ES Link
        program manager acts as a state machine and activates a program object based on the active
        vertex and fragment program.  Previously created program objects are stored along with a unique
        key in a hash_map for quick retrieval the next time the program object is required.
    */

    class _OgreGLES2Export GLSLESLinkProgramManager : public GLSLESProgramManagerCommon, public Singleton<GLSLESLinkProgramManager>
    {

    private:
    
        typedef map<uint64, GLSLESLinkProgram*>::type LinkProgramMap;
        typedef LinkProgramMap::iterator LinkProgramIterator;

        /// Container holding previously created program objects 
        LinkProgramMap mLinkPrograms; 

        /// Active objects defining the active rendering gpu state
        GLSLESLinkProgram* mActiveLinkProgram;

        typedef map<String, GLenum>::type StringToEnumMap;
        StringToEnumMap mTypeEnumMap;

    public:

        GLSLESLinkProgramManager(void);

        ~GLSLESLinkProgramManager(void);

        /**
            Get the program object that links the two active shader objects together
            if a program object was not already created and linked a new one is created and linked
        */
        GLSLESLinkProgram* getActiveLinkProgram(void);

        /** Set the active fragment shader for the next rendering state.
            The active program object will be cleared.
            Normally called from the GLSLESGpuProgram::bindProgram and unbindProgram methods
        */
        void setActiveFragmentShader(GLSLESGpuProgram* fragmentGpuProgram);
        /** Set the active vertex shader for the next rendering state.
            The active program object will be cleared.
            Normally called from the GLSLESGpuProgram::bindProgram and unbindProgram methods
        */
        void setActiveVertexShader(GLSLESGpuProgram* vertexGpuProgram);

        static GLSLESLinkProgramManager& getSingleton(void);
=======
	/** Ogre assumes that there are separate vertex and fragment programs to deal with but
		GLSL ES has one program object that represents the active vertex and fragment shader objects
		during a rendering state.  GLSL Vertex and fragment 
		shader objects are compiled separately and then attached to a program object and then the
		program object is linked.  Since Ogre can only handle one vertex program and one fragment
		program being active in a pass, the GLSL ES Link Program Manager does the same.  The GLSL ES Link
		program manager acts as a state machine and activates a program object based on the active
		vertex and fragment program.  Previously created program objects are stored along with a unique
		key in a hash_map for quick retrieval the next time the program object is required.
	*/

	class _OgreGLES2Export GLSLESLinkProgramManager : public GLSLESProgramManagerCommon, public Singleton<GLSLESLinkProgramManager>
	{

	private:
	
		typedef map<uint64, GLSLESLinkProgram*>::type LinkProgramMap;
		typedef LinkProgramMap::iterator LinkProgramIterator;

		/// Container holding previously created program objects 
		LinkProgramMap mLinkPrograms; 

		/// Active objects defining the active rendering gpu state
		GLSLESLinkProgram* mActiveLinkProgram;

		typedef map<String, GLenum>::type StringToEnumMap;
		StringToEnumMap mTypeEnumMap;

	public:

		GLSLESLinkProgramManager(void);

		~GLSLESLinkProgramManager(void);

		/**
			Get the program object that links the two active shader objects together
			if a program object was not already created and linked a new one is created and linked
		*/
		GLSLESLinkProgram* getActiveLinkProgram(void);

		/**
			Get the linker program by a gpu program
		*/
		GLSLESLinkProgram* getByProgram(GLSLESGpuProgram* gpuProgram);

		/**
			Destroy and remove the linker program from the local cache
		*/
		bool destroyLinkProgram(GLSLESLinkProgram* linkProgram);

		/**
			Destroy all linker programs which referencing this gpu program
		*/
		void destroyAllByProgram(GLSLESGpuProgram* gpuProgram);

		/** Set the active fragment shader for the next rendering state.
			The active program object will be cleared.
			Normally called from the GLSLESGpuProgram::bindProgram and unbindProgram methods
		*/
		void setActiveFragmentShader(GLSLESGpuProgram* fragmentGpuProgram);
		/** Set the active vertex shader for the next rendering state.
			The active program object will be cleared.
			Normally called from the GLSLESGpuProgram::bindProgram and unbindProgram methods
		*/
		void setActiveVertexShader(GLSLESGpuProgram* vertexGpuProgram);

		static GLSLESLinkProgramManager& getSingleton(void);
>>>>>>> 79e4239b
        static GLSLESLinkProgramManager* getSingletonPtr(void);

    };

}

#endif // __GLSLESLinkProgramManager_H__<|MERGE_RESOLUTION|>--- conflicted
+++ resolved
@@ -38,7 +38,6 @@
 namespace Ogre {
 
 
-<<<<<<< HEAD
     /** Ogre assumes that there are separate vertex and fragment programs to deal with but
         GLSL ES has one program object that represents the active vertex and fragment shader objects
         during a rendering state.  GLSL Vertex and fragment 
@@ -79,59 +78,6 @@
         */
         GLSLESLinkProgram* getActiveLinkProgram(void);
 
-        /** Set the active fragment shader for the next rendering state.
-            The active program object will be cleared.
-            Normally called from the GLSLESGpuProgram::bindProgram and unbindProgram methods
-        */
-        void setActiveFragmentShader(GLSLESGpuProgram* fragmentGpuProgram);
-        /** Set the active vertex shader for the next rendering state.
-            The active program object will be cleared.
-            Normally called from the GLSLESGpuProgram::bindProgram and unbindProgram methods
-        */
-        void setActiveVertexShader(GLSLESGpuProgram* vertexGpuProgram);
-
-        static GLSLESLinkProgramManager& getSingleton(void);
-=======
-	/** Ogre assumes that there are separate vertex and fragment programs to deal with but
-		GLSL ES has one program object that represents the active vertex and fragment shader objects
-		during a rendering state.  GLSL Vertex and fragment 
-		shader objects are compiled separately and then attached to a program object and then the
-		program object is linked.  Since Ogre can only handle one vertex program and one fragment
-		program being active in a pass, the GLSL ES Link Program Manager does the same.  The GLSL ES Link
-		program manager acts as a state machine and activates a program object based on the active
-		vertex and fragment program.  Previously created program objects are stored along with a unique
-		key in a hash_map for quick retrieval the next time the program object is required.
-	*/
-
-	class _OgreGLES2Export GLSLESLinkProgramManager : public GLSLESProgramManagerCommon, public Singleton<GLSLESLinkProgramManager>
-	{
-
-	private:
-	
-		typedef map<uint64, GLSLESLinkProgram*>::type LinkProgramMap;
-		typedef LinkProgramMap::iterator LinkProgramIterator;
-
-		/// Container holding previously created program objects 
-		LinkProgramMap mLinkPrograms; 
-
-		/// Active objects defining the active rendering gpu state
-		GLSLESLinkProgram* mActiveLinkProgram;
-
-		typedef map<String, GLenum>::type StringToEnumMap;
-		StringToEnumMap mTypeEnumMap;
-
-	public:
-
-		GLSLESLinkProgramManager(void);
-
-		~GLSLESLinkProgramManager(void);
-
-		/**
-			Get the program object that links the two active shader objects together
-			if a program object was not already created and linked a new one is created and linked
-		*/
-		GLSLESLinkProgram* getActiveLinkProgram(void);
-
 		/**
 			Get the linker program by a gpu program
 		*/
@@ -147,19 +93,18 @@
 		*/
 		void destroyAllByProgram(GLSLESGpuProgram* gpuProgram);
 
-		/** Set the active fragment shader for the next rendering state.
-			The active program object will be cleared.
-			Normally called from the GLSLESGpuProgram::bindProgram and unbindProgram methods
-		*/
-		void setActiveFragmentShader(GLSLESGpuProgram* fragmentGpuProgram);
-		/** Set the active vertex shader for the next rendering state.
-			The active program object will be cleared.
-			Normally called from the GLSLESGpuProgram::bindProgram and unbindProgram methods
-		*/
-		void setActiveVertexShader(GLSLESGpuProgram* vertexGpuProgram);
+        /** Set the active fragment shader for the next rendering state.
+            The active program object will be cleared.
+            Normally called from the GLSLESGpuProgram::bindProgram and unbindProgram methods
+        */
+        void setActiveFragmentShader(GLSLESGpuProgram* fragmentGpuProgram);
+        /** Set the active vertex shader for the next rendering state.
+            The active program object will be cleared.
+            Normally called from the GLSLESGpuProgram::bindProgram and unbindProgram methods
+        */
+        void setActiveVertexShader(GLSLESGpuProgram* vertexGpuProgram);
 
-		static GLSLESLinkProgramManager& getSingleton(void);
->>>>>>> 79e4239b
+        static GLSLESLinkProgramManager& getSingleton(void);
         static GLSLESLinkProgramManager* getSingletonPtr(void);
 
     };
