/*
-----------------------------------------------------------------------------
This source file is part of OGRE
    (Object-oriented Graphics Rendering Engine)
For the latest info, see http://www.ogre3d.org/

Copyright (c) 2000-2013 Torus Knot Software Ltd

Permission is hereby granted, free of charge, to any person obtaining a copy
of this software and associated documentation files (the "Software"), to deal
in the Software without restriction, including without limitation the rights
to use, copy, modify, merge, publish, distribute, sublicense, and/or sell
copies of the Software, and to permit persons to whom the Software is
furnished to do so, subject to the following conditions:

The above copyright notice and this permission notice shall be included in
all copies or substantial portions of the Software.

THE SOFTWARE IS PROVIDED "AS IS", WITHOUT WARRANTY OF ANY KIND, EXPRESS OR
IMPLIED, INCLUDING BUT NOT LIMITED TO THE WARRANTIES OF MERCHANTABILITY,
FITNESS FOR A PARTICULAR PURPOSE AND NONINFRINGEMENT. IN NO EVENT SHALL THE
AUTHORS OR COPYRIGHT HOLDERS BE LIABLE FOR ANY CLAIM, DAMAGES OR OTHER
LIABILITY, WHETHER IN AN ACTION OF CONTRACT, TORT OR OTHERWISE, ARISING FROM,
OUT OF OR IN CONNECTION WITH THE SOFTWARE OR THE USE OR OTHER DEALINGS IN
THE SOFTWARE.
-----------------------------------------------------------------------------
*/

#ifndef __GLSLESGpuProgram_H__
#define __GLSLESGpuProgram_H__

// Precompiler options
#include "OgreGLSLESExtSupport.h"
#include "OgreGLES2GpuProgram.h"
<<<<<<< HEAD
#include "OgreGLES2UniformCache.h"
=======
>>>>>>> c40cd09d

namespace Ogre {

    /** GLSL ES low level compiled shader object - this class is used to get at the linked program object 
		and provide an interface for GLES2RenderSystem calls.  GLSL ES does not provide access to the
		low level code of the shader so this class is really just a dummy place holder.
		GLSL ES uses a program object to represent the active vertex and fragment programs used
		but Ogre materials maintain separate instances of the active vertex and fragment programs
		which creates a small problem for GLSL integration.  The GLSLESGpuProgram class provides the
		interface between the GLSLESLinkProgramManager, GLSLESProgramPipelineManager , GLES2RenderSystem,
        and the active GLSLESProgram instances.
	*/
    class _OgreGLES2Export GLSLESGpuProgram : public GLES2GpuProgram
    {
    private:
		/// GL Handle for the shader object
		GLSLESProgram* mGLSLProgram;
        GLES2UniformCache *mUniformCache;

		/// Keep track of the number of vertex shaders created
		static GLuint mVertexShaderCount;
		/// Keep track of the number of fragment shaders created
		static GLuint mFragmentShaderCount;

        /** Flag indicating that the program object has been successfully linked.
            Only used when programs are linked separately with GL_EXT_separate_shader_objects.
         */
		GLint mLinked;

	public:
        GLSLESGpuProgram(GLSLESProgram* parent);
		~GLSLESGpuProgram();

		/// Execute the binding functions for this program
		void bindProgram(void);
		/// Execute the unbinding functions for this program
		void unbindProgram(void);
		/// Execute the param binding functions for this program
		void bindProgramParameters(GpuProgramParametersSharedPtr params, uint16 mask);
		/// Execute the shared param binding functions for this program
		void bindProgramSharedParameters(GpuProgramParametersSharedPtr params, uint16 mask);
		/// Execute the pass iteration param binding functions for this program
		void bindProgramPassIterationParameters(GpuProgramParametersSharedPtr params);

		/// Get the GLSLESProgram for the shader object
		GLSLESProgram* getGLSLProgram(void) const { return mGLSLProgram; }		

        /** Return the programs link status
            Only used when programs are linked separately with GL_EXT_separate_shader_objects.
         */
        GLint isLinked(void) { return mLinked; }

        /** Set the programs link status
            Only used when programs are linked separately with GL_EXT_separate_shader_objects.
         */
        void setLinked(GLint flag) { mLinked = flag; }

        GLES2UniformCache * getUniformCache(void) { return mUniformCache; }

    protected:
        /// Overridden from GpuProgram
        void loadFromSource(void);
		/// @copydoc Resource::unloadImpl
		void unloadImpl(void);
		/// @copydoc Resource::loadImpl
		void loadImpl(void);
    };
}

#endif // __GLSLESGpuProgram_H__<|MERGE_RESOLUTION|>--- conflicted
+++ resolved
@@ -32,10 +32,6 @@
 // Precompiler options
 #include "OgreGLSLESExtSupport.h"
 #include "OgreGLES2GpuProgram.h"
-<<<<<<< HEAD
-#include "OgreGLES2UniformCache.h"
-=======
->>>>>>> c40cd09d
 
 namespace Ogre {
 
@@ -53,7 +49,6 @@
     private:
 		/// GL Handle for the shader object
 		GLSLESProgram* mGLSLProgram;
-        GLES2UniformCache *mUniformCache;
 
 		/// Keep track of the number of vertex shaders created
 		static GLuint mVertexShaderCount;
@@ -93,8 +88,6 @@
          */
         void setLinked(GLint flag) { mLinked = flag; }
 
-        GLES2UniformCache * getUniformCache(void) { return mUniformCache; }
-
     protected:
         /// Overridden from GpuProgram
         void loadFromSource(void);
