/*
-----------------------------------------------------------------------------
This source file is part of OGRE
    (Object-oriented Graphics Rendering Engine)
For the latest info, see http://www.ogre3d.org

Copyright (c) 2000-2012 Torus Knot Software Ltd

Permission is hereby granted, free of charge, to any person obtaining a copy
of this software and associated documentation files (the "Software"), to deal
in the Software without restriction, including without limitation the rights
to use, copy, modify, merge, publish, distribute, sublicense, and/or sell
copies of the Software, and to permit persons to whom the Software is
furnished to do so, subject to the following conditions:

The above copyright notice and this permission notice shall be included in
all copies or substantial portions of the Software.

THE SOFTWARE IS PROVIDED "AS IS", WITHOUT WARRANTY OF ANY KIND, EXPRESS OR
IMPLIED, INCLUDING BUT NOT LIMITED TO THE WARRANTIES OF MERCHANTABILITY,
FITNESS FOR A PARTICULAR PURPOSE AND NONINFRINGEMENT. IN NO EVENT SHALL THE
AUTHORS OR COPYRIGHT HOLDERS BE LIABLE FOR ANY CLAIM, DAMAGES OR OTHER
LIABILITY, WHETHER IN AN ACTION OF CONTRACT, TORT OR OTHERWISE, ARISING FROM,
OUT OF OR IN CONNECTION WITH THE SOFTWARE OR THE USE OR OTHER DEALINGS IN
THE SOFTWARE.
-----------------------------------------------------------------------------
*/
#define NOMINMAX
#include "OgreGLES2RenderSystem.h"
#include "OgreGLES2TextureManager.h"
#include "OgreGLES2DepthBuffer.h"
#include "OgreGLES2HardwarePixelBuffer.h"
#include "OgreGLES2HardwareBufferManager.h"
#include "OgreGLES2HardwareIndexBuffer.h"
#include "OgreGLES2HardwareVertexBuffer.h"
#include "OgreGLES2GpuProgramManager.h"
#include "OgreGLES2Util.h"
#include "OgreGLES2FBORenderTexture.h"
#include "OgreGLES2HardwareOcclusionQuery.h"
#include "OgreGLES2VertexDeclaration.h"
#include "OgreGLSLESProgramFactory.h"
#include "OgreRoot.h"
#if !OGRE_NO_GLES2_CG_SUPPORT
#include "OgreGLSLESCgProgramFactory.h"
#endif
#include "OgreGLSLESLinkProgram.h"
#include "OgreGLSLESLinkProgramManager.h"
#include "OgreGLSLESProgramPipelineManager.h"
#include "OgreGLSLESProgramPipeline.h"

#if OGRE_PLATFORM == OGRE_PLATFORM_APPLE_IOS
#   include "OgreEAGL2Window.h"
#elif OGRE_PLATFORM == OGRE_PLATFORM_ANDROID
#	include "OgreAndroidEGLWindow.h"
#	include "OgreAndroidEGLContext.h"
#   include "OgreAndroidResourceManager.h"
Ogre::AndroidResourceManager* Ogre::GLES2RenderSystem::mResourceManager = NULL;
#elif OGRE_PLATFORM == OGRE_PLATFORM_NACL
#	include "OgreNaClWindow.h"
#else
#   include "OgreEGLWindow.h"
#	ifndef GL_GLEXT_PROTOTYPES
    PFNGLMAPBUFFEROESPROC glMapBufferOES = NULL;
    PFNGLUNMAPBUFFEROESPROC glUnmapBufferOES = NULL;
    PFNGLDRAWBUFFERSARBPROC glDrawBuffersARB = NULL;
    PFNGLREADBUFFERNVPROC glReadBufferNV = NULL;
    PFNGLGETCOMPRESSEDTEXIMAGENVPROC glGetCompressedTexImageNV = NULL;
    PFNGLGETTEXIMAGENVPROC glGetTexImageNV = NULL;
    PFNGLGETTEXLEVELPARAMETERFVNVPROC glGetTexLevelParameterfvNV = NULL;
    PFNGLGETTEXLEVELPARAMETERiVNVPROC glGetTexLevelParameterivNV = NULL;
#	endif

#endif

// Convenience macro from ARB_vertex_buffer_object spec
#define VBO_BUFFER_OFFSET(i) ((char *)NULL + (i))

// Copy this definition from desktop GL.  Used for polygon modes.
#define GL_FILL    0x1B02

namespace Ogre {

    GLES2RenderSystem::GLES2RenderSystem()
        : mDepthWrite(true),
          mStencilMask(0xFFFFFFFF),
          mGpuProgramManager(0),
          mGLSLESProgramFactory(0),
          mHardwareBufferManager(0),
          mRTTManager(0)
    {
        size_t i;

		LogManager::getSingleton().logMessage(getName() + " created.");

        mRenderAttribsBound.reserve(100);

#ifdef RTSHADER_SYSTEM_BUILD_CORE_SHADERS
		mEnableFixedPipeline = false;
#endif

#if OGRE_PLATFORM == OGRE_PLATFORM_ANDROID
        mResourceManager = OGRE_NEW AndroidResourceManager();
#endif
        
        mGLSupport = getGLSupport();

        
        mWorldMatrix = Matrix4::IDENTITY;
        mViewMatrix = Matrix4::IDENTITY;

        mGLSupport->addConfig();

        mColourWrite[0] = mColourWrite[1] = mColourWrite[2] = mColourWrite[3] = true;

        for (i = 0; i < OGRE_MAX_TEXTURE_LAYERS; i++)
        {
            // Dummy value
            mTextureCoordIndex[i] = 99;
            mTextureTypes[i] = 0;
        }

        mActiveRenderTarget = 0;
        mCurrentContext = 0;
        mMainContext = 0;
        mGLInitialised = false;
        mMinFilter = FO_LINEAR;
        mMipFilter = FO_POINT;
        mCurrentVertexProgram = 0;
        mCurrentFragmentProgram = 0;
        mPolygonMode = GL_FILL;
    }

    GLES2RenderSystem::~GLES2RenderSystem()
    {
        shutdown();

		// Destroy render windows
        RenderTargetMap::iterator i;
        for (i = mRenderTargets.begin(); i != mRenderTargets.end(); ++i)
        {
            OGRE_DELETE i->second;
        }

        mRenderTargets.clear();
        OGRE_DELETE mGLSupport;
        
#if OGRE_PLATFORM == OGRE_PLATFORM_ANDROID
        if (mResourceManager != NULL)
		{
			OGRE_DELETE mResourceManager;
			mResourceManager = NULL;
		}
#endif
    }

    const String& GLES2RenderSystem::getName(void) const
    {
        static String strName("OpenGL ES 2.x Rendering Subsystem");
        return strName;
    }

    ConfigOptionMap& GLES2RenderSystem::getConfigOptions(void)
    {
        return mGLSupport->getConfigOptions();
    }

    void GLES2RenderSystem::setConfigOption(const String &name, const String &value)
    {
        mGLSupport->setConfigOption(name, value);
    }

    String GLES2RenderSystem::validateConfigOptions(void)
    {
		// XXX Return an error string if something is invalid
        return mGLSupport->validateConfig();
    }

    RenderWindow* GLES2RenderSystem::_initialise(bool autoCreateWindow,
                                                 const String& windowTitle)
    {
		mGLSupport->start();

        // Create the texture manager        
		mTextureManager = OGRE_NEW GLES2TextureManager(*mGLSupport); 

        RenderWindow *autoWindow = mGLSupport->createWindow(autoCreateWindow,
                                                            this, windowTitle);
        RenderSystem::_initialise(autoCreateWindow, windowTitle);
        return autoWindow;
    }

    RenderSystemCapabilities* GLES2RenderSystem::createRenderSystemCapabilities() const
    {
        RenderSystemCapabilities* rsc = OGRE_NEW RenderSystemCapabilities();

        rsc->setCategoryRelevant(CAPS_CATEGORY_GL, true);
        rsc->setDriverVersion(mDriverVersion);

        const char* deviceName = (const char*)glGetString(GL_RENDERER);
		const char* vendorName = (const char*)glGetString(GL_VENDOR);        
        if (deviceName)
        {
            rsc->setDeviceName(deviceName);
        }

        rsc->setRenderSystemName(getName());

		// Determine vendor
		if (strstr(vendorName, "Imagination Technologies"))
			rsc->setVendor(GPU_IMAGINATION_TECHNOLOGIES);
		else if (strstr(vendorName, "Apple Computer, Inc."))
			rsc->setVendor(GPU_APPLE);  // iOS Simulator
		else if (strstr(vendorName, "NVIDIA"))
			rsc->setVendor(GPU_NVIDIA);
        else if (strstr(vendorName, "ARM"))
			rsc->setVendor(GPU_ARM);
        else if (strstr(vendorName, "Qualcomm"))
			rsc->setVendor(GPU_QUALCOMM);
        else
            rsc->setVendor(GPU_UNKNOWN);

        // Multitexturing support and set number of texture units
        GLint units;
        glGetIntegerv(GL_MAX_TEXTURE_IMAGE_UNITS, &units);
        rsc->setNumTextureUnits(units);

        // Check for hardware stencil support and set bit depth
        GLint stencil;

        glGetIntegerv(GL_STENCIL_BITS, &stencil);
        GL_CHECK_ERROR;

        if(stencil)
        {
            rsc->setCapability(RSC_HWSTENCIL);
			rsc->setCapability(RSC_TWO_SIDED_STENCIL);
            rsc->setStencilBufferBitDepth(stencil);
        }

        // Scissor test is standard
        rsc->setCapability(RSC_SCISSOR_TEST);

        // Vertex Buffer Objects are always supported by OpenGL ES
        rsc->setCapability(RSC_VBO);

		// Check for hardware occlusion support
		if(mGLSupport->checkExtension("GL_EXT_occlusion_query_boolean"))
		{
			rsc->setCapability(RSC_HWOCCLUSION);
		}

        // OpenGL ES - Check for these extensions too
        // For 2.0, http://www.khronos.org/registry/gles/api/2.0/gl2ext.h

        if (mGLSupport->checkExtension("GL_IMG_texture_compression_pvrtc") ||
            mGLSupport->checkExtension("GL_EXT_texture_compression_dxt1") ||
            mGLSupport->checkExtension("GL_EXT_texture_compression_s3tc"))
        {
            rsc->setCapability(RSC_TEXTURE_COMPRESSION);

            if(mGLSupport->checkExtension("GL_IMG_texture_compression_pvrtc"))
                rsc->setCapability(RSC_TEXTURE_COMPRESSION_PVRTC);
            if(mGLSupport->checkExtension("GL_EXT_texture_compression_dxt1") && 
               mGLSupport->checkExtension("GL_EXT_texture_compression_s3tc"))
                rsc->setCapability(RSC_TEXTURE_COMPRESSION_DXT);
        }

        if (mGLSupport->checkExtension("GL_EXT_texture_filter_anisotropic"))
            rsc->setCapability(RSC_ANISOTROPY);

        rsc->setCapability(RSC_FBO);
        rsc->setCapability(RSC_HWRENDER_TO_TEXTURE);
        rsc->setNumMultiRenderTargets(1);

        // Cube map
        rsc->setCapability(RSC_CUBEMAPPING);

        // Stencil wrapping
        rsc->setCapability(RSC_STENCIL_WRAP);

        // GL always shares vertex and fragment texture units (for now?)
        rsc->setVertexTextureUnitsShared(true);

        // Hardware support mipmapping
        rsc->setCapability(RSC_AUTOMIPMAP);

        // Blending support
        rsc->setCapability(RSC_BLENDING);
        rsc->setCapability(RSC_ADVANCED_BLEND_OPERATIONS);

        // DOT3 support is standard
        rsc->setCapability(RSC_DOT3);
        
        // Point size
        GLfloat psRange[2] = {0.0, 0.0};
        glGetFloatv(GL_ALIASED_POINT_SIZE_RANGE, psRange);
        GL_CHECK_ERROR;
        rsc->setMaxPointSize(psRange[1]);

        // Point sprites
        rsc->setCapability(RSC_POINT_SPRITES);
        rsc->setCapability(RSC_POINT_EXTENDED_PARAMETERS);
		
        // GLSL ES is always supported in GL ES 2
        rsc->addShaderProfile("glsles");
        LogManager::getSingleton().logMessage("GLSL ES support detected");

#if !OGRE_NO_GLES2_CG_SUPPORT
        rsc->addShaderProfile("cg");
        rsc->addShaderProfile("ps_2_0");
        rsc->addShaderProfile("vs_2_0");
#endif

        // UBYTE4 always supported
        rsc->setCapability(RSC_VERTEX_FORMAT_UBYTE4);

        // Infinite far plane always supported
        rsc->setCapability(RSC_INFINITE_FAR_PLANE);

        // Vertex/Fragment Programs
        rsc->setCapability(RSC_VERTEX_PROGRAM);
        rsc->setCapability(RSC_FRAGMENT_PROGRAM);

        // Separate shader objects
        if(mGLSupport->checkExtension("GL_EXT_separate_shader_objects"))
            rsc->setCapability(RSC_SEPARATE_SHADER_OBJECTS);

        GLfloat floatConstantCount = 0;
        glGetFloatv(GL_MAX_VERTEX_UNIFORM_VECTORS, &floatConstantCount);
        rsc->setVertexProgramConstantFloatCount((Ogre::ushort)floatConstantCount);
        rsc->setVertexProgramConstantBoolCount((Ogre::ushort)floatConstantCount);
        rsc->setVertexProgramConstantIntCount((Ogre::ushort)floatConstantCount);

        // Fragment Program Properties
        floatConstantCount = 0;
        glGetFloatv(GL_MAX_FRAGMENT_UNIFORM_VECTORS, &floatConstantCount);
        rsc->setFragmentProgramConstantFloatCount((Ogre::ushort)floatConstantCount);
        rsc->setFragmentProgramConstantBoolCount((Ogre::ushort)floatConstantCount);
        rsc->setFragmentProgramConstantIntCount((Ogre::ushort)floatConstantCount);

        // Geometry programs are not supported, report 0
        rsc->setGeometryProgramConstantFloatCount(0);
        rsc->setGeometryProgramConstantBoolCount(0);
        rsc->setGeometryProgramConstantIntCount(0);
        
        // Check for Float textures
        if(mGLSupport->checkExtension("GL_OES_texture_float") || mGLSupport->checkExtension("GL_OES_texture_float"))
            rsc->setCapability(RSC_TEXTURE_FLOAT);

        // Alpha to coverage always 'supported' when MSAA is available
        // although card may ignore it if it doesn't specifically support A2C
        rsc->setCapability(RSC_ALPHA_TO_COVERAGE);
		
		// No point sprites, so no size
		rsc->setMaxPointSize(0.f);
        
        if(mGLSupport->checkExtension("GL_OES_vertex_array_object"))
            rsc->setCapability(RSC_VAO);

		if (mGLSupport->checkExtension("GL_OES_get_program_binary"))
		{
			// http://www.khronos.org/registry/gles/extensions/OES/OES_get_program_binary.txt
			rsc->setCapability(RSC_CAN_GET_COMPILED_SHADER_BUFFER);
		}

        return rsc;
    }

    void GLES2RenderSystem::initialiseFromRenderSystemCapabilities(RenderSystemCapabilities* caps, RenderTarget* primary)
    {
        if(caps->getRenderSystemName() != getName())
        {
            OGRE_EXCEPT(Exception::ERR_INVALIDPARAMS,
                        "Trying to initialize GLES2RenderSystem from RenderSystemCapabilities that do not support OpenGL ES",
                        "GLES2RenderSystem::initialiseFromRenderSystemCapabilities");
        }

        mGpuProgramManager = OGRE_NEW GLES2GpuProgramManager();

        mGLSLESProgramFactory = OGRE_NEW GLSLESProgramFactory();
        HighLevelGpuProgramManager::getSingleton().addFactory(mGLSLESProgramFactory);

#if !OGRE_NO_GLES2_CG_SUPPORT
        mGLSLESCgProgramFactory = OGRE_NEW GLSLESCgProgramFactory();
        HighLevelGpuProgramManager::getSingleton().addFactory(mGLSLESCgProgramFactory);
#endif

        // Set texture the number of texture units
        mFixedFunctionTextureUnits = caps->getNumTextureUnits();

        // Use VBO's by default
        mHardwareBufferManager = OGRE_NEW GLES2HardwareBufferManager();

        // Create FBO manager
        LogManager::getSingleton().logMessage("GL ES 2: Using FBOs for rendering to textures");
        mRTTManager = new GLES2FBOManager();
        caps->setCapability(RSC_RTT_SEPARATE_DEPTHBUFFER);

		Log* defaultLog = LogManager::getSingleton().getDefaultLog();
		if (defaultLog)
		{
			caps->log(defaultLog);
		}

        GL_CHECK_ERROR;
        mGLInitialised = true;
    }

    void GLES2RenderSystem::reinitialise(void)
    {
        this->shutdown();
        this->_initialise(true);
    }

    void GLES2RenderSystem::shutdown(void)
    {

        // Deleting the GLSL program factory
		if (mGLSLESProgramFactory)
		{
			// Remove from manager safely
			if (HighLevelGpuProgramManager::getSingletonPtr())
				HighLevelGpuProgramManager::getSingleton().removeFactory(mGLSLESProgramFactory);
			OGRE_DELETE mGLSLESProgramFactory;
			mGLSLESProgramFactory = 0;
		}

#if !OGRE_NO_GLES2_CG_SUPPORT
        // Deleting the GLSL program factory
        if (mGLSLESCgProgramFactory)
        {
            // Remove from manager safely
            if (HighLevelGpuProgramManager::getSingletonPtr())
                HighLevelGpuProgramManager::getSingleton().removeFactory(mGLSLESCgProgramFactory);
            OGRE_DELETE mGLSLESCgProgramFactory;
            mGLSLESCgProgramFactory = 0;
        }
#endif
		// Deleting the GPU program manager and hardware buffer manager.  Has to be done before the mGLSupport->stop().
        OGRE_DELETE mGpuProgramManager;
        mGpuProgramManager = 0;

        OGRE_DELETE mHardwareBufferManager;
        mHardwareBufferManager = 0;

        delete mRTTManager;
        mRTTManager = 0;

        OGRE_DELETE mTextureManager;
        mTextureManager = 0;

        RenderSystem::shutdown();

        mGLSupport->stop();

        mGLInitialised = 0;
    }

    RenderWindow* GLES2RenderSystem::_createRenderWindow(const String &name, unsigned int width, unsigned int height,
                                                        bool fullScreen, const NameValuePairList *miscParams)
    {
        if (mRenderTargets.find(name) != mRenderTargets.end())
        {
            OGRE_EXCEPT(Exception::ERR_INVALIDPARAMS,
                        "NativeWindowType with name '" + name + "' already exists",
                        "GLES2RenderSystem::_createRenderWindow");
        }

		// Log a message
        StringStream ss;
        ss << "GLES2RenderSystem::_createRenderWindow \"" << name << "\", " <<
            width << "x" << height << " ";
        if (fullScreen)
            ss << "fullscreen ";
        else
            ss << "windowed ";

        if (miscParams)
        {
            ss << " miscParams: ";
            NameValuePairList::const_iterator it;
            for (it = miscParams->begin(); it != miscParams->end(); ++it)
            {
                ss << it->first << "=" << it->second << " ";
            }

            LogManager::getSingleton().logMessage(ss.str());
        }

		// Create the window
        RenderWindow* win = mGLSupport->newWindow(name, width, height, fullScreen, miscParams);
        attachRenderTarget((Ogre::RenderTarget&) *win);

        if (!mGLInitialised)
        {
            initialiseContext(win);
			
            StringVector tokens = StringUtil::split(mGLSupport->getGLVersion(), ".");
            if (!tokens.empty())
            {
                mDriverVersion.major = StringConverter::parseInt(tokens[0]);
                if (tokens.size() > 1)
                    mDriverVersion.minor = StringConverter::parseInt(tokens[1]);
                if (tokens.size() > 2)
                    mDriverVersion.release = StringConverter::parseInt(tokens[2]);
            }
            mDriverVersion.build = 0;
			
			// Initialise GL after the first window has been created
			// TODO: fire this from emulation options, and don't duplicate Real and Current capabilities
            mRealCapabilities = createRenderSystemCapabilities();

			// use real capabilities if custom capabilities are not available
            if (!mUseCustomCapabilities)
                mCurrentCapabilities = mRealCapabilities;

            fireEvent("RenderSystemCapabilitiesCreated");

            initialiseFromRenderSystemCapabilities(mCurrentCapabilities, (RenderTarget *) win);

			// Initialise the main context
            _oneTimeContextInitialization();
            if (mCurrentContext)
                mCurrentContext->setInitialized();
        }

		if( win->getDepthBufferPool() != DepthBuffer::POOL_NO_DEPTH )
		{
			// Unlike D3D9, OGL doesn't allow sharing the main depth buffer, so keep them separate.
			// Only Copy does, but Copy means only one depth buffer...
			GLES2Context *windowContext;
			win->getCustomAttribute( "GLCONTEXT", &windowContext );
			GLES2DepthBuffer *depthBuffer = OGRE_NEW GLES2DepthBuffer( DepthBuffer::POOL_DEFAULT, this,
															windowContext, 0, 0,
															win->getWidth(), win->getHeight(),
															win->getFSAA(), 0, true );

			mDepthBufferPool[depthBuffer->getPoolId()].push_back( depthBuffer );

			win->attachDepthBuffer( depthBuffer );
		}

        return win;
    }

	//---------------------------------------------------------------------
	DepthBuffer* GLES2RenderSystem::_createDepthBufferFor( RenderTarget *renderTarget )
	{
		GLES2DepthBuffer *retVal = 0;

		// Only FBO & pbuffer support different depth buffers, so everything
		// else creates dummy (empty) containers
		// retVal = mRTTManager->_createDepthBufferFor( renderTarget );
		GLES2FrameBufferObject *fbo = 0;
        renderTarget->getCustomAttribute("FBO", &fbo);

		if( fbo )
		{
			// Presence of an FBO means the manager is an FBO Manager, that's why it's safe to downcast
			// Find best depth & stencil format suited for the RT's format
			GLuint depthFormat, stencilFormat;
			static_cast<GLES2FBOManager*>(mRTTManager)->getBestDepthStencil( fbo->getFormat(),
																		&depthFormat, &stencilFormat );

			GLES2RenderBuffer *depthBuffer = OGRE_NEW GLES2RenderBuffer( depthFormat, fbo->getWidth(),
																fbo->getHeight(), fbo->getFSAA() );

			GLES2RenderBuffer *stencilBuffer = depthBuffer;
			if( 
// not supported on AMD emulation for now...
#ifdef GL_DEPTH24_STENCIL8_OES
				depthFormat != GL_DEPTH24_STENCIL8_OES && 
#endif
				stencilBuffer )
			{
				stencilBuffer = OGRE_NEW GLES2RenderBuffer( stencilFormat, fbo->getWidth(),
													fbo->getHeight(), fbo->getFSAA() );
			}

			// No "custom-quality" multisample for now in GL
			retVal = OGRE_NEW GLES2DepthBuffer( 0, this, mCurrentContext, depthBuffer, stencilBuffer,
										fbo->getWidth(), fbo->getHeight(), fbo->getFSAA(), 0, false );
		}

		return retVal;
	}
	//---------------------------------------------------------------------
	void GLES2RenderSystem::_getDepthStencilFormatFor( GLenum internalColourFormat, GLenum *depthFormat,
                                                      GLenum *stencilFormat )
	{
		mRTTManager->getBestDepthStencil( internalColourFormat, depthFormat, stencilFormat );
	}

    MultiRenderTarget* GLES2RenderSystem::createMultiRenderTarget(const String & name)
    {
        MultiRenderTarget *retval = mRTTManager->createMultiRenderTarget(name);
        attachRenderTarget(*retval);
        return retval;
    }

    void GLES2RenderSystem::destroyRenderWindow(RenderWindow* pWin)
    {
		// Find it to remove from list
        RenderTargetMap::iterator i = mRenderTargets.begin();

        while (i != mRenderTargets.end())
        {
            if (i->second == pWin)
            {
                _destroyDepthBuffer(pWin);
                mRenderTargets.erase(i);
                OGRE_DELETE pWin;
                break;
            }
        }
    }

    void GLES2RenderSystem::_destroyDepthBuffer(RenderWindow* pWin)
    {
        GLES2Context *windowContext;
        pWin->getCustomAttribute("GLCONTEXT", &windowContext);
        
        // 1 Window <-> 1 Context, should be always true
        assert( windowContext );
        
        bool bFound = false;
        // Find the depth buffer from this window and remove it.
        DepthBufferMap::iterator itMap = mDepthBufferPool.begin();
        DepthBufferMap::iterator enMap = mDepthBufferPool.end();
        
        while( itMap != enMap && !bFound )
        {
            DepthBufferVec::iterator itor = itMap->second.begin();
            DepthBufferVec::iterator end  = itMap->second.end();
            
            while( itor != end )
            {
                // A DepthBuffer with no depth & stencil pointers is a dummy one,
                // look for the one that matches the same GL context
                GLES2DepthBuffer *depthBuffer = static_cast<GLES2DepthBuffer*>(*itor);
                GLES2Context *glContext = depthBuffer->getGLContext();
                
                if( glContext == windowContext &&
                   (depthBuffer->getDepthBuffer() || depthBuffer->getStencilBuffer()) )
                {
                    bFound = true;
                    
                    delete *itor;
                    itMap->second.erase( itor );
                    break;
                }
                ++itor;
            }
            
            ++itMap;
        }
    }
    
    String GLES2RenderSystem::getErrorDescription(long errorNumber) const
    {
        // TODO find a way to get error string
//        const GLubyte *errString = gluErrorString (errCode);
//        return (errString != 0) ? String((const char*) errString) : StringUtil::BLANK;

        return StringUtil::BLANK;
    }

    VertexElementType GLES2RenderSystem::getColourVertexElementType(void) const
    {
        return VET_COLOUR_ABGR;
    }

    void GLES2RenderSystem::_setWorldMatrix(const Matrix4 &m)
    {
        mWorldMatrix = m;
    }

    void GLES2RenderSystem::_setViewMatrix(const Matrix4 &m)
    {
        mViewMatrix = m;

        // Also mark clip planes dirty
        if (!mClipPlanes.empty())
        {
            mClipPlanesDirty = true;
        }
    }

    void GLES2RenderSystem::_setProjectionMatrix(const Matrix4 &m)
    {
		// Nothing to do but mark clip planes dirty
        if (!mClipPlanes.empty())
            mClipPlanesDirty = true;
    }

    void GLES2RenderSystem::_setTexture(size_t stage, bool enabled, const TexturePtr &texPtr)
    {
		GLES2TexturePtr tex = texPtr;

		if (!activateGLTextureUnit(stage))
			return;

		if (enabled)
		{
			if (!tex.isNull())
			{
				// Note used
				tex->touch();
				mTextureTypes[stage] = tex->getGLES2TextureTarget();
			}
			else
				// Assume 2D
				mTextureTypes[stage] = GL_TEXTURE_2D;

			if(!tex.isNull())
				glBindTexture( mTextureTypes[stage], tex->getGLID() );
			else
				glBindTexture( mTextureTypes[stage], static_cast<GLES2TextureManager*>(mTextureManager)->getWarningTextureID() );
            GL_CHECK_ERROR;
		}
		else
		{
			// Bind zero texture
			glBindTexture(GL_TEXTURE_2D, 0); 
            GL_CHECK_ERROR;
		}

		activateGLTextureUnit(0);
    }

    void GLES2RenderSystem::_setTextureCoordSet(size_t stage, size_t index)
    {
		mTextureCoordIndex[stage] = index;
    }

    GLint GLES2RenderSystem::getTextureAddressingMode(TextureUnitState::TextureAddressingMode tam) const
    {
        switch (tam)
        {
            case TextureUnitState::TAM_CLAMP:
            case TextureUnitState::TAM_BORDER:
                return GL_CLAMP_TO_EDGE;
            case TextureUnitState::TAM_MIRROR:
                return GL_MIRRORED_REPEAT;
            case TextureUnitState::TAM_WRAP:
            default:
                return GL_REPEAT;
        }
    }

    void GLES2RenderSystem::_setTextureAddressingMode(size_t stage, const TextureUnitState::UVWAddressingMode& uvw)
    {
		if (!activateGLTextureUnit(stage))
			return;
		glTexParameteri( mTextureTypes[stage], GL_TEXTURE_WRAP_S, getTextureAddressingMode(uvw.u));
        GL_CHECK_ERROR;
		glTexParameteri( mTextureTypes[stage], GL_TEXTURE_WRAP_T, getTextureAddressingMode(uvw.v));
        GL_CHECK_ERROR;
        activateGLTextureUnit(0);
    }

    GLenum GLES2RenderSystem::getBlendMode(SceneBlendFactor ogreBlend) const
    {
        switch (ogreBlend)
        {
            case SBF_ONE:
                return GL_ONE;
            case SBF_ZERO:
                return GL_ZERO;
            case SBF_DEST_COLOUR:
                return GL_DST_COLOR;
            case SBF_SOURCE_COLOUR:
                return GL_SRC_COLOR;
            case SBF_ONE_MINUS_DEST_COLOUR:
                return GL_ONE_MINUS_DST_COLOR;
            case SBF_ONE_MINUS_SOURCE_COLOUR:
                return GL_ONE_MINUS_SRC_COLOR;
            case SBF_DEST_ALPHA:
                return GL_DST_ALPHA;
            case SBF_SOURCE_ALPHA:
                return GL_SRC_ALPHA;
            case SBF_ONE_MINUS_DEST_ALPHA:
                return GL_ONE_MINUS_DST_ALPHA;
            case SBF_ONE_MINUS_SOURCE_ALPHA:
                return GL_ONE_MINUS_SRC_ALPHA;
        };

        // To keep compiler happy
        return GL_ONE;
    }

	void GLES2RenderSystem::_setSceneBlending(SceneBlendFactor sourceFactor, SceneBlendFactor destFactor, SceneBlendOperation op)
	{
        GL_CHECK_ERROR;
		GLenum sourceBlend = getBlendMode(sourceFactor);
		GLenum destBlend = getBlendMode(destFactor);
		if(sourceFactor == SBF_ONE && destFactor == SBF_ZERO)
		{
			glDisable(GL_BLEND);
			GL_CHECK_ERROR;
		}
		else
		{
			glEnable(GL_BLEND);
			GL_CHECK_ERROR;
			glBlendFunc(sourceBlend, destBlend);
			GL_CHECK_ERROR;
		}
        
        GLint func = GL_FUNC_ADD;
		switch(op)
		{
		case SBO_ADD:
			func = GL_FUNC_ADD;
			break;
		case SBO_SUBTRACT:
			func = GL_FUNC_SUBTRACT;
			break;
		case SBO_REVERSE_SUBTRACT:
			func = GL_FUNC_REVERSE_SUBTRACT;
			break;
		case SBO_MIN:
#if GL_EXT_blend_minmax
            func = GL_MIN_EXT;
#endif
            break;
		case SBO_MAX:
#if GL_EXT_blend_minmax
            func = GL_MAX_EXT;
#endif
			break;
		}

        glBlendEquation(func);
        GL_CHECK_ERROR;
	}

	void GLES2RenderSystem::_setSeparateSceneBlending(
        SceneBlendFactor sourceFactor, SceneBlendFactor destFactor,
        SceneBlendFactor sourceFactorAlpha, SceneBlendFactor destFactorAlpha,
        SceneBlendOperation op, SceneBlendOperation alphaOp )
	{
        GLenum sourceBlend = getBlendMode(sourceFactor);
        GLenum destBlend = getBlendMode(destFactor);
        GLenum sourceBlendAlpha = getBlendMode(sourceFactorAlpha);
        GLenum destBlendAlpha = getBlendMode(destFactorAlpha);
        
        if(sourceFactor == SBF_ONE && destFactor == SBF_ZERO && 
           sourceFactorAlpha == SBF_ONE && destFactorAlpha == SBF_ZERO)
        {
            glDisable(GL_BLEND);
            GL_CHECK_ERROR;
        }
        else
        {
            glEnable(GL_BLEND);
            GL_CHECK_ERROR;
            glBlendFuncSeparate(sourceBlend, destBlend, sourceBlendAlpha, destBlendAlpha);
            GL_CHECK_ERROR;
        }
        
        GLint func = GL_FUNC_ADD, alphaFunc = GL_FUNC_ADD;
        
        switch(op)
        {
            case SBO_ADD:
                func = GL_FUNC_ADD;
                break;
            case SBO_SUBTRACT:
                func = GL_FUNC_SUBTRACT;
                break;
            case SBO_REVERSE_SUBTRACT:
                func = GL_FUNC_REVERSE_SUBTRACT;
                break;
            case SBO_MIN:
#if defined(GL_EXT_blend_minmax)
                func = GL_MIN_EXT;
#endif
                break;
            case SBO_MAX:
#if defined(GL_EXT_blend_minmax)
                func = GL_MAX_EXT;
#endif
                break;
        }
        
        switch(alphaOp)
        {
            case SBO_ADD:
                alphaFunc = GL_FUNC_ADD;
                break;
            case SBO_SUBTRACT:
                alphaFunc = GL_FUNC_SUBTRACT;
                break;
            case SBO_REVERSE_SUBTRACT:
                alphaFunc = GL_FUNC_REVERSE_SUBTRACT;
                break;
            case SBO_MIN:
#if defined(GL_EXT_blend_minmax)
                alphaFunc = GL_MIN_EXT;
#endif
                break;
            case SBO_MAX:
#if defined(GL_EXT_blend_minmax)
                alphaFunc = GL_MAX_EXT;
#endif
                break;
        }
        
        glBlendEquationSeparate(func, alphaFunc);
        GL_CHECK_ERROR;
	}

    void GLES2RenderSystem::_setAlphaRejectSettings(CompareFunction func, unsigned char value, bool alphaToCoverage)
    {
		bool a2c = false;
		static bool lasta2c = false;

        if(func != CMPF_ALWAYS_PASS)
		{
			a2c = alphaToCoverage;
        }

		if (a2c != lasta2c && getCapabilities()->hasCapability(RSC_ALPHA_TO_COVERAGE))
		{
			if (a2c)
				glEnable(GL_SAMPLE_ALPHA_TO_COVERAGE);
			else
				glDisable(GL_SAMPLE_ALPHA_TO_COVERAGE);
            GL_CHECK_ERROR;

			lasta2c = a2c;
		}
	}

    void GLES2RenderSystem::_setViewport(Viewport *vp)
    {
		// Check if viewport is different
		if (!vp)
		{
			mActiveViewport = NULL;
			_setRenderTarget(NULL);
		}
		else if (vp != mActiveViewport || vp->_isUpdated())
        {
            RenderTarget* target;
            
            target = vp->getTarget();
            _setRenderTarget(target);
            mActiveViewport = vp;
            
            GLsizei x, y, w, h;
            
			// Calculate the "lower-left" corner of the viewport
            w = vp->getActualWidth();
            h = vp->getActualHeight();
            x = vp->getActualLeft();
            y = vp->getActualTop();
            
            if (!target->requiresTextureFlipping())
            {
                // Convert "upper-left" corner to "lower-left"
                y = target->getHeight() - h - y;
            }
            
#if OGRE_NO_VIEWPORT_ORIENTATIONMODE == 0
            ConfigOptionMap::const_iterator opt;
            ConfigOptionMap::const_iterator end = mGLSupport->getConfigOptions().end();
            
            if ((opt = mGLSupport->getConfigOptions().find("Orientation")) != end)
            {
                String val = opt->second.currentValue;
                String::size_type pos = val.find("Landscape");
                
                if (pos != String::npos)
                {
                    GLsizei temp = h;
                    h = w;
                    w = temp;
                }
            }
#endif
            glViewport(x, y, w, h);
            GL_CHECK_ERROR;
            
			// Configure the viewport clipping
            glScissor(x, y, w, h);
            GL_CHECK_ERROR;
            
            vp->_clearUpdatedFlag();
        }
    }

    void GLES2RenderSystem::_beginFrame(void)
    {
        if (!mActiveViewport)
            OGRE_EXCEPT(Exception::ERR_INVALID_STATE,
                        "Cannot begin frame - no viewport selected.",
                        "GLES2RenderSystem::_beginFrame");

        glEnable(GL_SCISSOR_TEST);
        GL_CHECK_ERROR;
    }

    void GLES2RenderSystem::_endFrame(void)
    {
        // Deactivate the viewport clipping.
        glDisable(GL_SCISSOR_TEST);
        GL_CHECK_ERROR;

		// unbind GPU programs at end of frame
		// this is mostly to avoid holding bound programs that might get deleted
		// outside via the resource manager
		unbindGpuProgram(GPT_VERTEX_PROGRAM);
		unbindGpuProgram(GPT_FRAGMENT_PROGRAM);
    }

    void GLES2RenderSystem::setVertexDeclaration(VertexDeclaration* decl)
    {
        OGRE_EXCEPT( Exception::ERR_INTERNAL_ERROR, 
                    "Cannot directly call setVertexDeclaration in the GLES2 render system - cast then use 'setVertexDeclaration(VertexDeclaration* decl, VertexBufferBinding* binding)' .", 
                    "GLES2RenderSystem::setVertexDeclaration" );
    }

    void GLES2RenderSystem::setVertexDeclaration(VertexDeclaration* decl, VertexBufferBinding* binding)
    {
        GLES2VertexDeclaration* gles2decl = 
            static_cast<GLES2VertexDeclaration*>(decl);

        if(gles2decl)
            gles2decl->bind();
    }

    void GLES2RenderSystem::_setCullingMode(CullingMode mode)
    {
        mCullingMode = mode;
        // NB: Because two-sided stencil API dependence of the front face, we must
        // use the same 'winding' for the front face everywhere. As the OGRE default
        // culling mode is clockwise, we also treat anticlockwise winding as front
        // face for consistently. On the assumption that, we can't change the front
        // face by glFrontFace anywhere.

        GLenum cullMode;

        switch( mode )
        {
            case CULL_NONE:
                glDisable(GL_CULL_FACE);
                GL_CHECK_ERROR;
                return;

            default:
            case CULL_CLOCKWISE:
                if (mActiveRenderTarget &&
                    ((mActiveRenderTarget->requiresTextureFlipping() && !mInvertVertexWinding) ||
                     (!mActiveRenderTarget->requiresTextureFlipping() && mInvertVertexWinding)))
                {
                    cullMode = GL_FRONT;
                }
                else
                {
                    cullMode = GL_BACK;
                }
                break;
            case CULL_ANTICLOCKWISE:
                if (mActiveRenderTarget && 
                    ((mActiveRenderTarget->requiresTextureFlipping() && !mInvertVertexWinding) ||
                    (!mActiveRenderTarget->requiresTextureFlipping() && mInvertVertexWinding)))
                {
                    cullMode = GL_BACK;
                }
                else
                {
                    cullMode = GL_FRONT;
                }
                break;
        }

        glEnable(GL_CULL_FACE);
        GL_CHECK_ERROR;
        glCullFace(cullMode);
        GL_CHECK_ERROR;
    }

    void GLES2RenderSystem::_setDepthBufferParams(bool depthTest, bool depthWrite, CompareFunction depthFunction)
    {
        _setDepthBufferCheckEnabled(depthTest);
        _setDepthBufferWriteEnabled(depthWrite);
        _setDepthBufferFunction(depthFunction);
    }

    void GLES2RenderSystem::_setDepthBufferCheckEnabled(bool enabled)
    {
        if (enabled)
        {
            glClearDepthf(1.0f);
            GL_CHECK_ERROR;
            glEnable(GL_DEPTH_TEST);
            GL_CHECK_ERROR;
        }
        else
        {
            glDisable(GL_DEPTH_TEST);
            GL_CHECK_ERROR;
        }
    }

    void GLES2RenderSystem::_setDepthBufferWriteEnabled(bool enabled)
    {
        GLboolean flag = enabled ? GL_TRUE : GL_FALSE;
        glDepthMask(flag);
        GL_CHECK_ERROR;

        // Store for reference in _beginFrame
        mDepthWrite = enabled;
    }

    void GLES2RenderSystem::_setDepthBufferFunction(CompareFunction func)
    {
        glDepthFunc(convertCompareFunction(func));
        GL_CHECK_ERROR;
    }

    void GLES2RenderSystem::_setDepthBias(float constantBias, float slopeScaleBias)
    {
        if (constantBias != 0 || slopeScaleBias != 0)
        {
            glEnable(GL_POLYGON_OFFSET_FILL);
            GL_CHECK_ERROR;
            glPolygonOffset(-slopeScaleBias, -constantBias);
            GL_CHECK_ERROR;
        }
        else
        {
            glDisable(GL_POLYGON_OFFSET_FILL);
            GL_CHECK_ERROR;
        }
    }

    void GLES2RenderSystem::_setColourBufferWriteEnabled(bool red, bool green, bool blue, bool alpha)
    {
        glColorMask(red, green, blue, alpha);
        GL_CHECK_ERROR;

        // record this
        mColourWrite[0] = red;
        mColourWrite[1] = blue;
        mColourWrite[2] = green;
        mColourWrite[3] = alpha;
    }

    void GLES2RenderSystem::_setFog(FogMode mode, const ColourValue& colour, Real density, Real start, Real end)
    {
    }

    void GLES2RenderSystem::_convertProjectionMatrix(const Matrix4& matrix,
                                                  Matrix4& dest,
                                                  bool forGpuProgram)
    {
		// no any conversion request for OpenGL
        dest = matrix;
    }

    void GLES2RenderSystem::_makeProjectionMatrix(const Radian& fovy, Real aspect,
                                               Real nearPlane, Real farPlane,
                                               Matrix4& dest, bool forGpuProgram)
    {
        Radian thetaY(fovy / 2.0f);
        Real tanThetaY = Math::Tan(thetaY);

		// Calc matrix elements
        Real w = (1.0f / tanThetaY) / aspect;
        Real h = 1.0f / tanThetaY;
        Real q, qn;
        if (farPlane == 0)
        {
			// Infinite far plane
            q = Frustum::INFINITE_FAR_PLANE_ADJUST - 1;
            qn = nearPlane * (Frustum::INFINITE_FAR_PLANE_ADJUST - 2);
        }
        else
        {
            q = -(farPlane + nearPlane) / (farPlane - nearPlane);
            qn = -2 * (farPlane * nearPlane) / (farPlane - nearPlane);
        }

		// NB This creates Z in range [-1,1]
		//
		// [ w   0   0   0  ]
		// [ 0   h   0   0  ]
		// [ 0   0   q   qn ]
		// [ 0   0   -1  0  ]

        dest = Matrix4::ZERO;
        dest[0][0] = w;
        dest[1][1] = h;
        dest[2][2] = q;
        dest[2][3] = qn;
        dest[3][2] = -1;
    }

    void GLES2RenderSystem::_makeProjectionMatrix(Real left, Real right,
                                               Real bottom, Real top,
                                               Real nearPlane, Real farPlane,
                                               Matrix4& dest, bool forGpuProgram)
    {
        Real width = right - left;
        Real height = top - bottom;
        Real q, qn;
        if (farPlane == 0)
        {
			// Infinite far plane
            q = Frustum::INFINITE_FAR_PLANE_ADJUST - 1;
            qn = nearPlane * (Frustum::INFINITE_FAR_PLANE_ADJUST - 2);
        }
        else
        {
            q = -(farPlane + nearPlane) / (farPlane - nearPlane);
            qn = -2 * (farPlane * nearPlane) / (farPlane - nearPlane);
        }

        dest = Matrix4::ZERO;
        dest[0][0] = 2 * nearPlane / width;
        dest[0][2] = (right+left) / width;
        dest[1][1] = 2 * nearPlane / height;
        dest[1][2] = (top+bottom) / height;
        dest[2][2] = q;
        dest[2][3] = qn;
        dest[3][2] = -1;
    }

    void GLES2RenderSystem::_makeOrthoMatrix(const Radian& fovy, Real aspect,
                                          Real nearPlane, Real farPlane,
                                          Matrix4& dest, bool forGpuProgram)
    {
        Radian thetaY(fovy / 2.0f);
        Real tanThetaY = Math::Tan(thetaY);

        // Real thetaX = thetaY * aspect;
        Real tanThetaX = tanThetaY * aspect; // Math::Tan(thetaX);
        Real half_w = tanThetaX * nearPlane;
        Real half_h = tanThetaY * nearPlane;
        Real iw = 1.0 / half_w;
        Real ih = 1.0 / half_h;
        Real q;
        if (farPlane == 0)
        {
            q = 0;
        }
        else
        {
            q = 2.0 / (farPlane - nearPlane);
        }
        dest = Matrix4::ZERO;
        dest[0][0] = iw;
        dest[1][1] = ih;
        dest[2][2] = -q;
        dest[2][3] = -(farPlane + nearPlane) / (farPlane - nearPlane);
        dest[3][3] = 1;
    }

	//---------------------------------------------------------------------
	HardwareOcclusionQuery* GLES2RenderSystem::createHardwareOcclusionQuery(void)
	{
		if(mGLSupport->checkExtension("GL_EXT_occlusion_query_boolean"))
        {
            GLES2HardwareOcclusionQuery* ret = new GLES2HardwareOcclusionQuery(); 
            mHwOcclusionQueries.push_back(ret);
            return ret;
        }
        else
        {
            return NULL;
        }
	}

    void GLES2RenderSystem::_applyObliqueDepthProjection(Matrix4& matrix,
                                                      const Plane& plane,
                                                      bool forGpuProgram)
    {
		// Thanks to Eric Lenyel for posting this calculation at www.terathon.com
        
		// Calculate the clip-space corner point opposite the clipping plane
		// as (sgn(clipPlane.x), sgn(clipPlane.y), 1, 1) and
		// transform it into camera space by multiplying it
		// by the inverse of the projection matrix

        Vector4 q;
        q.x = (Math::Sign(plane.normal.x) + matrix[0][2]) / matrix[0][0];
        q.y = (Math::Sign(plane.normal.y) + matrix[1][2]) / matrix[1][1];
        q.z = -1.0F;
        q.w = (1.0F + matrix[2][2]) / matrix[2][3];

        // Calculate the scaled plane vector
        Vector4 clipPlane4d(plane.normal.x, plane.normal.y, plane.normal.z, plane.d);
        Vector4 c = clipPlane4d * (2.0F / (clipPlane4d.dotProduct(q)));

        // Replace the third row of the projection matrix
        matrix[2][0] = c.x;
        matrix[2][1] = c.y;
        matrix[2][2] = c.z + 1.0F;
        matrix[2][3] = c.w; 
    }

    void GLES2RenderSystem::_setPolygonMode(PolygonMode level)
    {
        switch(level)
        {
        case PM_POINTS:
            mPolygonMode = GL_POINTS;
            break;
        case PM_WIREFRAME:
            mPolygonMode = GL_LINE_STRIP;
            break;
        default:
        case PM_SOLID:
            mPolygonMode = GL_FILL;
            break;
        }
    }

    void GLES2RenderSystem::setStencilCheckEnabled(bool enabled)
    {
        if (enabled)
        {
            glEnable(GL_STENCIL_TEST);
        }
        else
        {
            glDisable(GL_STENCIL_TEST);
        }
        GL_CHECK_ERROR;
    }

    void GLES2RenderSystem::setStencilBufferParams(CompareFunction func,
                                                uint32 refValue, uint32 mask,
                                                StencilOperation stencilFailOp,
                                                StencilOperation depthFailOp,
                                                StencilOperation passOp,
                                                bool twoSidedOperation)
    {
		bool flip;
		mStencilMask = mask;

		if (twoSidedOperation)
		{
			if (!mCurrentCapabilities->hasCapability(RSC_TWO_SIDED_STENCIL))
				OGRE_EXCEPT(Exception::ERR_INVALIDPARAMS, "2-sided stencils are not supported",
                            "GLES2RenderSystem::setStencilBufferParams");
            
			// NB: We should always treat CCW as front face for consistent with default
			// culling mode. Therefore, we must take care with two-sided stencil settings.
			flip = (mInvertVertexWinding && !mActiveRenderTarget->requiresTextureFlipping()) ||
            (!mInvertVertexWinding && mActiveRenderTarget->requiresTextureFlipping());
            // Back
            glStencilMaskSeparate(GL_BACK, mask);
            GL_CHECK_ERROR;
            glStencilFuncSeparate(GL_BACK, convertCompareFunction(func), refValue, mask);
            GL_CHECK_ERROR;
            glStencilOpSeparate(GL_BACK, 
                                convertStencilOp(stencilFailOp, !flip), 
                                convertStencilOp(depthFailOp, !flip), 
                                convertStencilOp(passOp, !flip));

            GL_CHECK_ERROR;
            // Front
            glStencilMaskSeparate(GL_FRONT, mask);
            GL_CHECK_ERROR;
            glStencilFuncSeparate(GL_FRONT, convertCompareFunction(func), refValue, mask);
            GL_CHECK_ERROR;
            glStencilOpSeparate(GL_FRONT, 
                                convertStencilOp(stencilFailOp, flip),
                                convertStencilOp(depthFailOp, flip), 
                                convertStencilOp(passOp, flip));
            GL_CHECK_ERROR;
		}
		else
		{
			flip = false;
			glStencilMask(mask);
            GL_CHECK_ERROR;
			glStencilFunc(convertCompareFunction(func), refValue, mask);
            GL_CHECK_ERROR;
			glStencilOp(
                        convertStencilOp(stencilFailOp, flip),
                        convertStencilOp(depthFailOp, flip), 
                        convertStencilOp(passOp, flip));
            GL_CHECK_ERROR;
		}
    }

    GLint GLES2RenderSystem::getCombinedMinMipFilter(void) const
    {
        switch(mMinFilter)
        {
            case FO_ANISOTROPIC:
            case FO_LINEAR:
                switch (mMipFilter)
                {
                    case FO_ANISOTROPIC:
                    case FO_LINEAR:
                        // linear min, linear mip
                        return GL_LINEAR_MIPMAP_LINEAR;
                    case FO_POINT:
#if OGRE_PLATFORM != OGRE_PLATFORM_ANDROID
                        // linear min, point mip
                        return GL_LINEAR_MIPMAP_NEAREST;
#endif
                    case FO_NONE:
                        // linear min, no mip
                        return GL_LINEAR;
                }
                break;
            case FO_POINT:
            case FO_NONE:
                switch (mMipFilter)
                {
                    case FO_ANISOTROPIC:
                    case FO_LINEAR:
                        // nearest min, linear mip
                        return GL_NEAREST_MIPMAP_LINEAR;
                    case FO_POINT:
                        // nearest min, point mip
                        return GL_NEAREST_MIPMAP_NEAREST;
                    case FO_NONE:
                        // nearest min, no mip
                        return GL_NEAREST;
                }
                break;
        }

        // should never get here
        return 0;
    }

    void GLES2RenderSystem::_setTextureUnitFiltering(size_t unit, FilterType ftype, FilterOptions fo)
    {
		if (!activateGLTextureUnit(unit))
			return;

        // This is a bit of a hack that will need to fleshed out later.
        // On iOS cube maps are especially sensitive to texture parameter changes.
        // So, for performance (and it's a large difference) we will skip updating them.
        if(mTextureTypes[unit] == GL_TEXTURE_CUBE_MAP)
        {
            activateGLTextureUnit(0);
            return;
        }

        switch (ftype)
        {
            case FT_MIN:
                mMinFilter = fo;
                // Combine with existing mip filter
                glTexParameteri(mTextureTypes[unit],
                                GL_TEXTURE_MIN_FILTER,
                                getCombinedMinMipFilter());
                GL_CHECK_ERROR;
                break;

            case FT_MAG:
                switch (fo)
                {
                    case FO_ANISOTROPIC: // GL treats linear and aniso the same
                    case FO_LINEAR:
                        glTexParameteri(mTextureTypes[unit],
                                        GL_TEXTURE_MAG_FILTER,
                                        GL_LINEAR);
                        GL_CHECK_ERROR;
                        break;
                    case FO_POINT:
                    case FO_NONE:
                        glTexParameteri(mTextureTypes[unit],
                                        GL_TEXTURE_MAG_FILTER,
                                        GL_NEAREST);
                        GL_CHECK_ERROR;
                        break;
                }
                break;
            case FT_MIP:
                mMipFilter = fo;

                // Combine with existing min filter
                glTexParameteri(mTextureTypes[unit],
                                GL_TEXTURE_MIN_FILTER,
                                getCombinedMinMipFilter());

                GL_CHECK_ERROR;
                break;
        }

		activateGLTextureUnit(0);
    }

    GLfloat GLES2RenderSystem::_getCurrentAnisotropy(size_t unit)
	{
		GLfloat curAniso = 0;
		glGetTexParameterfv(mTextureTypes[unit], 
                            GL_TEXTURE_MAX_ANISOTROPY_EXT, &curAniso);
        GL_CHECK_ERROR;
		return curAniso ? curAniso : 1;
	}
    
    void GLES2RenderSystem::_setTextureLayerAnisotropy(size_t unit, unsigned int maxAnisotropy)
    {
		if (!mCurrentCapabilities->hasCapability(RSC_ANISOTROPY))
			return;

		if (!activateGLTextureUnit(unit))
			return;
        
		GLfloat largest_supported_anisotropy = 0;
		glGetFloatv(GL_MAX_TEXTURE_MAX_ANISOTROPY_EXT, &largest_supported_anisotropy);
        GL_CHECK_ERROR;
		if (maxAnisotropy > largest_supported_anisotropy)
			maxAnisotropy = largest_supported_anisotropy ? 
			static_cast<uint>(largest_supported_anisotropy) : 1;
		if (_getCurrentAnisotropy(unit) != maxAnisotropy)
			glTexParameterf(mTextureTypes[unit], GL_TEXTURE_MAX_ANISOTROPY_EXT, maxAnisotropy);
        GL_CHECK_ERROR;

		activateGLTextureUnit(0);
    }

    void GLES2RenderSystem::_render(const RenderOperation& op)
    {
        GL_CHECK_ERROR;
        // Call super class
        RenderSystem::_render(op);

        void* pBufferData = 0;

        const VertexDeclaration::VertexElementList& decl =
            op.vertexData->vertexDeclaration->getElements();
        VertexDeclaration::VertexElementList::const_iterator elem, elemEnd;
        elemEnd = decl.end();
        GLES2VertexDeclaration* gles2decl = 
            static_cast<GLES2VertexDeclaration*>(op.vertexData->vertexDeclaration);

        // Use a little shorthand
#if OGRE_NO_GLES2_VAO_SUPPORT == 0
        bool useVAO = (gles2decl && gles2decl->isInitialised());
#else
        bool useVAO = false;
#endif

        if(useVAO)
            setVertexDeclaration(op.vertexData->vertexDeclaration, op.vertexData->vertexBufferBinding);

        for (elem = decl.begin(); elem != elemEnd; ++elem)
        {
            unsigned short elemIndex = elem->getIndex();
            unsigned short elemSource = elem->getSource();
            VertexElementType elemType = elem->getType();

            if (!op.vertexData->vertexBufferBinding->isBufferBound(elemSource))
                continue; // skip unbound elements
            GL_CHECK_ERROR;
 
            HardwareVertexBufferSharedPtr vertexBuffer =
                op.vertexData->vertexBufferBinding->getBuffer(elemSource);
 
            _bindGLBuffer(GL_ARRAY_BUFFER,
                          static_cast<const GLES2HardwareVertexBuffer*>(vertexBuffer.get())->getGLBufferId());

            if (!useVAO || (useVAO && gles2decl && !gles2decl->isInitialised()))
            {
                pBufferData = VBO_BUFFER_OFFSET(elem->getOffset());

                VertexElementSemantic sem = elem->getSemantic();
                unsigned short typeCount = VertexElement::getTypeCount(elemType);
                GLboolean normalised = GL_FALSE;
                GLuint attrib = 0;

                if (op.vertexData->vertexStart)
                {
                    pBufferData = static_cast<char*>(pBufferData) + op.vertexData->vertexStart * vertexBuffer->getVertexSize();
                }

                if(Root::getSingleton().getRenderSystem()->getCapabilities()->hasCapability(RSC_SEPARATE_SHADER_OBJECTS))
                {
                    GLSLESProgramPipeline* programPipeline = 
                        GLSLESProgramPipelineManager::getSingleton().getActiveProgramPipeline();
                    if (!programPipeline->isAttributeValid(sem, elemIndex))
                    {
                        continue;
                    }
                    
                    attrib = (GLuint)programPipeline->getAttributeIndex(sem, elemIndex);
                }
                else
                {
                    GLSLESLinkProgram* linkProgram = GLSLESLinkProgramManager::getSingleton().getActiveLinkProgram();
                    if (!linkProgram->isAttributeValid(sem, elemIndex))
                    {
                        continue;
                    }
                    
                    attrib = (GLuint)linkProgram->getAttributeIndex(sem, elemIndex);
                }

                switch(elemType)
                {
                case VET_COLOUR:
                case VET_COLOUR_ABGR:
                case VET_COLOUR_ARGB:
                    // Because GL takes these as a sequence of single unsigned bytes, count needs to be 4
                    // VertexElement::getTypeCount treats them as 1 (RGBA)
                    // Also need to normalise the fixed-point data
                    typeCount = 4;
                    normalised = GL_TRUE;
                    break;
                default:
                    break;
                };

                glVertexAttribPointer(attrib,
                                      typeCount,
                                      GLES2HardwareBufferManager::getGLType(elemType),
                                      normalised,
                                      static_cast<GLsizei>(vertexBuffer->getVertexSize()),
                                      pBufferData);
                GL_CHECK_ERROR;
                glEnableVertexAttribArray(attrib);
                GL_CHECK_ERROR;

                mRenderAttribsBound.push_back(attrib);
            }
        }	

        // Find the correct type to render
        GLint primType;
        switch (op.operationType)
        {
            case RenderOperation::OT_POINT_LIST:
                primType = GL_POINTS;
                break;
            case RenderOperation::OT_LINE_LIST:
                primType = GL_LINES;
                break;
            case RenderOperation::OT_LINE_STRIP:
                primType = GL_LINE_STRIP;
                break;
            default:
            case RenderOperation::OT_TRIANGLE_LIST:
                primType = GL_TRIANGLES;
                break;
            case RenderOperation::OT_TRIANGLE_STRIP:
                primType = GL_TRIANGLE_STRIP;
                break;
            case RenderOperation::OT_TRIANGLE_FAN:
                primType = GL_TRIANGLE_FAN;
                break;
        }

        if (op.useIndexes)
        {
            // If we are using VAO's then only bind the buffer the first time through. Otherwise, always bind.
            if (!useVAO || (useVAO && gles2decl && !gles2decl->isInitialised()))
                _bindGLBuffer(GL_ELEMENT_ARRAY_BUFFER,
                         static_cast<GLES2HardwareIndexBuffer*>(op.indexData->indexBuffer.get())->getGLBufferId());

            pBufferData = VBO_BUFFER_OFFSET(op.indexData->indexStart *
                                            op.indexData->indexBuffer->getIndexSize());

            GLenum indexType = (op.indexData->indexBuffer->getType() == HardwareIndexBuffer::IT_16BIT) ? GL_UNSIGNED_SHORT : GL_UNSIGNED_INT;

            do
            {
                // Update derived depth bias
                if (mDerivedDepthBias && mCurrentPassIterationNum > 0)
                {
                    _setDepthBias(mDerivedDepthBiasBase +
                                  mDerivedDepthBiasMultiplier * mCurrentPassIterationNum,
                                  mDerivedDepthBiasSlopeScale);
                }
				GL_CHECK_ERROR;
                glDrawElements((_getPolygonMode() == GL_FILL) ? primType : _getPolygonMode(), op.indexData->indexCount, indexType, pBufferData);
                GL_CHECK_ERROR;
            } while (updatePassIterationRenderState());
        }
        else
        {
            do
            {
                // Update derived depth bias
                if (mDerivedDepthBias && mCurrentPassIterationNum > 0)
                {
                    _setDepthBias(mDerivedDepthBiasBase +
                                  mDerivedDepthBiasMultiplier * mCurrentPassIterationNum,
                                  mDerivedDepthBiasSlopeScale);
                }
                glDrawArrays((_getPolygonMode() == GL_FILL) ? primType : _getPolygonMode(), 0, op.vertexData->vertexCount);
                GL_CHECK_ERROR;
            } while (updatePassIterationRenderState());
        }

        if (useVAO && gles2decl && !gles2decl->isInitialised())
        {
            gles2decl->setInitialised(true);
        }

#if OGRE_NO_GLES2_VAO_SUPPORT == 0
#   if GL_OES_vertex_array_object
        // Unbind the vertex array object.  Marks the end of what state will be included.
        glBindVertexArrayOES(0);
#   endif
#endif

 		// Unbind all attributes
		for (vector<GLuint>::type::iterator ai = mRenderAttribsBound.begin(); ai != mRenderAttribsBound.end(); ++ai)
 		{
 			glDisableVertexAttribArray(*ai);
            GL_CHECK_ERROR;
  		}

        mRenderAttribsBound.clear();
    }

    void GLES2RenderSystem::setScissorTest(bool enabled, size_t left,
                                        size_t top, size_t right,
                                        size_t bottom)
    {
        // If request texture flipping, use "upper-left", otherwise use "lower-left"
        bool flipping = mActiveRenderTarget->requiresTextureFlipping();
        //  GL measures from the bottom, not the top
        size_t targetHeight = mActiveRenderTarget->getHeight();
        // Calculate the "lower-left" corner of the viewport
        GLsizei w, h, x, y;

        if (enabled)
        {
            glEnable(GL_SCISSOR_TEST);
            GL_CHECK_ERROR;
            // NB GL uses width / height rather than right / bottom
            x = left;
            if (flipping)
                y = top;
            else
                y = targetHeight - bottom;
            w = right - left;
            h = bottom - top;
            glScissor(x, y, w, h);
            GL_CHECK_ERROR;
        }
        else
        {
            glDisable(GL_SCISSOR_TEST);
            GL_CHECK_ERROR;
            // GL requires you to reset the scissor when disabling
            w = mActiveViewport->getActualWidth();
            h = mActiveViewport->getActualHeight();
            x = mActiveViewport->getActualLeft();
            if (flipping)
                y = mActiveViewport->getActualTop();
            else
                y = targetHeight - mActiveViewport->getActualTop() - h;
            glScissor(x, y, w, h);
            GL_CHECK_ERROR;
        }
    }

    void GLES2RenderSystem::clearFrameBuffer(unsigned int buffers,
                                            const ColourValue& colour,
                                            Real depth, unsigned short stencil)
    {
        bool colourMask = !mColourWrite[0] || !mColourWrite[1] ||
                          !mColourWrite[2] || !mColourWrite[3];

        GLbitfield flags = 0;
        if (buffers & FBT_COLOUR)
        {
            flags |= GL_COLOR_BUFFER_BIT;
			// Enable buffer for writing if it isn't
            if (colourMask)
            {
                glColorMask(true, true, true, true);
                GL_CHECK_ERROR;
            }
            glClearColor(colour.r, colour.g, colour.b, colour.a);
            GL_CHECK_ERROR;
        }
        if (buffers & FBT_DEPTH)
        {
            flags |= GL_DEPTH_BUFFER_BIT;
			// Enable buffer for writing if it isn't
            if (!mDepthWrite)
            {
                glDepthMask(GL_TRUE);
                GL_CHECK_ERROR;
            }
            glClearDepthf(depth);
            GL_CHECK_ERROR;
        }
        if (buffers & FBT_STENCIL)
        {
            flags |= GL_STENCIL_BUFFER_BIT;
			// Enable buffer for writing if it isn't
            glStencilMask(0xFFFFFFFF);
            GL_CHECK_ERROR;
            glClearStencil(stencil);
            GL_CHECK_ERROR;
        }

		// Should be enable scissor test due the clear region is
		// relied on scissor box bounds.
        GLboolean scissorTestEnabled = glIsEnabled(GL_SCISSOR_TEST);
        GL_CHECK_ERROR;
        if (!scissorTestEnabled)
        {
            glEnable(GL_SCISSOR_TEST);
            GL_CHECK_ERROR;
        }

		// Sets the scissor box as same as viewport
        GLint viewport[4], scissor[4];
        glGetIntegerv(GL_VIEWPORT, viewport);
        GL_CHECK_ERROR;
        glGetIntegerv(GL_SCISSOR_BOX, scissor);
        GL_CHECK_ERROR;
        bool scissorBoxDifference =
            viewport[0] != scissor[0] || viewport[1] != scissor[1] ||
            viewport[2] != scissor[2] || viewport[3] != scissor[3];
        if (scissorBoxDifference)
        {
            glScissor(viewport[0], viewport[1], viewport[2], viewport[3]);
            GL_CHECK_ERROR;
        }

        _setDiscardBuffers(buffers);

		// Clear buffers
        glClear(flags);
        GL_CHECK_ERROR;

        // Restore scissor box
        if (scissorBoxDifference)
        {
            glScissor(scissor[0], scissor[1], scissor[2], scissor[3]);
            GL_CHECK_ERROR;
        }

        // Restore scissor test
        if (!scissorTestEnabled)
        {
            glDisable(GL_SCISSOR_TEST);
            GL_CHECK_ERROR;
        }

        // Reset buffer write state
        if (!mDepthWrite && (buffers & FBT_DEPTH))
        {
            glDepthMask(GL_FALSE);
            GL_CHECK_ERROR;
        }

        if (colourMask && (buffers & FBT_COLOUR))
        {
            glColorMask(mColourWrite[0], mColourWrite[1], mColourWrite[2], mColourWrite[3]);
            GL_CHECK_ERROR;
        }

        if (buffers & FBT_STENCIL)
        {
            glStencilMask(mStencilMask);
            GL_CHECK_ERROR;
        }
    }

    void GLES2RenderSystem::_switchContext(GLES2Context *context)
    {
		// Unbind GPU programs and rebind to new context later, because
		// scene manager treat render system as ONE 'context' ONLY, and it
		// cached the GPU programs using state.
		if (mCurrentVertexProgram)
			mCurrentVertexProgram->unbindProgram();
		if (mCurrentFragmentProgram)
			mCurrentFragmentProgram->unbindProgram();
        
		// Disable textures
		_disableTextureUnitsFrom(0);

        // It's ready for switching
        if(mCurrentContext)
            mCurrentContext->endCurrent();
        mCurrentContext = context;
        mCurrentContext->setCurrent();

        // Check if the context has already done one-time initialisation
        if (!mCurrentContext->getInitialized())
        {
            _oneTimeContextInitialization();
            mCurrentContext->setInitialized();
        }

        // Rebind GPU programs to new context
		if (mCurrentVertexProgram)
			mCurrentVertexProgram->bindProgram();
		if (mCurrentFragmentProgram)
			mCurrentFragmentProgram->bindProgram();
        
        // Must reset depth/colour write mask to according with user desired, otherwise,
        // clearFrameBuffer would be wrong because the value we are recorded may be
        // difference with the really state stored in GL context.
        glDepthMask(mDepthWrite);
        GL_CHECK_ERROR;
        glColorMask(mColourWrite[0], mColourWrite[1], mColourWrite[2], mColourWrite[3]);
        GL_CHECK_ERROR;
        glStencilMask(mStencilMask);
        GL_CHECK_ERROR;
    }

    void GLES2RenderSystem::_unregisterContext(GLES2Context *context)
    {
        if (mCurrentContext == context)
        {
			// Change the context to something else so that a valid context
			// remains active. When this is the main context being unregistered,
			// we set the main context to 0.
            if (mCurrentContext != mMainContext)
            {
                _switchContext(mMainContext);
            }
            else
            {
				/// No contexts remain
                mCurrentContext->endCurrent();
                mCurrentContext = 0;
                mMainContext = 0;
            }
        }
    }

    void GLES2RenderSystem::_oneTimeContextInitialization()
    {
		glDisable(GL_DITHER);
        static_cast<GLES2TextureManager*>(mTextureManager)->createWarningTexture();
    }

    void GLES2RenderSystem::initialiseContext(RenderWindow* primary)
    {
		// Set main and current context
        mMainContext = 0;
        primary->getCustomAttribute("GLCONTEXT", &mMainContext);
        mCurrentContext = mMainContext;

		// Set primary context as active
        if (mCurrentContext)
            mCurrentContext->setCurrent();

		// Setup GLSupport
        mGLSupport->initialiseExtensions();

        LogManager::getSingleton().logMessage("**************************************");
        LogManager::getSingleton().logMessage("*** OpenGL ES 2.x Renderer Started ***");
        LogManager::getSingleton().logMessage("**************************************");
    }

    void GLES2RenderSystem::_setRenderTarget(RenderTarget *target)
    {
        // Unbind frame buffer object
        if(mActiveRenderTarget && mRTTManager)
            mRTTManager->unbind(mActiveRenderTarget);

        mActiveRenderTarget = target;
		if (target)
		{
			// Switch context if different from current one
			GLES2Context *newContext = 0;
			target->getCustomAttribute("GLCONTEXT", &newContext);
			if (newContext && mCurrentContext != newContext)
			{
				_switchContext(newContext);
			}

			// Check the FBO's depth buffer status
			GLES2DepthBuffer *depthBuffer = static_cast<GLES2DepthBuffer*>(target->getDepthBuffer());

			if( target->getDepthBufferPool() != DepthBuffer::POOL_NO_DEPTH &&
				(!depthBuffer || depthBuffer->getGLContext() != mCurrentContext ) )
			{
				// Depth is automatically managed and there is no depth buffer attached to this RT
				// or the Current context doesn't match the one this Depth buffer was created with
				setDepthBufferFor( target );
			}

			// Bind frame buffer object
			mRTTManager->bind(target);
		}
    }

    GLint GLES2RenderSystem::convertCompareFunction(CompareFunction func) const
    {
        switch(func)
        {
            case CMPF_ALWAYS_FAIL:
                return GL_NEVER;
            case CMPF_ALWAYS_PASS:
                return GL_ALWAYS;
            case CMPF_LESS:
                return GL_LESS;
            case CMPF_LESS_EQUAL:
                return GL_LEQUAL;
            case CMPF_EQUAL:
                return GL_EQUAL;
            case CMPF_NOT_EQUAL:
                return GL_NOTEQUAL;
            case CMPF_GREATER_EQUAL:
                return GL_GEQUAL;
            case CMPF_GREATER:
                return GL_GREATER;
        };
        // To keep compiler happy
        return GL_ALWAYS;
    }

    GLint GLES2RenderSystem::convertStencilOp(StencilOperation op, bool invert) const
	{
		switch(op)
		{
		case SOP_KEEP:
			return GL_KEEP;
		case SOP_ZERO:
			return GL_ZERO;
		case SOP_REPLACE:
			return GL_REPLACE;
        case SOP_INCREMENT:
			return invert ? GL_DECR : GL_INCR;
		case SOP_DECREMENT:
			return invert ? GL_INCR : GL_DECR;
		case SOP_INCREMENT_WRAP:
			return invert ? GL_DECR_WRAP : GL_INCR_WRAP;
		case SOP_DECREMENT_WRAP:
			return invert ? GL_INCR_WRAP : GL_DECR_WRAP;
		case SOP_INVERT:
			return GL_INVERT;
		};
		// to keep compiler happy
		return SOP_KEEP;
	}

    //---------------------------------------------------------------------
    void GLES2RenderSystem::bindGpuProgram(GpuProgram* prg)
    {
		if (!prg)
		{
			OGRE_EXCEPT(Exception::ERR_RENDERINGAPI_ERROR, 
                        "Null program bound.",
                        "GLES2RenderSystem::bindGpuProgram");
		}
        
		GLES2GpuProgram* glprg = static_cast<GLES2GpuProgram*>(prg);
        
		// Unbind previous gpu program first.
		//
		// Note:
		//  1. Even if both previous and current are the same object, we can't
		//     bypass re-bind completely since the object itself may be modified.
		//     But we can bypass unbind based on the assumption that object
		//     internally GL program type shouldn't be changed after it has
		//     been created. The behavior of bind to a GL program type twice
		//     should be same as unbind and rebind that GL program type, even
		//     for different objects.
		//  2. We also assumed that the program's type (vertex or fragment) should
		//     not be changed during it's in using. If not, the following switch
		//     statement will confuse GL state completely, and we can't fix it
		//     here. To fix this case, we must coding the program implementation
		//     itself, if type is changing (during load/unload, etc), and it's in use,
		//     unbind and notify render system to correct for its state.
		//
		switch (glprg->getType())
		{
            case GPT_VERTEX_PROGRAM:
                if (mCurrentVertexProgram != glprg)
                {
                    if (mCurrentVertexProgram)
                        mCurrentVertexProgram->unbindProgram();
                    mCurrentVertexProgram = glprg;
                }
                break;
                
            case GPT_FRAGMENT_PROGRAM:
                if (mCurrentFragmentProgram != glprg)
                {
                    if (mCurrentFragmentProgram)
                        mCurrentFragmentProgram->unbindProgram();
                    mCurrentFragmentProgram = glprg;
                }
                break;
            case GPT_GEOMETRY_PROGRAM:
            default:
                break;
		}
        
		// Bind the program
		glprg->bindProgram();

		RenderSystem::bindGpuProgram(prg);
    }

    void GLES2RenderSystem::unbindGpuProgram(GpuProgramType gptype)
    {
		if (gptype == GPT_VERTEX_PROGRAM && mCurrentVertexProgram)
		{
			mActiveVertexGpuProgramParameters.setNull();
			mCurrentVertexProgram->unbindProgram();
			mCurrentVertexProgram = 0;
		}
		else if (gptype == GPT_FRAGMENT_PROGRAM && mCurrentFragmentProgram)
		{
			mActiveFragmentGpuProgramParameters.setNull();
			mCurrentFragmentProgram->unbindProgram();
			mCurrentFragmentProgram = 0;
		}
		RenderSystem::unbindGpuProgram(gptype);
    }

    void GLES2RenderSystem::bindGpuProgramParameters(GpuProgramType gptype, GpuProgramParametersSharedPtr params, uint16 mask)
    {
		if (mask & (uint16)GPV_GLOBAL)
		{
			// Just copy
			params->_copySharedParams();
		}
        
		switch (gptype)
		{
            case GPT_VERTEX_PROGRAM:
                mActiveVertexGpuProgramParameters = params;
                mCurrentVertexProgram->bindProgramParameters(params, mask);
                break;
            case GPT_FRAGMENT_PROGRAM:
                mActiveFragmentGpuProgramParameters = params;
                mCurrentFragmentProgram->bindProgramParameters(params, mask);
                break;
            case GPT_GEOMETRY_PROGRAM:
            default:
                break;
		}
    }

    void GLES2RenderSystem::bindGpuProgramPassIterationParameters(GpuProgramType gptype)
    {
		switch (gptype)
		{
            case GPT_VERTEX_PROGRAM:
                mCurrentVertexProgram->bindProgramPassIterationParameters(mActiveVertexGpuProgramParameters);
                break;
            case GPT_FRAGMENT_PROGRAM:
                mCurrentFragmentProgram->bindProgramPassIterationParameters(mActiveFragmentGpuProgramParameters);
                break;
            case GPT_GEOMETRY_PROGRAM:
            default:
                break;
		}
    }

	unsigned int GLES2RenderSystem::getDisplayMonitorCount() const
	{
		return 1;
	}

    bool GLES2RenderSystem::activateGLTextureUnit(size_t unit)
	{
		if (mActiveTextureUnit != unit)
		{
			if (unit < getCapabilities()->getNumTextureUnits())
			{
				glActiveTexture(GL_TEXTURE0 + unit);
                GL_CHECK_ERROR;
				mActiveTextureUnit = unit;
				return true;
			}
			else if (!unit)
			{
				// always ok to use the first unit
				return true;
			}
			else
			{
				return false;
			}
		}
		else
		{
			return true;
		}
	}

    void GLES2RenderSystem::_bindGLBuffer(GLenum target, GLuint buffer)
    {
        BindBufferMap::iterator i = mActiveBufferMap.find(target);
        if (i == mActiveBufferMap.end())
        {
            // Haven't cached this state yet.  Insert it into the map
            mActiveBufferMap.insert(BindBufferMap::value_type(target, buffer));

            // Update GL
            glBindBuffer(target, buffer);
            GL_CHECK_ERROR;
        }
        else
        {
            // Update the cached value if needed
            if((*i).second != buffer)
            {
                (*i).second = buffer;

                // Update GL
                glBindBuffer(target, buffer);
                GL_CHECK_ERROR;
            }
        }
    }

    void GLES2RenderSystem::_deleteGLBuffer(GLenum target, GLuint buffer)
    {
        BindBufferMap::iterator i = mActiveBufferMap.find(target);
        if (i != mActiveBufferMap.end())
        {
            if((*i).second == buffer)
                mActiveBufferMap.erase(i);
        }
    }
<<<<<<< HEAD
    
#if OGRE_PLATFORM == OGRE_PLATFORM_ANDROID
    void GLES2RenderSystem::resetRenderer(RenderWindow* win)
    {
        LogManager::getSingleton().logMessage("********************************************");
        LogManager::getSingleton().logMessage("*** OpenGL ES 2.x Reset Renderer Started ***");
        LogManager::getSingleton().logMessage("********************************************");
                
        initialiseContext(win);
        
        mGLSupport->initialiseExtensions();
        
        static_cast<GLES2FBOManager*>(mRTTManager)->_reload();
        
        _destroyDepthBuffer(win);
        
        GLES2DepthBuffer *depthBuffer = OGRE_NEW GLES2DepthBuffer( DepthBuffer::POOL_DEFAULT, this,
                                                                  mMainContext, 0, 0,
                                                                  win->getWidth(), win->getHeight(),
                                                                  win->getFSAA(), 0, true );
        
        mDepthBufferPool[depthBuffer->getPoolId()].push_back( depthBuffer );
        win->attachDepthBuffer( depthBuffer );
        
        GLES2RenderSystem::mResourceManager->notifyOnContextReset();
        
        _setViewport(NULL);
        _setRenderTarget(win);
    }
    
    AndroidResourceManager* GLES2RenderSystem::getResourceManager()
    {
        return GLES2RenderSystem::mResourceManager;
    }
#endif
}

void GLES2RenderSystem::_setTextureUnitCompareFunction(size_t unit, CompareFunction function)
{
    //no effect in GLES2 rendersystem
}

void GLES2RenderSystem::_setTextureUnitCompareEnabled(size_t unit, bool compare)
{
    //no effect in GLES2 rendersystem
=======
    //---------------------------------------------------------------------
    void GLES2RenderSystem::beginProfileEvent( const String &eventName )
    {
#if GL_EXT_debug_marker
        glPushGroupMarkerEXT(0, eventName.c_str());
#endif
    }
    
    //---------------------------------------------------------------------
    void GLES2RenderSystem::endProfileEvent( void )
    {
#if GL_EXT_debug_marker
        glPopGroupMarkerEXT();
#endif
    }
    
    //---------------------------------------------------------------------
    void GLES2RenderSystem::markProfileEvent( const String &eventName )
    {
        if( eventName.empty() )
            return;

#if GL_EXT_debug_marker
        glInsertEventMarkerEXT(0, eventName.c_str());
#endif
    }
>>>>>>> 52854c07
}<|MERGE_RESOLUTION|>--- conflicted
+++ resolved
@@ -2222,8 +2222,7 @@
                 mActiveBufferMap.erase(i);
         }
     }
-<<<<<<< HEAD
-    
+    //---------------------------------------------------------------------    
 #if OGRE_PLATFORM == OGRE_PLATFORM_ANDROID
     void GLES2RenderSystem::resetRenderer(RenderWindow* win)
     {
@@ -2251,34 +2250,17 @@
         
         _setViewport(NULL);
         _setRenderTarget(win);
-    }
-    
-    AndroidResourceManager* GLES2RenderSystem::getResourceManager()
-    {
-        return GLES2RenderSystem::mResourceManager;
-    }
+    }    
 #endif
-}
-
-void GLES2RenderSystem::_setTextureUnitCompareFunction(size_t unit, CompareFunction function)
-{
-    //no effect in GLES2 rendersystem
-}
-
-void GLES2RenderSystem::_setTextureUnitCompareEnabled(size_t unit, bool compare)
-{
-    //no effect in GLES2 rendersystem
-=======
     //---------------------------------------------------------------------
     void GLES2RenderSystem::beginProfileEvent( const String &eventName )
     {
 #if GL_EXT_debug_marker
         glPushGroupMarkerEXT(0, eventName.c_str());
 #endif
-    }
-    
+    }    
     //---------------------------------------------------------------------
-    void GLES2RenderSystem::endProfileEvent( void )
+    void GLES2RenderSystem::endProfileEvent( )
     {
 #if GL_EXT_debug_marker
         glPopGroupMarkerEXT();
@@ -2295,5 +2277,15 @@
         glInsertEventMarkerEXT(0, eventName.c_str());
 #endif
     }
->>>>>>> 52854c07
-}+    //---------------------------------------------------------------------
+    void GLES2RenderSystem::_setTextureUnitCompareFunction(size_t unit, CompareFunction function)
+    {
+        //no effect in GLES2 rendersystem
+    }
+    //---------------------------------------------------------------------
+    void GLES2RenderSystem::_setTextureUnitCompareEnabled(size_t unit, bool compare)
+    {
+        //no effect in GLES2 rendersystem
+    }
+    //---------------------------------------------------------------------
+}
