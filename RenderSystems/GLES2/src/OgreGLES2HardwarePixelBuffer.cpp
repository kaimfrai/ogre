/*
-----------------------------------------------------------------------------
This source file is part of OGRE
    (Object-oriented Graphics Rendering Engine)
For the latest info, see http://www.ogre3d.org/

Copyright (c) 2000-2013 Torus Knot Software Ltd

Permission is hereby granted, free of charge, to any person obtaining a copy
of this software and associated documentation files (the "Software"), to deal
in the Software without restriction, including without limitation the rights
to use, copy, modify, merge, publish, distribute, sublicense, and/or sell
copies of the Software, and to permit persons to whom the Software is
furnished to do so, subject to the following conditions:

The above copyright notice and this permission notice shall be included in
all copies or substantial portions of the Software.

THE SOFTWARE IS PROVIDED "AS IS", WITHOUT WARRANTY OF ANY KIND, EXPRESS OR
IMPLIED, INCLUDING BUT NOT LIMITED TO THE WARRANTIES OF MERCHANTABILITY,
FITNESS FOR A PARTICULAR PURPOSE AND NONINFRINGEMENT. IN NO EVENT SHALL THE
AUTHORS OR COPYRIGHT HOLDERS BE LIABLE FOR ANY CLAIM, DAMAGES OR OTHER
LIABILITY, WHETHER IN AN ACTION OF CONTRACT, TORT OR OTHERWISE, ARISING FROM,
OUT OF OR IN CONNECTION WITH THE SOFTWARE OR THE USE OR OTHER DEALINGS IN
THE SOFTWARE.
-----------------------------------------------------------------------------
*/

#include "OgreGLES2HardwareBufferManager.h"
#include "OgreGLES2HardwarePixelBuffer.h"
#include "OgreGLES2PixelFormat.h"
#include "OgreGLES2FBORenderTexture.h"
#include "OgreGLES2GpuProgram.h"
#include "OgreGLES2Util.h"
#include "OgreGLES2RenderSystem.h"
#include "OgreGLES2StateCacheManager.h"
#include "OgreRoot.h"
#include "OgreGLSLESLinkProgramManager.h"
#include "OgreGLSLESLinkProgram.h"
#include "OgreGLSLESProgramPipelineManager.h"
#include "OgreGLSLESProgramPipeline.h"

static int computeLog(GLuint value)
{
    int i;

    i = 0;

    /* Error! */
    if (value == 0) return -1;

    for (;;)
    {
        if (value & 1)
        {
            /* Error! */
            if (value != 1) return -1;
                return i;
        }
        value = value >> 1;
        i++;
    }
}

namespace Ogre {
    GLES2HardwarePixelBuffer::GLES2HardwarePixelBuffer(uint32 width, uint32 height,
                                                     uint32 depth, PixelFormat format,
                                                     HardwareBuffer::Usage usage)
        : HardwarePixelBuffer(width, height, depth, format, usage, false, false),
          mBuffer(width, height, depth, format),
          mGLInternalFormat(GL_NONE)
    {
    }

    GLES2HardwarePixelBuffer::~GLES2HardwarePixelBuffer()
    {
        // Force free buffer
        delete [] (uint8*)mBuffer.data;
    }

    void GLES2HardwarePixelBuffer::allocateBuffer()
    {
        if (mBuffer.data)
            // Already allocated
            return;

        mBuffer.data = new uint8[mSizeInBytes];
        // TODO use PBO if we're HBU_DYNAMIC
    }

    void GLES2HardwarePixelBuffer::freeBuffer()
    {
        // Free buffer if we're STATIC to save memory
        if (mUsage & HBU_STATIC)
        {
            delete [] (uint8*)mBuffer.data;
            mBuffer.data = 0;
        }
    }

    PixelBox GLES2HardwarePixelBuffer::lockImpl(const Image::Box lockBox,  LockOptions options)
    {
        allocateBuffer();
        if (options != HardwareBuffer::HBL_DISCARD)
        {
            // Download the old contents of the texture
            download(mBuffer);
        }
        mCurrentLockOptions = options;
        mLockedBox = lockBox;
        return mBuffer.getSubVolume(lockBox);
    }

    void GLES2HardwarePixelBuffer::unlockImpl(void)
    {
        if (mCurrentLockOptions != HardwareBuffer::HBL_READ_ONLY)
        {
            // From buffer to card, only upload if was locked for writing
            upload(mCurrentLock, mLockedBox);
        }
        freeBuffer();
    }

    void GLES2HardwarePixelBuffer::blitFromMemory(const PixelBox &src, const Image::Box &dstBox)
    {
        if (!mBuffer.contains(dstBox))
        {
            OGRE_EXCEPT(Exception::ERR_INVALIDPARAMS,
                        "Destination box out of range",
                        "GLES2HardwarePixelBuffer::blitFromMemory");
        }

        PixelBox scaled;

        if (src.getWidth() != dstBox.getWidth() ||
            src.getHeight() != dstBox.getHeight() ||
            src.getDepth() != dstBox.getDepth())
        {
            // Scale to destination size.
            // This also does pixel format conversion if needed
            allocateBuffer();
            scaled = mBuffer.getSubVolume(dstBox);
            Image::scale(src, scaled, Image::FILTER_BILINEAR);
        }
#if OGRE_PLATFORM != OGRE_PLATFORM_APPLE_IOS
        else if ((src.format != mFormat) ||
                 ((GLES2PixelUtil::getGLOriginFormat(src.format) == 0) && (src.format != PF_R8G8B8)))
#else
        else if (GLES2PixelUtil::getGLOriginFormat(src.format) == 0)
#endif
        {
            // Extents match, but format is not accepted as valid source format for GL
            // do conversion in temporary buffer
            allocateBuffer();
            scaled = mBuffer.getSubVolume(dstBox);
            PixelUtil::bulkPixelConversion(src, scaled);
        }
        else
        {
            allocateBuffer();

            // No scaling or conversion needed
            scaled = PixelBox(src.getWidth(), src.getHeight(), src.getDepth(), src.format, src.data);

            if (src.format == PF_R8G8B8)
            {
                size_t srcSize = PixelUtil::getMemorySize(src.getWidth(), src.getHeight(), src.getDepth(), src.format);
                scaled.format = PF_B8G8R8;
                scaled.data = new uint8[srcSize];
                memcpy(scaled.data, src.data, srcSize);
                PixelUtil::bulkPixelConversion(src, scaled);
            }
#if OGRE_PLATFORM == OGRE_PLATFORM_NACL
            if (src.format == PF_A8R8G8B8)
            {
                scaled.format = PF_A8B8G8R8;
                PixelUtil::bulkPixelConversion(src, scaled);
            }
#endif
        }

        upload(scaled, dstBox);
        freeBuffer();
    }

    void GLES2HardwarePixelBuffer::blitToMemory(const Image::Box &srcBox, const PixelBox &dst)
    {
        if (!mBuffer.contains(srcBox))
        {
            OGRE_EXCEPT(Exception::ERR_INVALIDPARAMS,
                        "source box out of range",
                        "GLES2HardwarePixelBuffer::blitToMemory");
        }

        if (srcBox.left == 0 && srcBox.right == getWidth() &&
            srcBox.top == 0 && srcBox.bottom == getHeight() &&
            srcBox.front == 0 && srcBox.back == getDepth() &&
            dst.getWidth() == getWidth() &&
            dst.getHeight() == getHeight() &&
            dst.getDepth() == getDepth() &&
            GLES2PixelUtil::getGLOriginFormat(dst.format) != 0)
        {
            // The direct case: the user wants the entire texture in a format supported by GL
            // so we don't need an intermediate buffer
            download(dst);
        }
        else
        {
            // Use buffer for intermediate copy
            allocateBuffer();
            // Download entire buffer
            download(mBuffer);
            if(srcBox.getWidth() != dst.getWidth() ||
                srcBox.getHeight() != dst.getHeight() ||
                srcBox.getDepth() != dst.getDepth())
            {
                // We need scaling
                Image::scale(mBuffer.getSubVolume(srcBox), dst, Image::FILTER_BILINEAR);
            }
            else
            {
                // Just copy the bit that we need
                PixelUtil::bulkPixelConversion(mBuffer.getSubVolume(srcBox), dst);
            }
            freeBuffer();
        }
    }

    void GLES2HardwarePixelBuffer::upload(const PixelBox &data, const Image::Box &dest)
    {
        OGRE_EXCEPT(Exception::ERR_RENDERINGAPI_ERROR,
                    "Upload not possible for this pixelbuffer type",
                    "GLES2HardwarePixelBuffer::upload");
    }

    void GLES2HardwarePixelBuffer::download(const PixelBox &data)
    {
        OGRE_EXCEPT(Exception::ERR_RENDERINGAPI_ERROR,
                    "Download not possible for this pixelbuffer type",
                    "GLES2HardwarePixelBuffer::download");
    }

    void GLES2HardwarePixelBuffer::bindToFramebuffer(GLenum attachment, size_t zoffset)
    {
        OGRE_EXCEPT(Exception::ERR_RENDERINGAPI_ERROR,
                    "Framebuffer bind not possible for this pixelbuffer type",
                    "GLES2HardwarePixelBuffer::bindToFramebuffer");
    }
    
    // TextureBuffer
    GLES2TextureBuffer::GLES2TextureBuffer(const String &baseName, GLenum target, GLuint id, 
                                           GLint width, GLint height, GLint depth, GLint internalFormat, GLint format,
                                           GLint face, GLint level, Usage usage, bool crappyCard, 
                                           bool writeGamma, uint fsaa)
    : GLES2HardwarePixelBuffer(0, 0, 0, PF_UNKNOWN, usage),
        mTarget(target), mTextureID(id), mBufferId(0), mFace(face), mLevel(level), mSoftwareMipmap(crappyCard)
    {
        getGLES2SupportRef()->getStateCacheManager()->bindGLTexture(mTarget, mTextureID);
        
        // Get face identifier
        mFaceTarget = mTarget;
        if(mTarget == GL_TEXTURE_CUBE_MAP)
            mFaceTarget = GL_TEXTURE_CUBE_MAP_POSITIVE_X + face;

        // Calculate the width and height of the texture at this mip level
        mWidth = mLevel == 0 ? width : width / static_cast<size_t>(pow(2.0f, level));
        mHeight = mLevel == 0 ? height : height / static_cast<size_t>(pow(2.0f, level));
        if(mWidth < 1)
            mWidth = 1;
        if(mHeight < 1)
            mHeight = 1;

#if OGRE_NO_GLES3_SUPPORT == 0
        if(target != GL_TEXTURE_3D && target != GL_TEXTURE_2D_ARRAY)
            mDepth = 1; // Depth always 1 for non-3D textures
        else
            mDepth = depth;
#else
        // Only 2D is supported so depth is always 1
        mDepth = 1;
#endif

        mGLInternalFormat = internalFormat;
        mFormat = GLES2PixelUtil::getClosestOGREFormat(internalFormat, format);

        mRowPitch = mWidth;
        mSlicePitch = mHeight*mWidth;
        mSizeInBytes = PixelUtil::getMemorySize(mWidth, mHeight, mDepth, mFormat);

#if OGRE_DEBUG_MODE
        // Log a message
        std::stringstream str;
        str << "GLES2HardwarePixelBuffer constructed for texture " << baseName
            << " id " << mTextureID << " face " << mFace << " level " << mLevel << ":"
            << " width=" << mWidth << " height="<< mHeight << " depth=" << mDepth
            << " format=" << PixelUtil::getFormatName(mFormat);
        LogManager::getSingleton().logMessage(LML_NORMAL, str.str());
#endif

        // Set up a pixel box
        mBuffer = PixelBox(mWidth, mHeight, mDepth, mFormat);
        
        if (mWidth==0 || mHeight==0 || mDepth==0)
            // We are invalid, do not allocate a buffer
            return;

        // Is this a render target?
        if (mUsage & TU_RENDERTARGET)
        {
            // Create render target for each slice
            mSliceTRT.reserve(mDepth);
            for(size_t zoffset=0; zoffset<mDepth; ++zoffset)
            {
                String name;
                name = "rtt/" + StringConverter::toString((size_t)this) + "/" + baseName;
                GLES2SurfaceDesc surface;
                surface.buffer = this;
                surface.zoffset = zoffset;
                RenderTexture *trt = GLES2RTTManager::getSingleton().createRenderTexture(name, surface, writeGamma, fsaa);
                mSliceTRT.push_back(trt);
                Root::getSingleton().getRenderSystem()->attachRenderTarget(*mSliceTRT[zoffset]);
            }
        }
    }

    GLES2TextureBuffer::~GLES2TextureBuffer()
    {
        if (mUsage & TU_RENDERTARGET)
        {
            // Delete all render targets that are not yet deleted via _clearSliceRTT because the rendertarget
            // was deleted by the user.
            for (SliceTRT::const_iterator it = mSliceTRT.begin(); it != mSliceTRT.end(); ++it)
            {
                Root::getSingleton().getRenderSystem()->destroyRenderTarget((*it)->getName());
            }
        }
    }

#if OGRE_PLATFORM == OGRE_PLATFORM_ANDROID
    void GLES2TextureBuffer::updateTextureId(GLuint textureID)
    {
        mTextureID = textureID;
    }
#endif
    
#if OGRE_NO_GLES3_SUPPORT == 0
    void GLES2TextureBuffer::upload(const PixelBox &data, const Image::Box &dest)
    {
        getGLES2SupportRef()->getStateCacheManager()->bindGLTexture(mTarget, mTextureID);

        OGRE_CHECK_GL_ERROR(glGenBuffers(1, &mBufferId));

        // Upload data to PBO
        OGRE_CHECK_GL_ERROR(glBindBuffer(GL_PIXEL_UNPACK_BUFFER, mBufferId));

        // Calculate size for all mip levels of the texture
        size_t dataSize = 0;
        if(mTarget == GL_TEXTURE_2D_ARRAY)
        {
            dataSize = PixelUtil::getMemorySize(dest.getWidth(), dest.getHeight(), dest.getDepth(), data.format);
        }
        else
        {
            dataSize = PixelUtil::getMemorySize(data.getWidth(), data.getHeight(), mDepth, data.format);
        }
        OGRE_CHECK_GL_ERROR(glBufferData(GL_PIXEL_UNPACK_BUFFER, dataSize, NULL,
                                         GLES2HardwareBufferManager::getGLUsage(mUsage)));

#if OGRE_DEBUG_MODE
        std::stringstream str;
        str << "GLES2TextureBuffer::upload: " << mTextureID
        << " pixel buffer: " << mBufferId
        << " bytes: " << mSizeInBytes
        << " dest depth: " << dest.getDepth()
        << " dest front: " << dest.front
        << " datasize: " << dataSize
        << " face: " << mFace << " level: " << mLevel
        << " width: " << mWidth << " height: "<< mHeight << " depth: " << mDepth
        << " format: " << PixelUtil::getFormatName(mFormat)
        << " data format: " << PixelUtil::getFormatName(data.format);
        LogManager::getSingleton().logMessage(LML_NORMAL, str.str());
#endif
        void* pBuffer = 0;
        OGRE_CHECK_GL_ERROR(pBuffer = glMapBufferRange(GL_PIXEL_UNPACK_BUFFER, 0, dataSize, GL_MAP_WRITE_BIT|GL_MAP_INVALIDATE_RANGE_BIT));

        if(pBuffer == 0)
        {
            OGRE_EXCEPT(Exception::ERR_INTERNAL_ERROR,
                        "Texture Buffer: Out of memory",
                        "GLES2TextureBuffer::upload");
        }

        // Copy to destination buffer
        memcpy(pBuffer, data.data, dataSize);
        GLboolean mapped = false;
        OGRE_CHECK_GL_ERROR(mapped = glUnmapBuffer(GL_PIXEL_UNPACK_BUFFER));
        if(!mapped)
        {
            OGRE_EXCEPT(Exception::ERR_INTERNAL_ERROR,
                        "Buffer data corrupted, please reload",
                        "GLES2TextureBuffer::upload");
        }

        if (PixelUtil::isCompressed(data.format))
        {
            if(data.format != mFormat || !data.isConsecutive())
                OGRE_EXCEPT(Exception::ERR_INVALIDPARAMS,
                            "Compressed images must be consecutive, in the source format",
                            "GLES2TextureBuffer::upload");
            
            GLenum format = GLES2PixelUtil::getClosestGLInternalFormat(mFormat);
            // Data must be consecutive and at beginning of buffer as PixelStorei not allowed
            // for compressed formats
            switch(mTarget) {
                case GL_TEXTURE_2D:
                case GL_TEXTURE_CUBE_MAP:
                        OGRE_CHECK_GL_ERROR(glCompressedTexSubImage2D(mFaceTarget, mLevel,
                                                  dest.left, dest.top,
                                                  dest.getWidth(), dest.getHeight(),
                                                  format, data.getConsecutiveSize(),
                                                  NULL));
                    break;
                case GL_TEXTURE_3D:
                case GL_TEXTURE_2D_ARRAY:
                    OGRE_CHECK_GL_ERROR(glCompressedTexSubImage3D(mTarget, mLevel,
                                              dest.left, dest.top, dest.front,
                                              dest.getWidth(), dest.getHeight(), dest.getDepth(),
                                              format, data.getConsecutiveSize(),
                                              NULL));
                    break;
            }

        } 
        else
        {
            if(data.getWidth() != data.rowPitch)
                OGRE_CHECK_GL_ERROR(glPixelStorei(GL_UNPACK_ROW_LENGTH, data.rowPitch));
            if(data.getHeight()*data.getWidth() != data.slicePitch)
                OGRE_CHECK_GL_ERROR(glPixelStorei(GL_UNPACK_IMAGE_HEIGHT, (data.slicePitch/data.getWidth())));
            if(data.left > 0 || data.top > 0 || data.front > 0)
                OGRE_CHECK_GL_ERROR(glPixelStorei(GL_UNPACK_SKIP_PIXELS, data.left + data.rowPitch * data.top + data.slicePitch * data.front));
            if((data.getWidth()*PixelUtil::getNumElemBytes(data.format)) & 3) {
                // Standard alignment of 4 is not right
                OGRE_CHECK_GL_ERROR(glPixelStorei(GL_UNPACK_ALIGNMENT, 1));
            }
#if OGRE_DEBUG_MODE
            LogManager::getSingleton().logMessage("GLES2TextureBuffer::upload - ID: " + StringConverter::toString(mTextureID) +
                                                  " Target: " + StringConverter::toString(mTarget) +
                                                  " Format: " + PixelUtil::getFormatName(data.format) +
                                                  " Origin format: " + StringConverter::toString(GLES2PixelUtil::getGLOriginFormat(data.format), 0, std::ios::hex) +
                                                  " Data type: " + StringConverter::toString(GLES2PixelUtil::getGLOriginDataType(data.format), 0, ' ', std::ios::hex));
#endif
            switch(mTarget) {
                case GL_TEXTURE_2D:
                case GL_TEXTURE_CUBE_MAP:
                    OGRE_CHECK_GL_ERROR(glTexSubImage2D(mFaceTarget, mLevel, 
                                    dest.left, dest.top,
                                    dest.getWidth(), dest.getHeight(),
                                    GLES2PixelUtil::getGLOriginFormat(data.format), GLES2PixelUtil::getGLOriginDataType(data.format),
                                    NULL));
                    break;
                case GL_TEXTURE_3D:
                case GL_TEXTURE_2D_ARRAY:
                    OGRE_CHECK_GL_ERROR(glTexSubImage3D(
                                    mTarget, mLevel, 
                                    dest.left, dest.top, dest.front,
                                    dest.getWidth(), dest.getHeight(), dest.getDepth(),
                                    GLES2PixelUtil::getGLOriginFormat(data.format), GLES2PixelUtil::getGLOriginDataType(data.format),
                                    NULL));
                    break;
            }	
            if (mUsage & TU_AUTOMIPMAP && (mTarget == GL_TEXTURE_2D_ARRAY || mTarget == GL_TEXTURE_3D))
            {
                OGRE_CHECK_GL_ERROR(glGenerateMipmap(mTarget));
            }
        }

        // Delete PBO
        OGRE_CHECK_GL_ERROR(glBindBuffer(GL_PIXEL_UNPACK_BUFFER, 0));
        OGRE_CHECK_GL_ERROR(glDeleteBuffers(1, &mBufferId));
        mBufferId = 0;

        // Restore defaults
        OGRE_CHECK_GL_ERROR(glPixelStorei(GL_UNPACK_ROW_LENGTH, 0));
        OGRE_CHECK_GL_ERROR(glPixelStorei(GL_UNPACK_IMAGE_HEIGHT, 0));
        OGRE_CHECK_GL_ERROR(glPixelStorei(GL_UNPACK_SKIP_PIXELS, 0));
        OGRE_CHECK_GL_ERROR(glPixelStorei(GL_UNPACK_ALIGNMENT, 4));
    }
    
    //-----------------------------------------------------------------------------  
    void GLES2TextureBuffer::download(const PixelBox &data)
    {
        if(data.getWidth() != getWidth() ||
           data.getHeight() != getHeight() ||
           data.getDepth() != getDepth())
            OGRE_EXCEPT(Exception::ERR_INVALIDPARAMS, "only download of entire buffer is supported by GL",
                        "GLES2TextureBuffer::download");

        // Upload data to PBO
        OGRE_CHECK_GL_ERROR(glGenBuffers(1, &mBufferId));
        OGRE_CHECK_GL_ERROR(glBindBuffer(GL_PIXEL_PACK_BUFFER, mBufferId));

        OGRE_CHECK_GL_ERROR(glBufferData(GL_PIXEL_PACK_BUFFER, mSizeInBytes, NULL,
                                         GLES2HardwareBufferManager::getGLUsage(mUsage)));

#if OGRE_DEBUG_MODE
        std::stringstream str;
        str << "GLES2TextureBuffer::download: " << mTextureID
        << " pixel buffer: " << mBufferId
        << " bytes: " << mSizeInBytes
        << " face: " << mFace << " level: " << mLevel
        << " width: " << mWidth << " height: "<< mHeight << " depth: " << mDepth
        << " format: " << PixelUtil::getFormatName(mFormat);
        LogManager::getSingleton().logMessage(LML_NORMAL, str.str());
#endif
        getGLES2SupportRef()->getStateCacheManager()->bindGLTexture(mTarget, mTextureID);
        if(PixelUtil::isCompressed(data.format))
        {
            if(data.format != mFormat || !data.isConsecutive())
                OGRE_EXCEPT(Exception::ERR_INVALIDPARAMS, 
                            "Compressed images must be consecutive, in the source format",
                            "GLES2TextureBuffer::download");
        }
        else
        {
            if(data.getWidth() != data.rowPitch)
                OGRE_CHECK_GL_ERROR(glPixelStorei(GL_PACK_ROW_LENGTH, (GLint)data.rowPitch));
            if(data.left > 0 || data.top > 0 || data.front > 0)
                OGRE_CHECK_GL_ERROR(glPixelStorei(GL_PACK_SKIP_PIXELS, (GLint)(data.left + data.rowPitch * data.top + data.slicePitch * data.front)));
            if((data.getWidth()*PixelUtil::getNumElemBytes(data.format)) & 3) {
                // Standard alignment of 4 is not right
                OGRE_CHECK_GL_ERROR(glPixelStorei(GL_PACK_ALIGNMENT, 1));
            }

            // Restore defaults
            OGRE_CHECK_GL_ERROR(glPixelStorei(GL_PACK_ROW_LENGTH, 0));
            OGRE_CHECK_GL_ERROR(glPixelStorei(GL_PACK_SKIP_PIXELS, 0));
            OGRE_CHECK_GL_ERROR(glPixelStorei(GL_PACK_ALIGNMENT, 4));
        }

        GLint offsetInBytes = 0;
        size_t width = mWidth;
        size_t height = mHeight;
        size_t depth = mDepth;
        for(GLint i = 0; i < mLevel; i++)
        {
            offsetInBytes += PixelUtil::getMemorySize(width, height, depth, data.format);

            if(width > 1)
                width = width / 2;
            if(height > 1)
                height = height / 2;
            if(depth > 1)
                depth = depth / 2;
        }

        void* pBuffer;
        OGRE_CHECK_GL_ERROR(pBuffer = glMapBufferRange(GL_PIXEL_PACK_BUFFER, offsetInBytes, mSizeInBytes, GL_MAP_READ_BIT));

        if(pBuffer == 0)
        {
            OGRE_EXCEPT(Exception::ERR_INTERNAL_ERROR,
                        "Texture Buffer: Out of memory",
                        "GLES2TextureBuffer::download");
        }

        // Copy to destination buffer
        memcpy(data.data, pBuffer, mSizeInBytes);

        GLboolean mapped;
        OGRE_CHECK_GL_ERROR(mapped = glUnmapBuffer(GL_PIXEL_PACK_BUFFER));
        if(!mapped)
        {
            OGRE_EXCEPT(Exception::ERR_INTERNAL_ERROR,
                        "Buffer data corrupted, please reload",
                        "GLES2TextureBuffer::download");
        }

        // Delete PBO
        OGRE_CHECK_GL_ERROR(glBindBuffer(GL_PIXEL_PACK_BUFFER, 0));
        OGRE_CHECK_GL_ERROR(glDeleteBuffers(1, &mBufferId));
        mBufferId = 0;
    }
#else
    void GLES2TextureBuffer::upload(const PixelBox &data, const Image::Box &dest)
    {
#if OGRE_DEBUG_MODE
        LogManager::getSingleton().logMessage("GLES2TextureBuffer::upload - ID: " + StringConverter::toString(mTextureID) +
                                              " Target: " + StringConverter::toString(mTarget) +
                                              " Format: " + PixelUtil::getFormatName(data.format) +
                                              " Origin format: " + StringConverter::toString(GLES2PixelUtil::getGLOriginFormat(data.format), 0, std::ios::hex) +
                                              " Data type: " + StringConverter::toString(GLES2PixelUtil::getGLOriginDataType(data.format), 0, ' ', std::ios::hex));
#endif
        getGLES2SupportRef()->getStateCacheManager()->bindGLTexture(mTarget, mTextureID);

        if (PixelUtil::isCompressed(data.format))
        {
            if(data.format != mFormat || !data.isConsecutive())
                OGRE_EXCEPT(Exception::ERR_INVALIDPARAMS,
                            "Compressed images must be consecutive, in the source format",
                            "GLES2TextureBuffer::upload");

            GLenum format = GLES2PixelUtil::getClosestGLInternalFormat(mFormat);
            // Data must be consecutive and at beginning of buffer as PixelStorei not allowed
            // for compressed formats
            if (dest.left == 0 && dest.top == 0)
            {
                OGRE_CHECK_GL_ERROR(glCompressedTexImage2D(mFaceTarget, mLevel,
                                       format,
                                       dest.getWidth(),
                                       dest.getHeight(),
                                       0,
                                       data.getConsecutiveSize(),
                                       data.data));
            }
            else
            {
                OGRE_CHECK_GL_ERROR(glCompressedTexSubImage2D(mFaceTarget, mLevel,
                                          dest.left, dest.top,
                                          dest.getWidth(), dest.getHeight(),
                                          format, data.getConsecutiveSize(),
                                          data.data));
            }
        }
        else if (mSoftwareMipmap)
        {
            if (data.getWidth() != data.rowPitch)
            {
                OGRE_EXCEPT(Exception::ERR_INVALIDPARAMS,
                            "Unsupported texture format",
                            "GLES2TextureBuffer::upload");
            }

            if (data.getHeight() * data.getWidth() != data.slicePitch)
            {
                OGRE_EXCEPT(Exception::ERR_INVALIDPARAMS,
                            "Unsupported texture format",
                            "GLES2TextureBuffer::upload");
            }

            OGRE_CHECK_GL_ERROR(glPixelStorei(GL_UNPACK_ALIGNMENT, 1));
            buildMipmaps(data);
        }
        else
        {
            if (data.getWidth() != data.rowPitch)
            {
                OGRE_EXCEPT(Exception::ERR_INVALIDPARAMS,
                            "Unsupported texture format",
                            "GLES2TextureBuffer::upload");
            }

            if (data.getHeight() * data.getWidth() != data.slicePitch)
            {
                OGRE_EXCEPT(Exception::ERR_INVALIDPARAMS,
                            "Unsupported texture format",
                            "GLES2TextureBuffer::upload");
            }

            if ((data.getWidth() * PixelUtil::getNumElemBytes(data.format)) & 3) {
                // Standard alignment of 4 is not right
                OGRE_CHECK_GL_ERROR(glPixelStorei(GL_UNPACK_ALIGNMENT, 1));
            }

<<<<<<< HEAD
//            LogManager::getSingleton().logMessage("GLES2TextureBuffer::upload - ID: " + StringConverter::toString(mTextureID) +
//                                                  " Format: " + PixelUtil::getFormatName(data.format) +
//                                                  " Origin format: " + StringConverter::toString(GLES2PixelUtil::getGLOriginFormat(data.format), 0, std::ios::hex) +
//                                                  " Data type: " + StringConverter::toString(GLES2PixelUtil::getGLOriginDataType(data.format), 0, ' ', std::ios::hex));
            OGRE_CHECK_GL_ERROR(glTexSubImage2D(mFaceTarget,
                            mLevel,
                            dest.left, dest.top,
                            dest.getWidth(), dest.getHeight(),
                            GLES2PixelUtil::getGLOriginFormat(data.format),
                            GLES2PixelUtil::getGLOriginDataType(data.format),
                            data.data));
=======
            switch(mTarget)
            {
                case GL_TEXTURE_2D:
        		case GL_TEXTURE_CUBE_MAP:
                    OGRE_CHECK_GL_ERROR(glTexSubImage2D(mFaceTarget,
                                    mLevel,
                                    dest.left, dest.top,
                                    dest.getWidth(), dest.getHeight(),
                                    GLES2PixelUtil::getGLOriginFormat(data.format),
                                    GLES2PixelUtil::getGLOriginDataType(data.format),
                                    data.data));
                break;
            }
>>>>>>> c40cd09d
        }

        OGRE_CHECK_GL_ERROR(glPixelStorei(GL_UNPACK_ALIGNMENT, 4));
    }

    //-----------------------------------------------------------------------------  
    void GLES2TextureBuffer::download(const PixelBox &data)
    {
        if(data.getWidth() != getWidth() ||
           data.getHeight() != getHeight() ||
           data.getDepth() != getDepth())
            OGRE_EXCEPT(Exception::ERR_INVALIDPARAMS, "only download of entire buffer is supported by GL ES",
                        "GLES2TextureBuffer::download");

        if(PixelUtil::isCompressed(data.format))
        {
            OGRE_EXCEPT(Exception::ERR_INVALIDPARAMS,
                        "Compressed images cannot be downloaded by GL ES",
                        "GLES2TextureBuffer::download");
        }

<<<<<<< HEAD
        GLenum texBinding = GL_NONE;
        switch (mTarget)
        {
            case GL_TEXTURE_2D:
                texBinding = GL_TEXTURE_BINDING_2D;
                break;
            case GL_TEXTURE_CUBE_MAP:
                texBinding = GL_TEXTURE_BINDING_CUBE_MAP;
                break;
#if OGRE_NO_GLES3_SUPPORT == 0
            case GL_TEXTURE_3D:
                texBinding = GL_TEXTURE_BINDING_3D;
                break;
#endif
            default:
                return;
        }

#if OGRE_NO_GLES3_SUPPORT == 0
        if(data.getWidth() != data.rowPitch)
            OGRE_CHECK_GL_ERROR(glPixelStorei(GL_PACK_ROW_LENGTH, data.rowPitch));
        if(data.getHeight()*data.getWidth() != data.slicePitch)
            OGRE_CHECK_GL_ERROR(glPixelStorei(GL_PACK_IMAGE_HEIGHT, (data.slicePitch/data.getWidth())));
        if(data.left > 0 || data.top > 0 || data.front > 0)
            OGRE_CHECK_GL_ERROR(glPixelStorei(GL_PACK_SKIP_PIXELS, data.left + data.rowPitch * data.top + data.slicePitch * data.front));
#endif
        if((data.getWidth()*PixelUtil::getNumElemBytes(data.format)) & 3) {
            // Standard alignment of 4 is not right
            OGRE_CHECK_GL_ERROR(glPixelStorei(GL_PACK_ALIGNMENT, 1));
        }

        GLint currentFBO = 0;
        GLuint tempFBO = 0;
        OGRE_CHECK_GL_ERROR(glGetIntegerv(GL_FRAMEBUFFER_BINDING, &currentFBO));
        OGRE_CHECK_GL_ERROR(glGenFramebuffers(1, &tempFBO));
        OGRE_CHECK_GL_ERROR(glBindFramebuffer(GL_FRAMEBUFFER, tempFBO));

        switch (mTarget)
        {
            case GL_TEXTURE_2D:
            case GL_TEXTURE_CUBE_MAP:
                OGRE_CHECK_GL_ERROR(glFramebufferTexture2D(GL_FRAMEBUFFER, GL_COLOR_ATTACHMENT0, GL_TEXTURE_2D, mTextureID, 0));
                OGRE_CHECK_GL_ERROR(glCheckFramebufferStatus(GL_FRAMEBUFFER));
                OGRE_CHECK_GL_ERROR(glReadPixels(0, 0, data.getWidth(), data.getHeight(),
                                                 GLES2PixelUtil::getGLOriginFormat(data.format),
                                                 GLES2PixelUtil::getGLOriginDataType(data.format), data.data));
                break;
#if OGRE_NO_GLES3_SUPPORT == 0
            case GL_TEXTURE_3D:
                for (int i = 0; i < desc.depth; i++) {
                    OGRE_CHECK_GL_ERROR(glFramebufferTexture3D(GL_FRAMEBUFFER, GL_COLOR_ATTACHMENT0, GL_TEXTURE_3D, mTextureID, mLevel, i));
                    OGRE_CHECK_GL_ERROR(glReadPixels(0, 0, data.getWidth(), data.getHeight(), GL_RGBA, GL_UNSIGNED_BYTE, pixels + 4 * i * data.getWidth() * data.getHeight()));
                }
                break;
#endif
        }

        // Restore defaults
#if OGRE_NO_GLES3_SUPPORT == 0
        OGRE_CHECK_GL_ERROR(glPixelStorei(GL_PACK_ROW_LENGTH, 0));
        OGRE_CHECK_GL_ERROR(glPixelStorei(GL_PACK_IMAGE_HEIGHT, 0));
        OGRE_CHECK_GL_ERROR(glPixelStorei(GL_PACK_SKIP_PIXELS, 0));
#endif
        OGRE_CHECK_GL_ERROR(glPixelStorei(GL_PACK_ALIGNMENT, 4));

=======
        if((data.getWidth()*PixelUtil::getNumElemBytes(data.format)) & 3) {
            // Standard alignment of 4 is not right
            OGRE_CHECK_GL_ERROR(glPixelStorei(GL_PACK_ALIGNMENT, 1));
        }

        GLint currentFBO = 0;
        GLuint tempFBO = 0;
        OGRE_CHECK_GL_ERROR(glGetIntegerv(GL_FRAMEBUFFER_BINDING, &currentFBO));
        OGRE_CHECK_GL_ERROR(glGenFramebuffers(1, &tempFBO));
        OGRE_CHECK_GL_ERROR(glBindFramebuffer(GL_FRAMEBUFFER, tempFBO));

        // Construct a temp PixelBox that is RGBA because GL_RGBA/GL_UNSIGNED_BYTE is the only combination that is
        // guaranteed to work on all platforms.
        int sizeInBytes = PixelUtil::getMemorySize(data.getWidth(), data.getHeight(), data.getDepth(), PF_A8B8G8R8);
        PixelBox tempBox = PixelBox(data.getWidth(), data.getHeight(), data.getDepth(), PF_A8B8G8R8);
        tempBox.data = new uint8[sizeInBytes];

        switch (mTarget)
        {
            case GL_TEXTURE_2D:
            case GL_TEXTURE_CUBE_MAP:
                OGRE_CHECK_GL_ERROR(glFramebufferTexture2D(GL_FRAMEBUFFER, GL_COLOR_ATTACHMENT0, GL_TEXTURE_2D, mTextureID, 0));
                OGRE_CHECK_GL_ERROR(glCheckFramebufferStatus(GL_FRAMEBUFFER));
                OGRE_CHECK_GL_ERROR(glReadPixels(0, 0, data.getWidth(), data.getHeight(),
                                                 GL_RGBA,
                                                 GL_UNSIGNED_BYTE,
                                                 tempBox.data));
                break;
        }

        PixelUtil::bulkPixelConversion(tempBox, data);

        delete[] (uint8*) tempBox.data;
        tempBox.data = 0;

        // Restore defaults
        OGRE_CHECK_GL_ERROR(glPixelStorei(GL_PACK_ALIGNMENT, 4));
>>>>>>> c40cd09d
        OGRE_CHECK_GL_ERROR(glBindFramebuffer(GL_FRAMEBUFFER, currentFBO));
        OGRE_CHECK_GL_ERROR(glDeleteFramebuffers(1, &tempFBO));
    }
#endif
    //-----------------------------------------------------------------------------  
    void GLES2TextureBuffer::bindToFramebuffer(GLenum attachment, size_t zoffset)
    {
        assert(zoffset < mDepth);
        OGRE_CHECK_GL_ERROR(glFramebufferTexture2D(GL_FRAMEBUFFER, attachment,
                                                   mFaceTarget, mTextureID, mLevel));
    }
    
    void GLES2TextureBuffer::copyFromFramebuffer(size_t zoffset)
    {
        getGLES2SupportRef()->getStateCacheManager()->bindGLTexture(mTarget, mTextureID);
        OGRE_CHECK_GL_ERROR(glCopyTexSubImage2D(mFaceTarget, mLevel, 0, 0, 0, 0, mWidth, mHeight));
    }

    //-----------------------------------------------------------------------------  
    void GLES2TextureBuffer::blit(const HardwarePixelBufferSharedPtr &src, const Image::Box &srcBox, const Image::Box &dstBox)
    {
        GLES2TextureBuffer *srct = static_cast<GLES2TextureBuffer *>(src.getPointer());
        // TODO: Check for FBO support first
        // Destination texture must be 2D or Cube
        // Source texture must be 2D
        if(((src->getUsage() & TU_RENDERTARGET) == 0 && (srct->mTarget == GL_TEXTURE_2D))
#if OGRE_NO_GLES3_SUPPORT == 0
        || ((srct->mTarget == GL_TEXTURE_3D) && (mTarget != GL_TEXTURE_2D_ARRAY))
#endif
        )
        {
            blitFromTexture(srct, srcBox, dstBox);
        }
        else
        {
            GLES2HardwarePixelBuffer::blit(src, srcBox, dstBox);
        }
    }
    
    //-----------------------------------------------------------------------------  
    // Very fast texture-to-texture blitter and hardware bi/trilinear scaling implementation using FBO
    // Destination texture must be 1D, 2D, 3D, or Cube
    // Source texture must be 1D, 2D or 3D
    // Supports compressed formats as both source and destination format, it will use the hardware DXT compressor
    // if available.
    // @author W.J. van der Laan
    void GLES2TextureBuffer::blitFromTexture(GLES2TextureBuffer *src, const Image::Box &srcBox, const Image::Box &dstBox)
    {
		return; // todo - add a shader attach...
//        std::cerr << "GLES2TextureBuffer::blitFromTexture " <<
//        src->mTextureID << ":" << srcBox.left << "," << srcBox.top << "," << srcBox.right << "," << srcBox.bottom << " " << 
//        mTextureID << ":" << dstBox.left << "," << dstBox.top << "," << dstBox.right << "," << dstBox.bottom << std::endl;

        // Store reference to FBO manager
        GLES2FBOManager *fboMan = static_cast<GLES2FBOManager *>(GLES2RTTManager::getSingletonPtr());
        
        RenderSystem* rsys = Root::getSingleton().getRenderSystem();
        rsys->_disableTextureUnitsFrom(0);
		glActiveTexture(GL_TEXTURE0);

        // Disable alpha, depth and scissor testing, disable blending, 
        // and disable culling
        glDisable(GL_DEPTH_TEST);
        glDisable(GL_SCISSOR_TEST);
        glDisable(GL_BLEND);
        glDisable(GL_CULL_FACE);

        // Set up source texture
        getGLES2SupportRef()->getStateCacheManager()->bindGLTexture(src->mTarget, src->mTextureID);
        
        // Set filtering modes depending on the dimensions and source
        if(srcBox.getWidth() == dstBox.getWidth() &&
           srcBox.getHeight() == dstBox.getHeight() &&
           srcBox.getDepth() == dstBox.getDepth())
        {
            // Dimensions match -- use nearest filtering (fastest and pixel correct)
            if(src->mUsage & TU_AUTOMIPMAP)
            {
                OGRE_CHECK_GL_ERROR(glTexParameteri(src->mTarget, GL_TEXTURE_MIN_FILTER, GL_NEAREST_MIPMAP_NEAREST));
            }
            else
            {
                OGRE_CHECK_GL_ERROR(glTexParameteri(src->mTarget, GL_TEXTURE_MIN_FILTER, GL_NEAREST));
            }
            OGRE_CHECK_GL_ERROR(glTexParameteri(src->mTarget, GL_TEXTURE_MAG_FILTER, GL_NEAREST));
        }
        else
        {
            // Dimensions don't match -- use bi or trilinear filtering depending on the
            // source texture.
            if(src->mUsage & TU_AUTOMIPMAP)
            {
                // Automatic mipmaps, we can safely use trilinear filter which
                // brings greatly improved quality for minimisation.
                OGRE_CHECK_GL_ERROR(glTexParameteri(src->mTarget, GL_TEXTURE_MIN_FILTER, GL_LINEAR_MIPMAP_LINEAR));
            }
            else
            {
                // Manual mipmaps, stay safe with bilinear filtering so that no
                // intermipmap leakage occurs.
                OGRE_CHECK_GL_ERROR(glTexParameteri(src->mTarget, GL_TEXTURE_MIN_FILTER, GL_LINEAR));
            }
            OGRE_CHECK_GL_ERROR(glTexParameteri(src->mTarget, GL_TEXTURE_MAG_FILTER, GL_LINEAR));
        }
        // Clamp to edge (fastest)
        OGRE_CHECK_GL_ERROR(glTexParameteri(src->mTarget, GL_TEXTURE_WRAP_S, GL_CLAMP_TO_EDGE));
        OGRE_CHECK_GL_ERROR(glTexParameteri(src->mTarget, GL_TEXTURE_WRAP_T, GL_CLAMP_TO_EDGE));
#if OGRE_NO_GLES3_SUPPORT == 0
        OGRE_CHECK_GL_ERROR(glTexParameteri(src->mTarget, GL_TEXTURE_WRAP_R, GL_CLAMP_TO_EDGE));

        // Set origin base level mipmap to make sure we source from the right mip
        // level.
        OGRE_CHECK_GL_ERROR(glTexParameteri(src->mTarget, GL_TEXTURE_BASE_LEVEL, src->mLevel));
#endif
        // Store old binding so it can be restored later
        GLint oldfb;
        OGRE_CHECK_GL_ERROR(glGetIntegerv(GL_FRAMEBUFFER_BINDING, &oldfb));

        // Set up temporary FBO
        OGRE_CHECK_GL_ERROR(glBindFramebuffer(GL_FRAMEBUFFER, fboMan->getTemporaryFBO()));

        GLuint tempTex = 0;
        if(!fboMan->checkFormat(mFormat))
        {
            // If target format not directly supported, create intermediate texture
            GLenum tempFormat = GLES2PixelUtil::getClosestGLInternalFormat(fboMan->getSupportedAlternative(mFormat));
            OGRE_CHECK_GL_ERROR(glGenTextures(1, &tempTex));
            getGLES2SupportRef()->getStateCacheManager()->bindGLTexture(GL_TEXTURE_2D, tempTex);

            if(getGLES2SupportRef()->checkExtension("GL_APPLE_texture_max_level") || gleswIsSupported(3, 0))
                getGLES2SupportRef()->getStateCacheManager()->setTexParameteri(GL_TEXTURE_2D, GL_TEXTURE_MAX_LEVEL_APPLE, 0);

            // Allocate temporary texture of the size of the destination area
            OGRE_CHECK_GL_ERROR(glTexImage2D(GL_TEXTURE_2D, 0, tempFormat, 
                         GLES2PixelUtil::optionalPO2(dstBox.getWidth()), GLES2PixelUtil::optionalPO2(dstBox.getHeight()), 
                         0, GL_RGBA, GL_UNSIGNED_BYTE, 0));
            OGRE_CHECK_GL_ERROR(glFramebufferTexture2D(GL_FRAMEBUFFER, GL_COLOR_ATTACHMENT0,
                                      GL_TEXTURE_2D, tempTex, 0));
            // Set viewport to size of destination slice
            OGRE_CHECK_GL_ERROR(glViewport(0, 0, dstBox.getWidth(), dstBox.getHeight()));
        }
        else
        {
            // We are going to bind directly, so set viewport to size and position of destination slice
            OGRE_CHECK_GL_ERROR(glViewport(dstBox.left, dstBox.top, dstBox.getWidth(), dstBox.getHeight()));
        }
        
        // Process each destination slice
        for(size_t slice = dstBox.front; slice < dstBox.back; ++slice)
        {
            if(!tempTex)
            {
                // Bind directly
                bindToFramebuffer(GL_COLOR_ATTACHMENT0, slice);
            }

            // Calculate source texture coordinates
            float u1 = (float)srcBox.left / (float)src->mWidth;
            float v1 = (float)srcBox.top / (float)src->mHeight;
            float u2 = (float)srcBox.right / (float)src->mWidth;
            float v2 = (float)srcBox.bottom / (float)src->mHeight;
            // Calculate source slice for this destination slice
            float w = (float)(slice - dstBox.front) / (float)dstBox.getDepth();
            // Get slice # in source
            w = w * (float)srcBox.getDepth() + srcBox.front;
            // Normalise to texture coordinate in 0.0 .. 1.0
            w = (w+0.5f) / (float)src->mDepth;
            
            // Finally we're ready to rumble	
            getGLES2SupportRef()->getStateCacheManager()->bindGLTexture(src->mTarget, src->mTextureID);
            OGRE_CHECK_GL_ERROR(glEnable(src->mTarget));

            GLfloat squareVertices[] = {
               -1.0f, -1.0f,
                1.0f, -1.0f,
               -1.0f,  1.0f,
                1.0f,  1.0f,
            };
            GLfloat texCoords[] = {
                u1, v1, w,
                u2, v1, w,
                u2, v2, w,
                u1, v2, w
            };

            GLuint posAttrIndex = 0;
            GLuint texAttrIndex = 0;
            if(Root::getSingleton().getRenderSystem()->getCapabilities()->hasCapability(RSC_SEPARATE_SHADER_OBJECTS))
            {
                GLSLESProgramPipeline* programPipeline = GLSLESProgramPipelineManager::getSingleton().getActiveProgramPipeline();
                posAttrIndex = (GLuint)programPipeline->getAttributeIndex(VES_POSITION, 0);
                texAttrIndex = (GLuint)programPipeline->getAttributeIndex(VES_TEXTURE_COORDINATES, 0);
            }
            else
            {
                GLSLESLinkProgram* linkProgram = GLSLESLinkProgramManager::getSingleton().getActiveLinkProgram();
                posAttrIndex = (GLuint)linkProgram->getAttributeIndex(VES_POSITION, 0);
                texAttrIndex = (GLuint)linkProgram->getAttributeIndex(VES_TEXTURE_COORDINATES, 0);
            }

            // Draw the textured quad
            OGRE_CHECK_GL_ERROR(glVertexAttribPointer(posAttrIndex,
                                  2,
                                  GL_FLOAT,
                                  0,
                                  0,
                                  squareVertices));
            OGRE_CHECK_GL_ERROR(glEnableVertexAttribArray(posAttrIndex));
            OGRE_CHECK_GL_ERROR(glVertexAttribPointer(texAttrIndex,
                                  3,
                                  GL_FLOAT,
                                  0,
                                  0,
                                  texCoords));
            OGRE_CHECK_GL_ERROR(glEnableVertexAttribArray(texAttrIndex));

            OGRE_CHECK_GL_ERROR(glDrawArrays(GL_TRIANGLE_STRIP, 0, 4));

            OGRE_CHECK_GL_ERROR(glDisable(src->mTarget));

            if(tempTex)
            {
                // Copy temporary texture
                getGLES2SupportRef()->getStateCacheManager()->bindGLTexture(mTarget, mTextureID);
                switch(mTarget)
                {
                    case GL_TEXTURE_2D:
                    case GL_TEXTURE_CUBE_MAP:
                        OGRE_CHECK_GL_ERROR(glCopyTexSubImage2D(mFaceTarget, mLevel, 
                                            dstBox.left, dstBox.top, 
                                            0, 0, dstBox.getWidth(), dstBox.getHeight()));
                        break;
                }
            }
        }
        // Finish up 
        if(!tempTex)
        {
            // Generate mipmaps
            if(mUsage & TU_AUTOMIPMAP)
            {
                getGLES2SupportRef()->getStateCacheManager()->bindGLTexture(mTarget, mTextureID);
                OGRE_CHECK_GL_ERROR(glGenerateMipmap(mTarget));
            }
        }
        
        // Reset source texture to sane state
        getGLES2SupportRef()->getStateCacheManager()->bindGLTexture(src->mTarget, src->mTextureID);

#if OGRE_NO_GLES3_SUPPORT == 0
        OGRE_CHECK_GL_ERROR(glTexParameteri(src->mTarget, GL_TEXTURE_BASE_LEVEL, 0));

        // Detach texture from temporary framebuffer
        if(mFormat == PF_DEPTH)
        {
            OGRE_CHECK_GL_ERROR(glFramebufferRenderbuffer(GL_FRAMEBUFFER, GL_DEPTH_ATTACHMENT,
                                                          GL_RENDERBUFFER, 0));
        }
        else
#endif
        {
            OGRE_CHECK_GL_ERROR(glFramebufferRenderbuffer(GL_FRAMEBUFFER, GL_COLOR_ATTACHMENT0,
                                                          GL_RENDERBUFFER, 0));
        }
        // Restore old framebuffer
        OGRE_CHECK_GL_ERROR(glBindFramebuffer(GL_FRAMEBUFFER, oldfb));
        OGRE_CHECK_GL_ERROR(glDeleteTextures(1, &tempTex));
    }
    //-----------------------------------------------------------------------------  
    // blitFromMemory doing hardware trilinear scaling
    void GLES2TextureBuffer::blitFromMemory(const PixelBox &src_orig, const Image::Box &dstBox)
    {
        // Fall back to normal GLHardwarePixelBuffer::blitFromMemory in case 
        // - FBO is not supported
        // - Either source or target is luminance due doesn't looks like supported by hardware
        // - the source dimensions match the destination ones, in which case no scaling is needed
        // TODO: Check that extension is NOT available
        if(PixelUtil::isLuminance(src_orig.format) ||
           PixelUtil::isLuminance(mFormat) ||
           (src_orig.getWidth() == dstBox.getWidth() &&
            src_orig.getHeight() == dstBox.getHeight() &&
            src_orig.getDepth() == dstBox.getDepth()))
        {
            GLES2HardwarePixelBuffer::blitFromMemory(src_orig, dstBox);
            return;
        }
        if(!mBuffer.contains(dstBox))
            OGRE_EXCEPT(Exception::ERR_INVALIDPARAMS, "Destination box out of range",
                        "GLES2TextureBuffer::blitFromMemory");
        // For scoped deletion of conversion buffer
        MemoryDataStreamPtr buf;
        PixelBox src;
        
        // First, convert the srcbox to a OpenGL compatible pixel format
        if(GLES2PixelUtil::getGLOriginFormat(src_orig.format) == 0)
        {
            // Convert to buffer internal format
            buf.bind(OGRE_NEW MemoryDataStream(PixelUtil::getMemorySize(src_orig.getWidth(), src_orig.getHeight(),
                                                                        src_orig.getDepth(), mFormat)));
            src = PixelBox(src_orig.getWidth(), src_orig.getHeight(), src_orig.getDepth(), mFormat, buf->getPtr());
            PixelUtil::bulkPixelConversion(src_orig, src);
        }
        else
        {
            // No conversion needed
            src = src_orig;
        }
        
        // Create temporary texture to store source data
        GLuint id = 0;
        GLenum target =
#if OGRE_NO_GLES3_SUPPORT == 0
        (src.getDepth() != 1) ? GL_TEXTURE_3D :
#endif
            GL_TEXTURE_2D;

        GLsizei width = (GLsizei)GLES2PixelUtil::optionalPO2(src.getWidth());
        GLsizei height = (GLsizei)GLES2PixelUtil::optionalPO2(src.getHeight());
        GLsizei depth = (GLsizei)GLES2PixelUtil::optionalPO2(src.getDepth());
        GLenum format = GLES2PixelUtil::getClosestGLInternalFormat(src.format);

        // Generate texture name
        OGRE_CHECK_GL_ERROR(glGenTextures(1, &id));
        
        // Set texture type
        getGLES2SupportRef()->getStateCacheManager()->bindGLTexture(target, id);

        if(getGLES2SupportRef()->checkExtension("GL_APPLE_texture_max_level") || gleswIsSupported(3, 0))
            getGLES2SupportRef()->getStateCacheManager()->setTexParameteri(target, GL_TEXTURE_MAX_LEVEL_APPLE, 1000);

        // Allocate texture memory
#if OGRE_NO_GLES3_SUPPORT == 0
        if(src.getDepth() != 1)
        {
            OGRE_CHECK_GL_ERROR(glTexStorage3D(GL_TEXTURE_3D, 1, format, GLsizei(width), GLsizei(height), GLsizei(depth)));
        }
        else
        {
            OGRE_CHECK_GL_ERROR(glTexStorage2D(GL_TEXTURE_2D, 1, format, GLsizei(width), GLsizei(height)));
        }
#else
        GLenum datatype = (GLsizei)GLES2PixelUtil::getGLOriginDataType(src.format);
        OGRE_CHECK_GL_ERROR(glTexImage2D(target, 0, format, width, height, 0, format, datatype, 0));
#endif

        // GL texture buffer
        GLES2TextureBuffer tex(StringUtil::BLANK, target, id, width, height, depth, format, src.format,
                              0, 0, (Usage)(TU_AUTOMIPMAP|HBU_STATIC_WRITE_ONLY), false, false, 0);
        
        // Upload data to 0,0,0 in temporary texture
        Image::Box tempTarget(0, 0, 0, src.getWidth(), src.getHeight(), src.getDepth());
        tex.upload(src, tempTarget);
        
        // Blit
        blitFromTexture(&tex, tempTarget, dstBox);
        
        // Delete temp texture
        OGRE_CHECK_GL_ERROR(glDeleteTextures(1, &id));
    }
    
    RenderTexture *GLES2TextureBuffer::getRenderTarget(size_t zoffset)
    {
        assert(mUsage & TU_RENDERTARGET);
        assert(zoffset < mDepth);
        return mSliceTRT[zoffset];
    }

    void GLES2TextureBuffer::buildMipmaps(const PixelBox &data)
    {
        GLsizei width;
        GLsizei height;
        GLsizei depth;
        int logW;
        int logH;
        int level;
        PixelBox scaled = data;
        scaled.data = data.data;
        scaled.left = data.left;
        scaled.right = data.right;
        scaled.top = data.top;
        scaled.bottom = data.bottom;
        scaled.front = data.front;
        scaled.back = data.back;

        width = (GLsizei)data.getWidth();
        height = (GLsizei)data.getHeight();
        depth = (GLsizei)data.getDepth();

        logW = computeLog(width);
        logH = computeLog(height);
        level = (logW > logH ? logW : logH);

        for (int mip = 0; mip <= level; mip++)
        {
            GLenum glFormat = GLES2PixelUtil::getGLOriginFormat(scaled.format);
            GLenum dataType = GLES2PixelUtil::getGLOriginDataType(scaled.format);
            GLenum internalFormat = glFormat;
#if OGRE_NO_GLES3_SUPPORT == 0
            // In GL ES 3, the internalformat and format parameters do not need to be identical
            internalFormat = GLES2PixelUtil::getClosestGLInternalFormat(scaled.format);
#endif
            switch(mTarget)
            {
                case GL_TEXTURE_2D:
                case GL_TEXTURE_CUBE_MAP:
                    OGRE_CHECK_GL_ERROR(glTexImage2D(mFaceTarget,
                                                     mip,
                                                     internalFormat,
                                                     width, height,
                                                     0,
                                                     glFormat,
                                                     dataType,
                                                     scaled.data));
                    break;
#if OGRE_NO_GLES3_SUPPORT == 0
                case GL_TEXTURE_3D:
                case GL_TEXTURE_2D_ARRAY:
                    OGRE_CHECK_GL_ERROR(glTexImage3D(mFaceTarget,
                                                     mip,
                                                     internalFormat,
                                                     width, height, depth,
                                                     0,
                                                     glFormat,
                                                     dataType,
                                                     scaled.data));
                    break;
#endif
            }

            if (mip != 0)
            {
                OGRE_DELETE[] (uint8*) scaled.data;
                scaled.data = 0;
            }

            if (width > 1)
            {
                width = width / 2;
            }

            if (height > 1)
            {
                height = height / 2;
            }

            size_t sizeInBytes = PixelUtil::getMemorySize(width, height, 1,
                                                       data.format);
            scaled = PixelBox(width, height, 1, data.format);
            scaled.data = new uint8[sizeInBytes];
            Image::scale(data, scaled, Image::FILTER_LINEAR);
        }

        // Delete the scaled data for the last level
        if (level > 0)
        {
            delete[] (uint8*) scaled.data;
            scaled.data = 0;
        }
    }
    
    //********* GLES2RenderBuffer
    //----------------------------------------------------------------------------- 
    GLES2RenderBuffer::GLES2RenderBuffer(GLenum format, size_t width, size_t height, GLsizei numSamples):
<<<<<<< HEAD
    GLES2HardwarePixelBuffer(width, height, 1, GLES2PixelUtil::getClosestOGREFormat(format, GL_RGBA),HBU_WRITE_ONLY)
=======
    GLES2HardwarePixelBuffer(width, height, 1, GLES2PixelUtil::getClosestOGREFormat(format, GL_RGBA), HBU_WRITE_ONLY)
>>>>>>> c40cd09d
    {
        mGLInternalFormat = format;
        mNumSamples = numSamples;
        
        // Generate renderbuffer
        OGRE_CHECK_GL_ERROR(glGenRenderbuffers(1, &mRenderbufferID));
        
        
        // Bind it to FBO
        OGRE_CHECK_GL_ERROR(glBindRenderbuffer(GL_RENDERBUFFER, mRenderbufferID));

        // Allocate storage for depth buffer
        if (mNumSamples > 0)
        {
            if(getGLES2SupportRef()->checkExtension("GL_APPLE_framebuffer_multisample") || gleswIsSupported(3, 0))
            {
                OGRE_CHECK_GL_ERROR(glRenderbufferStorageMultisampleAPPLE(GL_RENDERBUFFER,
                                                                          mNumSamples, mGLInternalFormat, mWidth, mHeight));
            }
        }
        else
        {
            OGRE_CHECK_GL_ERROR(glRenderbufferStorage(GL_RENDERBUFFER, mGLInternalFormat,
                                                      mWidth, mHeight));
        }
    }
    //----------------------------------------------------------------------------- 
    GLES2RenderBuffer::~GLES2RenderBuffer()
    {
        OGRE_CHECK_GL_ERROR(glDeleteRenderbuffers(1, &mRenderbufferID));
    }
    //-----------------------------------------------------------------------------  
    void GLES2RenderBuffer::bindToFramebuffer(GLenum attachment, size_t zoffset)
    {
        assert(zoffset < mDepth);
        OGRE_CHECK_GL_ERROR(glFramebufferRenderbuffer(GL_FRAMEBUFFER, attachment,
                                                      GL_RENDERBUFFER, mRenderbufferID));
    }
}<|MERGE_RESOLUTION|>--- conflicted
+++ resolved
@@ -662,19 +662,6 @@
                 OGRE_CHECK_GL_ERROR(glPixelStorei(GL_UNPACK_ALIGNMENT, 1));
             }
 
-<<<<<<< HEAD
-//            LogManager::getSingleton().logMessage("GLES2TextureBuffer::upload - ID: " + StringConverter::toString(mTextureID) +
-//                                                  " Format: " + PixelUtil::getFormatName(data.format) +
-//                                                  " Origin format: " + StringConverter::toString(GLES2PixelUtil::getGLOriginFormat(data.format), 0, std::ios::hex) +
-//                                                  " Data type: " + StringConverter::toString(GLES2PixelUtil::getGLOriginDataType(data.format), 0, ' ', std::ios::hex));
-            OGRE_CHECK_GL_ERROR(glTexSubImage2D(mFaceTarget,
-                            mLevel,
-                            dest.left, dest.top,
-                            dest.getWidth(), dest.getHeight(),
-                            GLES2PixelUtil::getGLOriginFormat(data.format),
-                            GLES2PixelUtil::getGLOriginDataType(data.format),
-                            data.data));
-=======
             switch(mTarget)
             {
                 case GL_TEXTURE_2D:
@@ -688,7 +675,6 @@
                                     data.data));
                 break;
             }
->>>>>>> c40cd09d
         }
 
         OGRE_CHECK_GL_ERROR(glPixelStorei(GL_UNPACK_ALIGNMENT, 4));
@@ -710,73 +696,6 @@
                         "GLES2TextureBuffer::download");
         }
 
-<<<<<<< HEAD
-        GLenum texBinding = GL_NONE;
-        switch (mTarget)
-        {
-            case GL_TEXTURE_2D:
-                texBinding = GL_TEXTURE_BINDING_2D;
-                break;
-            case GL_TEXTURE_CUBE_MAP:
-                texBinding = GL_TEXTURE_BINDING_CUBE_MAP;
-                break;
-#if OGRE_NO_GLES3_SUPPORT == 0
-            case GL_TEXTURE_3D:
-                texBinding = GL_TEXTURE_BINDING_3D;
-                break;
-#endif
-            default:
-                return;
-        }
-
-#if OGRE_NO_GLES3_SUPPORT == 0
-        if(data.getWidth() != data.rowPitch)
-            OGRE_CHECK_GL_ERROR(glPixelStorei(GL_PACK_ROW_LENGTH, data.rowPitch));
-        if(data.getHeight()*data.getWidth() != data.slicePitch)
-            OGRE_CHECK_GL_ERROR(glPixelStorei(GL_PACK_IMAGE_HEIGHT, (data.slicePitch/data.getWidth())));
-        if(data.left > 0 || data.top > 0 || data.front > 0)
-            OGRE_CHECK_GL_ERROR(glPixelStorei(GL_PACK_SKIP_PIXELS, data.left + data.rowPitch * data.top + data.slicePitch * data.front));
-#endif
-        if((data.getWidth()*PixelUtil::getNumElemBytes(data.format)) & 3) {
-            // Standard alignment of 4 is not right
-            OGRE_CHECK_GL_ERROR(glPixelStorei(GL_PACK_ALIGNMENT, 1));
-        }
-
-        GLint currentFBO = 0;
-        GLuint tempFBO = 0;
-        OGRE_CHECK_GL_ERROR(glGetIntegerv(GL_FRAMEBUFFER_BINDING, &currentFBO));
-        OGRE_CHECK_GL_ERROR(glGenFramebuffers(1, &tempFBO));
-        OGRE_CHECK_GL_ERROR(glBindFramebuffer(GL_FRAMEBUFFER, tempFBO));
-
-        switch (mTarget)
-        {
-            case GL_TEXTURE_2D:
-            case GL_TEXTURE_CUBE_MAP:
-                OGRE_CHECK_GL_ERROR(glFramebufferTexture2D(GL_FRAMEBUFFER, GL_COLOR_ATTACHMENT0, GL_TEXTURE_2D, mTextureID, 0));
-                OGRE_CHECK_GL_ERROR(glCheckFramebufferStatus(GL_FRAMEBUFFER));
-                OGRE_CHECK_GL_ERROR(glReadPixels(0, 0, data.getWidth(), data.getHeight(),
-                                                 GLES2PixelUtil::getGLOriginFormat(data.format),
-                                                 GLES2PixelUtil::getGLOriginDataType(data.format), data.data));
-                break;
-#if OGRE_NO_GLES3_SUPPORT == 0
-            case GL_TEXTURE_3D:
-                for (int i = 0; i < desc.depth; i++) {
-                    OGRE_CHECK_GL_ERROR(glFramebufferTexture3D(GL_FRAMEBUFFER, GL_COLOR_ATTACHMENT0, GL_TEXTURE_3D, mTextureID, mLevel, i));
-                    OGRE_CHECK_GL_ERROR(glReadPixels(0, 0, data.getWidth(), data.getHeight(), GL_RGBA, GL_UNSIGNED_BYTE, pixels + 4 * i * data.getWidth() * data.getHeight()));
-                }
-                break;
-#endif
-        }
-
-        // Restore defaults
-#if OGRE_NO_GLES3_SUPPORT == 0
-        OGRE_CHECK_GL_ERROR(glPixelStorei(GL_PACK_ROW_LENGTH, 0));
-        OGRE_CHECK_GL_ERROR(glPixelStorei(GL_PACK_IMAGE_HEIGHT, 0));
-        OGRE_CHECK_GL_ERROR(glPixelStorei(GL_PACK_SKIP_PIXELS, 0));
-#endif
-        OGRE_CHECK_GL_ERROR(glPixelStorei(GL_PACK_ALIGNMENT, 4));
-
-=======
         if((data.getWidth()*PixelUtil::getNumElemBytes(data.format)) & 3) {
             // Standard alignment of 4 is not right
             OGRE_CHECK_GL_ERROR(glPixelStorei(GL_PACK_ALIGNMENT, 1));
@@ -814,7 +733,6 @@
 
         // Restore defaults
         OGRE_CHECK_GL_ERROR(glPixelStorei(GL_PACK_ALIGNMENT, 4));
->>>>>>> c40cd09d
         OGRE_CHECK_GL_ERROR(glBindFramebuffer(GL_FRAMEBUFFER, currentFBO));
         OGRE_CHECK_GL_ERROR(glDeleteFramebuffers(1, &tempFBO));
     }
@@ -1278,11 +1196,7 @@
     //********* GLES2RenderBuffer
     //----------------------------------------------------------------------------- 
     GLES2RenderBuffer::GLES2RenderBuffer(GLenum format, size_t width, size_t height, GLsizei numSamples):
-<<<<<<< HEAD
-    GLES2HardwarePixelBuffer(width, height, 1, GLES2PixelUtil::getClosestOGREFormat(format, GL_RGBA),HBU_WRITE_ONLY)
-=======
     GLES2HardwarePixelBuffer(width, height, 1, GLES2PixelUtil::getClosestOGREFormat(format, GL_RGBA), HBU_WRITE_ONLY)
->>>>>>> c40cd09d
     {
         mGLInternalFormat = format;
         mNumSamples = numSamples;
