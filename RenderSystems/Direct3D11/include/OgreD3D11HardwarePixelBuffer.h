/*
-----------------------------------------------------------------------------
This source file is part of OGRE
(Object-oriented Graphics Rendering Engine)
For the latest info, see http://www.ogre3d.org/

Copyright (c) 2000-2013 Torus Knot Software Ltd

Permission is hereby granted, free of charge, to any person obtaining a copy
of this software and associated documentation files (the "Software"), to deal
in the Software without restriction, including without limitation the rights
to use, copy, modify, merge, publish, distribute, sublicense, and/or sell
copies of the Software, and to permit persons to whom the Software is
furnished to do so, subject to the following conditions:

The above copyright notice and this permission notice shall be included in
all copies or substantial portions of the Software.

THE SOFTWARE IS PROVIDED "AS IS", WITHOUT WARRANTY OF ANY KIND, EXPRESS OR
IMPLIED, INCLUDING BUT NOT LIMITED TO THE WARRANTIES OF MERCHANTABILITY,
FITNESS FOR A PARTICULAR PURPOSE AND NONINFRINGEMENT. IN NO EVENT SHALL THE
AUTHORS OR COPYRIGHT HOLDERS BE LIABLE FOR ANY CLAIM, DAMAGES OR OTHER
LIABILITY, WHETHER IN AN ACTION OF CONTRACT, TORT OR OTHERWISE, ARISING FROM,
OUT OF OR IN CONNECTION WITH THE SOFTWARE OR THE USE OR OTHER DEALINGS IN
THE SOFTWARE.
-----------------------------------------------------------------------------
*/
#ifndef __D3D11PIXELBUFFER_H__
#define __D3D11PIXELBUFFER_H__

#include "OgreD3D11Prerequisites.h"
#include "OgreHardwarePixelBuffer.h"
#include "OgreD3D11Driver.h"

struct ID3D11Resource;

namespace Ogre {

	class D3D11HardwarePixelBuffer: public HardwarePixelBuffer
	{
	protected:
		/// Lock a box
		PixelBox lockImpl(const Image::Box lockBox,  LockOptions options);

		/// Unlock a box
		void unlockImpl(void);

		/// D3DDevice pointer
		D3D11Device & mDevice;

		D3D11Texture * mParentTexture;
		size_t mSubresourceIndex;

		// if the usage is static - alloc at lock then use device UpdateSubresource when unlock and free memory
		int8 * mDataForStaticUsageLock; 

		size_t mFace;

		Image::Box mLockBox;
		PixelBox mCurrentLock;
		LockOptions mCurrentLockOptions;

		D3D11_BOX OgreImageBoxToDx11Box(const Image::Box &inBox) const;

		/// Util functions to convert a D3D locked box to a pixel box
		void fromD3DLock(PixelBox &rval, const DXGI_MAPPED_RECT &lrect);

		/// Render targets
		typedef vector<RenderTexture*>::type SliceTRT;
		SliceTRT mSliceTRT;

		void createStagingBuffer();
		bool mUsingStagingBuffer;
		ID3D11Resource *mStagingBuffer;
		
<<<<<<< HEAD
		void *_map(ID3D11Resource *res, D3D11_MAP flags);
=======
		void _map(ID3D11Resource *res, D3D11_MAP flags, PixelBox & box);
>>>>>>> a48f71b7
		void *_mapstagingbuffer(D3D11_MAP flags);
		void *_mapstaticbuffer(PixelBox lock);
		void _unmap(ID3D11Resource *res);
		void _unmapstagingbuffer(bool copyback = true);
		void _unmapstaticbuffer();

<<<<<<< HEAD
=======
        void _genSoftwareMipmaps( const PixelBox &src, const MemoryDataStreamPtr & buf );

>>>>>>> a48f71b7
	public:
		D3D11HardwarePixelBuffer(D3D11Texture * parentTexture, D3D11Device & device, size_t subresourceIndex,
			size_t width, size_t height, size_t depth, size_t face, PixelFormat format, HardwareBuffer::Usage usage);

		/// @copydoc HardwarePixelBuffer::blit
		void blit(const HardwarePixelBufferSharedPtr &src, const Image::Box &srcBox, const Image::Box &dstBox);

		/// @copydoc HardwarePixelBuffer::blitFromMemory
		void blitFromMemory(const PixelBox &src, const Image::Box &dstBox);

		/// @copydoc HardwarePixelBuffer::blitToMemory
		void blitToMemory(const Image::Box &srcBox, const PixelBox &dst);

		/// Internal function to update mipmaps on update of level 0
		void _genMipmaps();


		~D3D11HardwarePixelBuffer();

		/// Get rendertarget for z slice
		RenderTexture *getRenderTarget(size_t zoffset);

		/// Notify TextureBuffer of destruction of render target
		virtual void _clearSliceRTT(size_t zoffset)
		{
			if (mSliceTRT.size() > zoffset)
			{
				mSliceTRT[zoffset] = 0;
			}
		}

		D3D11Texture * getParentTexture() const;
		size_t getSubresourceIndex() const;
		size_t getFace() const;
	};
};
#endif<|MERGE_RESOLUTION|>--- conflicted
+++ resolved
@@ -73,22 +73,15 @@
 		bool mUsingStagingBuffer;
 		ID3D11Resource *mStagingBuffer;
 		
-<<<<<<< HEAD
-		void *_map(ID3D11Resource *res, D3D11_MAP flags);
-=======
 		void _map(ID3D11Resource *res, D3D11_MAP flags, PixelBox & box);
->>>>>>> a48f71b7
 		void *_mapstagingbuffer(D3D11_MAP flags);
 		void *_mapstaticbuffer(PixelBox lock);
 		void _unmap(ID3D11Resource *res);
 		void _unmapstagingbuffer(bool copyback = true);
 		void _unmapstaticbuffer();
 
-<<<<<<< HEAD
-=======
         void _genSoftwareMipmaps( const PixelBox &src, const MemoryDataStreamPtr & buf );
 
->>>>>>> a48f71b7
 	public:
 		D3D11HardwarePixelBuffer(D3D11Texture * parentTexture, D3D11Device & device, size_t subresourceIndex,
 			size_t width, size_t height, size_t depth, size_t face, PixelFormat format, HardwareBuffer::Usage usage);
