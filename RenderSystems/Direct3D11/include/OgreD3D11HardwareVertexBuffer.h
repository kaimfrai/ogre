/*
-----------------------------------------------------------------------------
This source file is part of OGRE
(Object-oriented Graphics Rendering Engine)
For the latest info, see http://www.ogre3d.org/

Copyright (c) 2000-2011 Torus Knot Software Ltd

Permission is hereby granted, free of charge, to any person obtaining a copy
of this software and associated documentation files (the "Software"), to deal
in the Software without restriction, including without limitation the rights
to use, copy, modify, merge, publish, distribute, sublicense, and/or sell
copies of the Software, and to permit persons to whom the Software is
furnished to do so, subject to the following conditions:

The above copyright notice and this permission notice shall be included in
all copies or substantial portions of the Software.

THE SOFTWARE IS PROVIDED "AS IS", WITHOUT WARRANTY OF ANY KIND, EXPRESS OR
IMPLIED, INCLUDING BUT NOT LIMITED TO THE WARRANTIES OF MERCHANTABILITY,
FITNESS FOR A PARTICULAR PURPOSE AND NONINFRINGEMENT. IN NO EVENT SHALL THE
AUTHORS OR COPYRIGHT HOLDERS BE LIABLE FOR ANY CLAIM, DAMAGES OR OTHER
LIABILITY, WHETHER IN AN ACTION OF CONTRACT, TORT OR OTHERWISE, ARISING FROM,
OUT OF OR IN CONNECTION WITH THE SOFTWARE OR THE USE OR OTHER DEALINGS IN
THE SOFTWARE.
-----------------------------------------------------------------------------
*/
#ifndef __D3D11HARDWAREVERTEXBUFFER_H__
#define __D3D11HARDWAREVERTEXBUFFER_H__

#include "OgreD3D11Prerequisites.h"
#include "OgreHardwareVertexBuffer.h"

namespace Ogre {

	/// Specialisation of HardwareVertexBuffer for D3D11
	class D3D11HardwareVertexBuffer : public HardwareVertexBuffer 
	{
	protected:
		D3D11HardwareBuffer* mBufferImpl;
		// have to implement these, but do nothing as overridden lock/unlock
		void* lockImpl(size_t offset, size_t length, LockOptions options) {return 0;}
		void unlockImpl(void) {}

	public:
		D3D11HardwareVertexBuffer(HardwareBufferManagerBase* mgr, size_t vertexSize, size_t numVertices, 
<<<<<<< HEAD
			HardwareBuffer::Usage usage, D3D11Device & device, bool useSystemMem, bool useShadowBuffer, 
			bool streamOut);
=======
			HardwareBuffer::Usage usage, D3D11Device & device, bool useSystemMem, bool useShadowBuffer, bool streamOut);
>>>>>>> 353a7774
		~D3D11HardwareVertexBuffer();

		// override all data-gathering methods
		void* lock(size_t offset, size_t length, LockOptions options);
		void unlock(void);
		void readData(size_t offset, size_t length, void* pDest);
		void writeData(size_t offset, size_t length, const void* pSource,
			bool discardWholeBuffer = false);

		void copyData(HardwareBuffer& srcBuffer, size_t srcOffset, 
			size_t dstOffset, size_t length, bool discardWholeBuffer = false);
		bool isLocked(void) const;

		/// For dealing with lost devices - release the resource if in the default pool
		bool releaseIfDefaultPool(void);
		/// For dealing with lost devices - recreate the resource if in the default pool
		bool recreateIfDefaultPool(D3D11Device & device);

		/// Get the D3D-specific vertex buffer
		ID3D11Buffer * getD3DVertexBuffer(void) const;
<<<<<<< HEAD
=======

        void reinterpretForStreamOutput(void);
>>>>>>> 353a7774
	};

}
#endif
<|MERGE_RESOLUTION|>--- conflicted
+++ resolved
@@ -44,12 +44,8 @@
 
 	public:
 		D3D11HardwareVertexBuffer(HardwareBufferManagerBase* mgr, size_t vertexSize, size_t numVertices, 
-<<<<<<< HEAD
 			HardwareBuffer::Usage usage, D3D11Device & device, bool useSystemMem, bool useShadowBuffer, 
 			bool streamOut);
-=======
-			HardwareBuffer::Usage usage, D3D11Device & device, bool useSystemMem, bool useShadowBuffer, bool streamOut);
->>>>>>> 353a7774
 		~D3D11HardwareVertexBuffer();
 
 		// override all data-gathering methods
@@ -70,11 +66,6 @@
 
 		/// Get the D3D-specific vertex buffer
 		ID3D11Buffer * getD3DVertexBuffer(void) const;
-<<<<<<< HEAD
-=======
-
-        void reinterpretForStreamOutput(void);
->>>>>>> 353a7774
 	};
 
 }
