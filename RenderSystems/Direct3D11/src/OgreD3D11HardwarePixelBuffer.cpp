--- conflicted
+++ resolved
@@ -98,11 +98,7 @@
 		rval.data = lrect.pBits;
 	}
 //-----------------------------------------------------------------------------
-<<<<<<< HEAD
-	void *D3D11HardwarePixelBuffer::_map(ID3D11Resource *res, D3D11_MAP flags)
-=======
 	void D3D11HardwarePixelBuffer::_map(ID3D11Resource *res, D3D11_MAP flags, PixelBox & box)
->>>>>>> a48f71b7
 	{
 		mDevice.clearStoredErrorMessages();
 
@@ -165,13 +161,9 @@
 			break;
 		}
 
-<<<<<<< HEAD
-		return pMappedResource.pData;
-=======
 		box.data = pMappedResource.pData;
         box.rowPitch = pMappedResource.RowPitch;
         box.slicePitch = pMappedResource.DepthPitch;
->>>>>>> a48f71b7
 	}
 	//-----------------------------------------------------------------------------  
 	void *D3D11HardwarePixelBuffer::_mapstaticbuffer(PixelBox lock)
@@ -205,13 +197,9 @@
 		else if(flags == D3D11_MAP_WRITE_DISCARD)
 			flags = D3D11_MAP_WRITE; // stagingbuffer doesn't support discarding
 
-<<<<<<< HEAD
-		return _map(mStagingBuffer, flags);
-=======
         PixelBox box;
         _map(mStagingBuffer, flags, box);
 		return box.data;
->>>>>>> a48f71b7
 	}
 	//-----------------------------------------------------------------------------  
 	PixelBox D3D11HardwarePixelBuffer::lockImpl(const Image::Box lockBox,  LockOptions options)
@@ -257,11 +245,7 @@
 			if(mUsage == HBU_STATIC || options == HBL_READ_ONLY || options == HBL_NORMAL || options == HBL_WRITE_ONLY)
 				rval.data = _mapstagingbuffer(flags);
 			else
-<<<<<<< HEAD
-				rval.data = _map(mParentTexture->getTextureResource(), flags);
-=======
 				_map(mParentTexture->getTextureResource(), flags, rval);
->>>>>>> a48f71b7
 
 			// calculate the offset in bytes
 			offset = D3D11Mappings::_getSizeInBytes(rval.format, rval.left, rval.front);
@@ -290,7 +274,6 @@
 		case TEX_TYPE_1D:
 			{
 				mDevice.GetImmediateContext()->Unmap(res, mSubresourceIndex);
-<<<<<<< HEAD
 			}
 			break;
 		case TEX_TYPE_CUBE_MAP:
@@ -309,26 +292,6 @@
 				mDevice.GetImmediateContext()->Unmap(res, mSubresourceIndex);
 			}
 			break;
-=======
-			}
-			break;
-		case TEX_TYPE_CUBE_MAP:
-		case TEX_TYPE_2D:
-			{							  
-				mDevice.GetImmediateContext()->Unmap(res, D3D11CalcSubresource(static_cast<UINT>(mSubresourceIndex), mFace, mParentTexture->getNumMipmaps()+1));
-			}
-			break;
-		case TEX_TYPE_2D_ARRAY:
-			{
-				mDevice.GetImmediateContext()->Unmap(res, D3D11CalcSubresource(static_cast<UINT>(mSubresourceIndex), mLockBox.front, mParentTexture->getNumMipmaps()+1));
-			}
-			break;
-		case TEX_TYPE_3D:
-			{
-				mDevice.GetImmediateContext()->Unmap(res, mSubresourceIndex);
-			}
-			break;
->>>>>>> a48f71b7
 		}
 
 		if (mDevice.isError())
@@ -438,30 +401,6 @@
 	//-----------------------------------------------------------------------------  
 	void D3D11HardwarePixelBuffer::unlockImpl(void)
 	{
-<<<<<<< HEAD
-		/*if(mUsage == HBU_STATIC || mUsage & HBU_DYNAMIC)
-		{
-			if(mUsage == HBU_STATIC || mCurrentLockOptions == HBL_READ_ONLY || mCurrentLockOptions == HBL_NORMAL || mCurrentLockOptions == HBL_WRITE_ONLY)
-			{
-//				size_t sizeinbytes = D3D11Mappings::_getSizeInBytes(mParentTexture->getFormat(), mParentTexture->getWidth(), mParentTexture->getHeight());
-// 
-// 				void *data = _map(mParentTexture->getTextureResource(), D3D11_MAP_WRITE_DISCARD);
-// 
-// 				memcpy(data, mCurrentLock.data, sizeinbytes);
-// 
-// 				// unmap the texture and the staging buffer
-// 				_unmap(mParentTexture->getTextureResource());
-
-				_unmapstagingbuffer();
- 			}
-			else
-				_unmap(mParentTexture->getTextureResource());
-
-		}
-		else
-			_unmapstaticbuffer();
-		
-		_genMipmaps();*/
 		if(mUsage == HBU_STATIC)
 			_unmapstagingbuffer();
 		else if(mUsage & HBU_DYNAMIC)
@@ -469,26 +408,12 @@
 			if(mCurrentLockOptions == HBL_READ_ONLY || mCurrentLockOptions == HBL_NORMAL || mCurrentLockOptions == HBL_WRITE_ONLY)
 			{
 				size_t sizeinbytes = D3D11Mappings::_getSizeInBytes(mParentTexture->getFormat(), mParentTexture->getWidth(), mParentTexture->getHeight());
-
-				void *data = _map(mParentTexture->getTextureResource(), D3D11_MAP_WRITE_DISCARD);
-
-				memcpy(data, mCurrentLock.data, sizeinbytes);
-
-=======
-		if(mUsage == HBU_STATIC)
-			_unmapstagingbuffer();
-		else if(mUsage & HBU_DYNAMIC)
- 		{
-			if(mCurrentLockOptions == HBL_READ_ONLY || mCurrentLockOptions == HBL_NORMAL || mCurrentLockOptions == HBL_WRITE_ONLY)
-			{
-				size_t sizeinbytes = D3D11Mappings::_getSizeInBytes(mParentTexture->getFormat(), mParentTexture->getWidth(), mParentTexture->getHeight());
                 PixelBox box;
                 _map(mParentTexture->getTextureResource(), D3D11_MAP_WRITE_DISCARD, box);
 				void *data = box.data; 
 
 				memcpy(data, mCurrentLock.data, sizeinbytes);
 
->>>>>>> a48f71b7
 				// unmap the texture and the staging buffer
 				_unmap(mParentTexture->getTextureResource());
 
@@ -718,25 +643,6 @@
 			switch(mParentTexture->getTextureType()) {
 			case TEX_TYPE_1D:
  				{
-<<<<<<< HEAD
-
-					mDevice.GetImmediateContext()->UpdateSubresource( 
-						mParentTexture->GetTex1D(), 
-						0,
-						&dstBoxDx11,
-						converted.data,
-						rowWidth,
-						0 );
-					if (mDevice.isError())
-					{
-						String errorDescription = mDevice.getErrorDescription();
-						OGRE_EXCEPT(Exception::ERR_RENDERINGAPI_ERROR, 
-							"D3D11 device cannot update 1d subresource\nError Description:" + errorDescription,
-							"D3D11HardwarePixelBuffer::blitFromMemory");
-					}
- 				}
-				break;
-=======
 					D3D11RenderSystem* rsys = reinterpret_cast<D3D11RenderSystem*>(Root::getSingleton().getRenderSystem());
 					if (rsys->_getFeatureLevel() >= D3D_FEATURE_LEVEL_10_0)
 					{
@@ -757,7 +663,6 @@
 						break; // For Feature levels that do not support 1D textures, revert to creating a 2D texture.
  					}
 				}
->>>>>>> a48f71b7
 			case TEX_TYPE_CUBE_MAP:
 			case TEX_TYPE_2D:
  				{
@@ -840,9 +745,6 @@
  
 			if (!isDds)
 			{
-<<<<<<< HEAD
-				_genMipmaps();
-=======
 #if OGRE_PLATFORM != OGRE_PLATFORM_WINRT
                 // A workaround for a D3D11 bug when running an old feature set without WinRT.
                 // The bug is an internal crash in D3D11 when you call context->GenerateMips.
@@ -856,7 +758,6 @@
                 {
                     _genMipmaps();
                 }
->>>>>>> a48f71b7
  			}
 		}	
 
@@ -1005,8 +906,6 @@
 			break;
 		}
 	}
-<<<<<<< HEAD
-=======
     //-----------------------------------------------------------------------------    
     void D3D11HardwarePixelBuffer::_genSoftwareMipmaps( const PixelBox &src, const MemoryDataStreamPtr & buf )
     {
@@ -1060,6 +959,5 @@
             }
         }
     }
->>>>>>> a48f71b7
 
 };