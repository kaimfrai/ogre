--- conflicted
+++ resolved
@@ -236,7 +236,6 @@
 			LogManager::getSingleton().logMessage("D3D11 : " + mName + " Could not be loaded");
 			return;
 		}	
-<<<<<<< HEAD
 
 		D3D11_RESOURCE_DIMENSION dimension;
 		mpTex->GetType(&dimension);
@@ -282,53 +281,6 @@
 				D3D11_TEXTURE3D_DESC desc;
 				mp3DTex->GetDesc(&desc);
 
-=======
-
-		D3D11_RESOURCE_DIMENSION dimension;
-		mpTex->GetType(&dimension);
-
-		switch (dimension)
-		{
-		case D3D11_RESOURCE_DIMENSION_TEXTURE1D:
-			{
-				_queryInterface<ID3D11Resource, ID3D11Texture1D>(mpTex, &mp1DTex);
-
-				D3D11_TEXTURE1D_DESC desc;
-				mp1DTex->GetDesc(&desc);
-				
-				mFormat = D3D11Mappings::_getPF(desc.Format);
-				mTextureType = TEX_TYPE_1D;
-
-				_create1DResourceView();
-			} 					
-			break;
-		case D3D11_RESOURCE_DIMENSION_TEXTURE2D:
-			{
-				_queryInterface<ID3D11Resource, ID3D11Texture2D>(mpTex, &mp2DTex);
-
-				D3D11_TEXTURE2D_DESC desc;
-				mp2DTex->GetDesc(&desc);
-				
-				mFormat = D3D11Mappings::_getPF(desc.Format);
-				
-				if(desc.ArraySize % 6 == 0 && desc.MiscFlags & D3D11_RESOURCE_MISC_TEXTURECUBE)
-					mTextureType = TEX_TYPE_CUBE_MAP; //2darray cubemap
-				else if(desc.ArraySize > 1)
-					mTextureType = TEX_TYPE_2D_ARRAY;
-				else
-					mTextureType = TEX_TYPE_2D;
-
-				_create2DResourceView();
-			}
-			break;
-		case D3D11_RESOURCE_DIMENSION_TEXTURE3D:
-			{
-				_queryInterface<ID3D11Resource, ID3D11Texture3D>(mpTex, &mp3DTex);
-
-				D3D11_TEXTURE3D_DESC desc;
-				mp3DTex->GetDesc(&desc);
-
->>>>>>> a48f71b7
 				mFormat = D3D11Mappings::_getPF(desc.Format);
 				mTextureType = TEX_TYPE_3D;
 
@@ -403,10 +355,7 @@
 
 		// determine total number of mipmaps including main one (d3d11 convention)
 		UINT numMips = (mNumRequestedMipmaps == MIP_UNLIMITED || (1U << mNumRequestedMipmaps) > mSrcWidth) ? 0 : mNumRequestedMipmaps + 1;
-<<<<<<< HEAD
 		//UINT numMips = static_cast<UINT>(mNumRequestedMipmaps);
-=======
->>>>>>> a48f71b7
 
 		D3D11_TEXTURE1D_DESC desc;
 		desc.Width			= static_cast<UINT>(mSrcWidth);
@@ -414,24 +363,10 @@
 		desc.ArraySize		= 1;
 		desc.Format			= d3dPF;
 		desc.Usage			= D3D11Mappings::_getUsage(mUsage);
-<<<<<<< HEAD
-		desc.BindFlags		= D3D11_BIND_SHADER_RESOURCE | D3D11_BIND_RENDER_TARGET;//D3D11Mappings::_getTextureBindFlags(d3dPF, mIsDynamic);
-		desc.CPUAccessFlags = D3D11Mappings::_getAccessFlags(mUsage);
-		desc.MiscFlags		= D3D11_RESOURCE_MISC_GENERATE_MIPS;//D3D11Mappings::_getTextureMiscFlags(desc.BindFlags, getTextureType(), mIsDynamic);
-		
-        if (mIsDynamic)
-        {
-                desc.Usage              = D3D11_USAGE_DYNAMIC;
-                desc.CPUAccessFlags		= D3D11_CPU_ACCESS_WRITE;
-                desc.MiscFlags			= 0;
-                desc.BindFlags          = D3D11_BIND_SHADER_RESOURCE ;
-        }
-=======
 		desc.BindFlags		= D3D11Mappings::_getTextureBindFlags(d3dPF, mIsDynamic);
 		desc.CPUAccessFlags = D3D11Mappings::_getAccessFlags(mUsage);
 		desc.MiscFlags		= D3D11Mappings::_getTextureMiscFlags(desc.BindFlags, getTextureType(), mIsDynamic);
->>>>>>> a48f71b7
-
+		
 		// create the texture
 		hr = mDevice->CreateTexture1D(	
 			&desc,
@@ -505,21 +440,9 @@
 		// determine total number of mipmaps including main one (d3d11 convention)
 		UINT numMips = (mNumRequestedMipmaps == MIP_UNLIMITED || (1U << mNumRequestedMipmaps) > std::max(mSrcWidth, mSrcHeight)) ? 0 : mNumRequestedMipmaps + 1;
 		if(isBinaryCompressedFormat && numMips > 1)
-<<<<<<< HEAD
-		numMips = std::max(1U, numMips - 2);
+			numMips = std::max(1U, numMips - 2);
 
 		/*if (mNumRequestedMipmaps == MIP_UNLIMITED)
-		{
-			numMips = 0;
-			mNumMipmaps = 0; // Will get this value from the created texture
-		}
-		else
-		{
-			numMips = static_cast<UINT>(mNumRequestedMipmaps + 1);
-		}*/
-=======
-			numMips = std::max(1U, numMips - 2);
->>>>>>> a48f71b7
 
 		D3D11_TEXTURE2D_DESC desc;
 		desc.Width			= static_cast<UINT>(mSrcWidth);
@@ -527,17 +450,7 @@
 		desc.MipLevels		= numMips;
 		desc.ArraySize		= mDepth == 0 ? 1 : mDepth;
 		desc.Format			= d3dPF;
-		DXGI_SAMPLE_DESC sampleDesc;
-		sampleDesc.Count = 1;
-		sampleDesc.Quality = 0;
-		desc.SampleDesc		= sampleDesc;
-		desc.Usage			= D3D11Mappings::_getUsage(mUsage);
-
-		desc.BindFlags		= D3D11Mappings::_getTextureBindFlags(d3dPF, mIsDynamic);
-		desc.CPUAccessFlags = D3D11Mappings::_getAccessFlags(mUsage);
-
-		desc.MiscFlags		= D3D11Mappings::_getTextureMiscFlags(desc.BindFlags, getTextureType(), mIsDynamic);
-		
+
 		// Handle multisampled render target
         if (mUsage & TU_RENDERTARGET && (mFSAA > 1 || atoi(mFSAAHint.c_str()) > 0))
         {
@@ -550,23 +463,6 @@
                 desc.SampleDesc.Quality = 0;
         }
 
-<<<<<<< HEAD
-        desc.Usage                      = D3D11Mappings::_getUsage(mUsage);
-        desc.BindFlags          = D3D11_BIND_SHADER_RESOURCE | D3D11_BIND_RENDER_TARGET;
-        desc.CPUAccessFlags = D3D11Mappings::_getAccessFlags(mUsage);
-        desc.MiscFlags          = 0;//D3D11_RESOURCE_MISC_GENERATE_MIPS;
-        //if (mMipmapsHardwareGenerated)
-        {
-                desc.MiscFlags          |= D3D11_RESOURCE_MISC_GENERATE_MIPS;
-        }
-
-        if (mIsDynamic)
-        {
-                desc.Usage                      = D3D11_USAGE_DYNAMIC;
-                desc.CPUAccessFlags = D3D11_CPU_ACCESS_WRITE;
-                desc.MiscFlags = 0;
-                desc.BindFlags          = D3D11_BIND_SHADER_RESOURCE;
-=======
         desc.Usage          = D3D11Mappings::_getUsage(mUsage);
         desc.BindFlags      = D3D11Mappings::_getTextureBindFlags(d3dPF, mIsDynamic);
         desc.CPUAccessFlags = D3D11Mappings::_getAccessFlags(mUsage);
@@ -574,22 +470,17 @@
 
         if (mIsDynamic)
         {
->>>>>>> a48f71b7
                 desc.SampleDesc.Count = 1;
                 desc.SampleDesc.Quality = 0;
         }
 
         if (this->getTextureType() == TEX_TYPE_CUBE_MAP)
         {
-<<<<<<< HEAD
-                desc.MiscFlags          |= D3D11_RESOURCE_MISC_TEXTURECUBE;
                 desc.ArraySize          = 6;
         }
 
 		if( isBinaryCompressedFormat )
         {
-                desc.BindFlags          = D3D11_BIND_SHADER_RESOURCE;
-                desc.MiscFlags = 0;
                 desc.SampleDesc.Count = 1;
                 desc.SampleDesc.Quality = 0;
         }
@@ -604,44 +495,12 @@
                 desc.MipLevels = 1;
             }
 
-        }
-
-#if OGRE_PLATFORM == OGRE_PLATFORM_WIN32
-        // there seems to be a Microsoft bug that crash if you do GenerateMips 
-        // in a level less then D3D_FEATURE_LEVEL_10_0
-        if(rs->_getFeatureLevel() < D3D_FEATURE_LEVEL_10_0)
-        {
-            desc.MipLevels = 1;
-        }
-#endif
-
-=======
-                desc.ArraySize          = 6;
-        }
-
-		if( isBinaryCompressedFormat )
-        {
-                desc.SampleDesc.Count = 1;
-                desc.SampleDesc.Quality = 0;
-        }
-
-        D3D11RenderSystem* rs = (D3D11RenderSystem*)Root::getSingleton().getRenderSystem();
-        if(rs->_getFeatureLevel() < D3D_FEATURE_LEVEL_10_0)
-        {
-            // http://msdn.microsoft.com/en-us/library/windows/desktop/ff476150%28v=vs.85%29.aspx#ID3D11Device_CreateTexture2D
-            // ...If MipCount > 1, Dimensions must be integral power of two...
-            if(!IsPowerOfTwo(desc.Width) || !IsPowerOfTwo(desc.Height))
-            {
-                desc.MipLevels = 1;
-            }
-
 #if 0
            // there seems to be a Microsoft bug that crash if you do GenerateMips in a level less then D3D_FEATURE_LEVEL_10_0
            // is this still true or addressed by the code above?
            desc.MipLevels = 1;
 #endif
         }
->>>>>>> a48f71b7
 
 		// create the texture
 		hr = mDevice->CreateTexture2D(	
@@ -658,16 +517,6 @@
 				"D3D11Texture::_create2DTex" );
 		}
 
-<<<<<<< HEAD
-		if(mNumMipmaps == 0)
-        {
-                D3D11_TEXTURE2D_DESC texDesc;
-                mp2DTex->GetDesc(&texDesc);
-                mNumMipmaps = texDesc.MipLevels;                
-        }
-
-=======
->>>>>>> a48f71b7
 		//set the base texture we'll use in the render system
 		_queryInterface<ID3D11Texture2D, ID3D11Resource>(mp2DTex, &mpTex);
 
@@ -699,11 +548,7 @@
 			{
 				mSRVDesc.ViewDimension = D3D11_SRV_DIMENSION_TEXTURE2DMSARRAY;
 				mSRVDesc.Texture2DMSArray.FirstArraySlice = 0;
-<<<<<<< HEAD
-				mSRVDesc.Texture2DMSArray.ArraySize = mDepth;//desc.ArraySize;
-=======
 				mSRVDesc.Texture2DMSArray.ArraySize = desc.ArraySize;
->>>>>>> a48f71b7
 			}
 			else
 			{
@@ -711,11 +556,7 @@
 				mSRVDesc.Texture2DArray.MostDetailedMip = 0;
 				mSRVDesc.Texture2DArray.MipLevels = desc.MipLevels;
 				mSRVDesc.Texture2DArray.FirstArraySlice = 0;
-<<<<<<< HEAD
-				mSRVDesc.Texture2DArray.ArraySize = mDepth;//desc.ArraySize;
-=======
 				mSRVDesc.Texture2DArray.ArraySize = desc.ArraySize;
->>>>>>> a48f71b7
 			}
 			break;
 
@@ -733,19 +574,7 @@
 			}
 			break;
 		}
-<<<<<<< HEAD
 		
-        if (this->getTextureType() == TEX_TYPE_2D_ARRAY)
-        {
-                mSRVDesc.ViewDimension = D3D11_SRV_DIMENSION_TEXTURE2DARRAY;
-                mSRVDesc.Texture2DArray.MipLevels = desc.MipLevels;
-                mSRVDesc.Texture2DArray.MostDetailedMip = 0;
-                mSRVDesc.Texture2DArray.ArraySize = desc.ArraySize;
-                mSRVDesc.Texture2DArray.FirstArraySlice = 0;
-        }
-=======
->>>>>>> a48f71b7
-
 		hr = mDevice->CreateShaderResourceView( mp2DTex, &mSRVDesc, &mpShaderResourceView );
 		if (FAILED(hr) || mDevice.isError())
 		{
@@ -769,11 +598,7 @@
 
 		// determine total number of mipmaps including main one (d3d11 convention)
 		UINT numMips = (mNumRequestedMipmaps == MIP_UNLIMITED || (1U << mNumRequestedMipmaps) > std::max(std::max(mSrcWidth, mSrcHeight), mDepth)) ? 0 : mNumRequestedMipmaps + 1;
-<<<<<<< HEAD
 		//UINT numMips = static_cast<UINT>(mNumRequestedMipmaps + 1);
-=======
-
->>>>>>> a48f71b7
 		D3D11_TEXTURE3D_DESC desc;
 		desc.Width			= static_cast<UINT>(mSrcWidth);
 		desc.Height			= static_cast<UINT>(mSrcHeight);
@@ -781,22 +606,6 @@
 		desc.MipLevels		= numMips;
 		desc.Format			= d3dPF;
 		desc.Usage			= D3D11Mappings::_getUsage(mUsage);
-<<<<<<< HEAD
-		desc.BindFlags		= D3D11Mappings::_getTextureBindFlags(d3dPF, mIsDynamic);
-		desc.CPUAccessFlags = D3D11Mappings::_getAccessFlags(mUsage);
-		desc.MiscFlags		= 0;
-
-        desc.BindFlags          = D3D11_BIND_SHADER_RESOURCE | D3D11_BIND_RENDER_TARGET;
-        desc.CPUAccessFlags = D3D11Mappings::_getAccessFlags(mUsage);
-        desc.MiscFlags          = 0;
-
-        if (mIsDynamic)
-        {
-                desc.Usage              = D3D11_USAGE_DYNAMIC;
-                desc.CPUAccessFlags		= D3D11_CPU_ACCESS_WRITE;
-                desc.BindFlags          = D3D11_BIND_SHADER_RESOURCE ;
-        }
-=======
 		desc.BindFlags		= D3D11_BIND_SHADER_RESOURCE;
 
 		D3D11RenderSystem* rsys = reinterpret_cast<D3D11RenderSystem*>(Root::getSingleton().getRenderSystem());
@@ -811,12 +620,30 @@
 			desc.CPUAccessFlags = D3D11_CPU_ACCESS_WRITE;
 			desc.BindFlags		= D3D11_BIND_SHADER_RESOURCE ;
 		}
->>>>>>> a48f71b7
 
 		// create the texture
 		hr = mDevice->CreateTexture3D(	
 			&desc,
-			NULL,
+			NULL,  if(NOT OGRE_STATIC AND (CMAKE_COMPILER_IS_GNUCXX OR CMAKE_COMPILER_IS_CLANGXX))
+    set_target_properties(${TARGETNAME} PROPERTIES XCODE_ATTRIBUTE_ONLY_ACTIVE_ARCH "NO")
+    # add GCC visibility flags to shared library build
+    set_target_properties(${TARGETNAME} PROPERTIES COMPILE_FLAGS "${OGRE_GCC_VISIBILITY_FLAGS}")
+    set_target_properties(${TARGETNAME} PROPERTIES XCODE_ATTRIBUTE_GCC_SYMBOLS_PRIVATE_EXTERN "${XCODE_ATTRIBUTE_GCC_SYMBOLS_PRIVATE_EXTERN}")
+    set_target_properties(${TARGETNAME} PROPERTIES XCODE_ATTRIBUTE_GCC_INLINES_ARE_PRIVATE_EXTERN "${XCODE_ATTRIBUTE_GCC_INLINES_ARE_PRIVATE_EXTERN}")
+    #set_target_properties(${TARGETNAME} PROPERTIES XCODE_ATTRIBUTE_GCC_INLINES_ARE_PRIVATE_EXTERN[arch=x86_64] "YES")
+  endif()
+
+  if(OGRE_BUILD_PLATFORM_WINRT)
+    # enable WinRT features, support available since CMake 2.8.8
+    set_target_properties(${TARGETNAME} PROPERTIES VS_WINRT_EXTENSIONS "YES")
+    set_target_properties(${TARGETNAME} PROPERTIES COMPILE_FLAGS "/bigobj")
+
+    # WinRT uses precompiled headers by default, that needs to be overriden, but unfortunately CMake can`t do this
+    #if(NOT ${TARGET_NAME} STREQUAL "OgreMain")
+    #  set_target_properties(${TARGETNAME} PROPERTIES COMPILE_FLAGS "/Y-")
+    #endif(NOT ${TARGET_NAME} STREQUAL "OgreMain")
+  endif(OGRE_BUILD_PLATFORM_WINRT)
+
 			&mp3DTex);						// data pointer
 		// check result and except if failed
 		if (FAILED(hr) || mDevice.isError())
