/*
-----------------------------------------------------------------------------
This source file is part of OGRE
(Object-oriented Graphics Rendering Engine)
For the latest info, see http://www.ogre3d.org/

Copyright (c) 2000-2014 Torus Knot Software Ltd

Permission is hereby granted, free of charge, to any person obtaining a copy
of this software and associated documentation files (the "Software"), to deal
in the Software without restriction, including without limitation the rights
to use, copy, modify, merge, publish, distribute, sublicense, and/or sell
copies of the Software, and to permit persons to whom the Software is
furnished to do so, subject to the following conditions:

The above copyright notice and this permission notice shall be included in
all copies or substantial portions of the Software.

THE SOFTWARE IS PROVIDED "AS IS", WITHOUT WARRANTY OF ANY KIND, EXPRESS OR
IMPLIED, INCLUDING BUT NOT LIMITED TO THE WARRANTIES OF MERCHANTABILITY,
FITNESS FOR A PARTICULAR PURPOSE AND NONINFRINGEMENT. IN NO EVENT SHALL THE
AUTHORS OR COPYRIGHT HOLDERS BE LIABLE FOR ANY CLAIM, DAMAGES OR OTHER
LIABILITY, WHETHER IN AN ACTION OF CONTRACT, TORT OR OTHERWISE, ARISING FROM,
OUT OF OR IN CONNECTION WITH THE SOFTWARE OR THE USE OR OTHER DEALINGS IN
THE SOFTWARE.
-----------------------------------------------------------------------------
*/
#include "OgreD3D11Texture.h"
#include "OgreD3D11HardwarePixelBuffer.h"
#include "OgreD3D11Mappings.h"
#include "OgreD3D11Device.h"
#include "OgreD3D11RenderSystem.h"
#include "OgreRoot.h"
#include "OgreLogManager.h"
#include "OgreException.h"

#if OGRE_PLATFORM == OGRE_PLATFORM_WIN32 && !defined(_WIN32_WINNT_WIN8)
#define USE_D3DX11_LIBRARY
#endif

#ifdef USE_D3DX11_LIBRARY
// D3DX11CreateShaderResourceViewFromMemory
#include <d3dx11.h>
#endif

namespace Ogre 
{
    //---------------------------------------------------------------------
    D3D11Texture::D3D11Texture(ResourceManager* creator, const String& name, 
        ResourceHandle handle, const String& group, bool isManual, 
        ManualResourceLoader* loader, D3D11Device & device)
        :Texture(creator, name, handle, group, isManual, loader),
        mDevice(device), 
        mpTex(NULL),
        mpShaderResourceView(NULL),
        mp1DTex(NULL),
        mp2DTex(NULL),
        mp3DTex(NULL),
        mDynamicTextures(false),
        mAutoMipMapGeneration(false)
//#ifdef USE_D3DX11_LIBRARY     
//      , mEffect(NULL)
//      , mEffectIndex(0)
//#endif
    {
    }
    //---------------------------------------------------------------------
    D3D11Texture::~D3D11Texture()
    {
        // have to call this here reather than in Resource destructor
        // since calling virtual methods in base destructors causes crash
        if (isLoaded())
        {
            unload(); 
        }
        else
        {
            freeInternalResources();
        }
    }
    //---------------------------------------------------------------------
    void D3D11Texture::copyToTexture(TexturePtr& target)
    {
        // check if this & target are the same format and type
        // blitting from or to cube textures is not supported yet
        if (target->getUsage() != this->getUsage() ||
            target->getTextureType() != this->getTextureType())
        {
            OGRE_EXCEPT( Exception::ERR_INVALIDPARAMS, 
                "Src. and dest. textures must be of same type and must have the same usage !!!", 
                "D3D11Texture::copyToTexture" );
        }


        D3D11Texture *other;
        // get the target
        other = reinterpret_cast< D3D11Texture * >( target.get() );

        mDevice.GetImmediateContext()->CopyResource(other->getTextureResource(), mpTex);
        if (mDevice.isError())
        {
            String errorDescription = mDevice.getErrorDescription();
            OGRE_EXCEPT(Exception::ERR_RENDERINGAPI_ERROR, 
                "D3D11 device cannot copy resource\nError Description:" + errorDescription,
                "D3D11Texture::copyToTexture");
        }

    }
    //---------------------------------------------------------------------
    void D3D11Texture::loadImage( const Image &img )
    {
        // Use OGRE its own codecs
        vector<const Image*>::type imagePtrs;
        imagePtrs.push_back(&img);
        _loadImages( imagePtrs );
    }
    //---------------------------------------------------------------------
    void D3D11Texture::loadImpl()
    {
        if (mUsage & TU_RENDERTARGET)
        {
            createInternalResources();
            return;
        }

        // Make sure streams prepared.
        if (mLoadedStreams.isNull())
        {
            prepareImpl();
        }

        // Set reading positions of loaded streams to the beginning.
        for (uint i = 0; i < mLoadedStreams->size(); ++i)
        {
            MemoryDataStreamPtr curDataStream = (*mLoadedStreams)[i];

            curDataStream->seek(0);
        }

        // only copy is on the stack so well-behaved if exception thrown
        LoadedStreams loadedStreams = mLoadedStreams;

        this->_loadTex(loadedStreams);

    }
    //---------------------------------------------------------------------
    void D3D11Texture::freeInternalResources(void)
    {
        freeInternalResourcesImpl();
    }
    //---------------------------------------------------------------------
    void D3D11Texture::freeInternalResourcesImpl()
    {
        SAFE_RELEASE(mpTex);
        SAFE_RELEASE(mpShaderResourceView);
        SAFE_RELEASE(mp1DTex);
        SAFE_RELEASE(mp2DTex);
        SAFE_RELEASE(mp3DTex);
//#ifdef USE_D3DX11_LIBRARY     
//      SAFE_RELEASE(mEffect(NULL));
//#endif
    }
    //---------------------------------------------------------------------
    void D3D11Texture::_loadTex(LoadedStreams & loadedStreams)
    {
        size_t pos = mName.find_last_of(".");
        String ext = mName.substr(pos+1);
        String baseName = mName.substr(0, pos);
        if((getSourceFileType() != "dds") && (this->getTextureType() == TEX_TYPE_CUBE_MAP))
        {
            // Load from 6 separate files
            // Use OGRE its own codecs
            //  String baseName;
            //  size_t pos = mName.find_last_of(".");
            
            //  if ( pos != String::npos )
            //      ext = mName.substr(pos+1);
            vector<Image>::type images(6);
            ConstImagePtrList imagePtrs;
            static const String suffixes[6] = {"_rt", "_lf", "_up", "_dn", "_fr", "_bk"};

            assert(loadedStreams->size()==6);
            for(size_t i = 0; i < 6; i++)
            {
                String fullName = baseName + suffixes[i];
                if (!ext.empty())
                    fullName = fullName + "." + ext;

                // find & load resource data intro stream to allow resource
                // group changes if required
                DataStreamPtr stream((*loadedStreams)[i]);

                images[i].load(stream, ext);

                size_t imageMips = images[i].getNumMipmaps();

                if(imageMips < mNumMipmaps) {
                    mNumMipmaps = imageMips;
                }


                imagePtrs.push_back(&images[i]);
            }

            _loadImages( imagePtrs );

        }
        else
        {
            assert(loadedStreams->size()==1);

            Image img;
            DataStreamPtr dstream((*loadedStreams)[0]);
#ifdef USE_D3DX11_LIBRARY       
            if(ext=="dds")
            {
                _loadDDS(dstream);
            }
            else
#endif
            {
                img.load(dstream, ext);
                loadImage(img);
            }
        }

        _setSrcAttributes(mWidth, mHeight, mDepth, mFormat);

    }
    //---------------------------------------------------------------------
#ifdef USE_D3DX11_LIBRARY       
    void D3D11Texture::_loadDDS(DataStreamPtr &dstream)
    {
        HRESULT hr;

        MemoryDataStreamPtr memoryptr=MemoryDataStreamPtr(new MemoryDataStream(dstream));

        D3DX11_IMAGE_LOAD_INFO loadInfo;
        loadInfo.Usage          = D3D11Mappings::_getUsage(mUsage);
        loadInfo.CpuAccessFlags = D3D11Mappings::_getAccessFlags(mUsage);
        if(mUsage & TU_DYNAMIC)
        {
            loadInfo.MipLevels = 1;
        }

        // TO DO: check cpu access flags and use loadInfo only when it is needed.
        // this is the first try

        // Load the Texture
        if (loadInfo.CpuAccessFlags == D3D11_CPU_ACCESS_WRITE)
        {
            hr = D3DX11CreateTextureFromMemory( mDevice.get(), 
                memoryptr->getPtr(),
                memoryptr->size(),
                &loadInfo,
                NULL, 
                &mpTex, 
                NULL );
        }
        else
        {
            hr = D3DX11CreateTextureFromMemory( mDevice.get(), 
                memoryptr->getPtr(),
                memoryptr->size(),
                NULL,
                NULL, 
                &mpTex, 
                NULL );
        }

        if( FAILED( hr ) )
        {
            LogManager::getSingleton().logMessage("D3D11 : " + mName + " Could not be loaded");
            return;
        }   

        D3D11_RESOURCE_DIMENSION dimension;
        mpTex->GetType(&dimension);

        switch (dimension)
        {
        case D3D11_RESOURCE_DIMENSION_TEXTURE1D:
            {
                _queryInterface<ID3D11Resource, ID3D11Texture1D>(mpTex, &mp1DTex);

                D3D11_TEXTURE1D_DESC desc;
                mp1DTex->GetDesc(&desc);
                
                mFormat = D3D11Mappings::_getPF(desc.Format);
                mTextureType = TEX_TYPE_1D;

                _create1DResourceView();
            }                   
            break;
        case D3D11_RESOURCE_DIMENSION_TEXTURE2D:
            {
                _queryInterface<ID3D11Resource, ID3D11Texture2D>(mpTex, &mp2DTex);

                D3D11_TEXTURE2D_DESC desc;
                mp2DTex->GetDesc(&desc);
                
                mFormat = D3D11Mappings::_getPF(desc.Format);
                
                if(desc.ArraySize % 6 == 0 && desc.MiscFlags & D3D11_RESOURCE_MISC_TEXTURECUBE)
                    mTextureType = TEX_TYPE_CUBE_MAP; //2darray cubemap
                else if(desc.ArraySize > 1)
                    mTextureType = TEX_TYPE_2D_ARRAY;
                else
                    mTextureType = TEX_TYPE_2D;
				
				//TODO: move this line to a proper place.
				_setSrcAttributes(desc.Width, desc.Height, 1, mFormat);
				
                _create2DResourceView();
            }
            break;
        case D3D11_RESOURCE_DIMENSION_TEXTURE3D:
            {
                _queryInterface<ID3D11Resource, ID3D11Texture3D>(mpTex, &mp3DTex);

                D3D11_TEXTURE3D_DESC desc;
                mp3DTex->GetDesc(&desc);

                mFormat = D3D11Mappings::_getPF(desc.Format);
                mTextureType = TEX_TYPE_3D;

                _create3DResourceView();
            }
            break;
        }
    }
#endif
    //---------------------------------------------------------------------
<<<<<<< HEAD
    void D3D11Texture::createInternalResources(void)
    {
        createInternalResourcesImpl();
    }

    //---------------------------------------------------------------------
    void D3D11Texture::createInternalResourcesImpl(void)
    {
        // If mSrcWidth and mSrcHeight are zero, the requested extents have probably been set
        // through setWidth and setHeight, which set mWidth and mHeight. Take those values.
        if(mSrcWidth == 0 || mSrcHeight == 0) {
            mSrcWidth = mWidth;
            mSrcHeight = mHeight;
        }

        // Determine D3D pool to use
        // Use managed unless we're a render target or user has asked for 
        // a dynamic texture
        if (//(mUsage & TU_RENDERTARGET) ||
            (mUsage & TU_DYNAMIC))
        {
            mIsDynamic = true;
        }
        else
        {
            mIsDynamic = false;
        }
        // load based on tex.type
        switch (this->getTextureType())
        {
        case TEX_TYPE_1D:
            {
                D3D11RenderSystem* rs = (D3D11RenderSystem*)Root::getSingleton().getRenderSystem();
                if(rs->_getFeatureLevel() >= D3D_FEATURE_LEVEL_10_0)
                {
                    this->_create1DTex();
                    break; // For Feature levels that do not support 1D textures, revert to creating a 2D texture.
                }
            }
        case TEX_TYPE_2D:
        case TEX_TYPE_CUBE_MAP:
        case TEX_TYPE_2D_ARRAY:
            this->_create2DTex();
            break;
        case TEX_TYPE_3D:
            this->_create3DTex();
            break;
        default:
            this->freeInternalResources();
            OGRE_EXCEPT( Exception::ERR_INTERNAL_ERROR, "Unknown texture type", "D3D11Texture::createInternalResources" );
        }
    }
    //---------------------------------------------------------------------
    void D3D11Texture::_create1DTex()
    {
        // we must have those defined here
        assert(mSrcWidth > 0 || mSrcHeight > 0);

        // determine which D3D11 pixel format we'll use
        HRESULT hr;
        DXGI_FORMAT d3dPF = this->_chooseD3DFormat();

        // determine total number of mipmaps including main one (d3d11 convention)
        UINT numMips = (mNumRequestedMipmaps == MIP_UNLIMITED || (1U << mNumRequestedMipmaps) > mSrcWidth) ? 0 : mNumRequestedMipmaps + 1;

        D3D11_TEXTURE1D_DESC desc;
        desc.Width          = static_cast<UINT>(mSrcWidth);
        desc.MipLevels      = numMips;
        desc.ArraySize      = 1;
        desc.Format         = d3dPF;
        desc.Usage          = D3D11Mappings::_getUsage(mUsage);
        desc.BindFlags      = D3D11Mappings::_getTextureBindFlags(d3dPF, mIsDynamic);
        desc.CPUAccessFlags = D3D11Mappings::_getAccessFlags(mUsage);
        desc.MiscFlags      = D3D11Mappings::_getTextureMiscFlags(desc.BindFlags, getTextureType(), mIsDynamic);

        // create the texture
        hr = mDevice->CreateTexture1D(  
            &desc,
            NULL,
            &mp1DTex);                      // data pointer
        // check result and except if failed
        if (FAILED(hr) || mDevice.isError())
        {
            this->freeInternalResources();
            String errorDescription = mDevice.getErrorDescription();
            OGRE_EXCEPT(Exception::ERR_RENDERINGAPI_ERROR, "Error creating texture\nError Description:" + errorDescription, 
                "D3D11Texture::_create1DTex" );
        }

        _queryInterface<ID3D11Texture1D, ID3D11Resource>(mp1DTex, &mpTex);
        _create1DResourceView();
    }
    //---------------------------------------------------------------------
    void D3D11Texture::_create1DResourceView()
    {
        // set final tex. attributes from tex. description
        // they may differ from the source image !!!
        HRESULT hr;
        D3D11_TEXTURE1D_DESC desc;

        // set final tex. attributes from tex. description
        // they may differ from the source image !!!
        mp1DTex->GetDesc(&desc);
        mNumMipmaps = desc.MipLevels - 1;

        ZeroMemory( &mSRVDesc, sizeof(mSRVDesc) );
        mSRVDesc.Format = desc.Format;
        mSRVDesc.ViewDimension = D3D11_SRV_DIMENSION_TEXTURE1D;
        mSRVDesc.Texture1D.MipLevels = desc.MipLevels;
        hr = mDevice->CreateShaderResourceView( mp1DTex, &mSRVDesc, &mpShaderResourceView );
        if (FAILED(hr) || mDevice.isError())
        {
            String errorDescription = mDevice.getErrorDescription(hr);
            OGRE_EXCEPT(Exception::ERR_RENDERINGAPI_ERROR, 
                "D3D11 device can't create shader resource view.\nError Description:" + errorDescription,
                "D3D11Texture::_create1DTex");
        }

//#ifdef USE_D3DX11_LIBRARY
//      ID3DX11EffectVariable *v = mEffect->GetVariableByIndex(mEffectIndex++);
//      v->AsShaderResource()->SetResource(mpShaderResourceView);
//#endif


        this->_setFinalAttributes(desc.Width, 1, 1, D3D11Mappings::_getPF(desc.Format), desc.MiscFlags);

    }
    //---------------------------------------------------------------------
    inline bool IsPowerOfTwo(unsigned int n)                { return ((n&(n-1))==0);                    }
=======
	void D3D11Texture::createInternalResources(void)
	{
		createInternalResourcesImpl();
	}

	//---------------------------------------------------------------------
	void D3D11Texture::createInternalResourcesImpl(void)
	{
		// If mSrcWidth and mSrcHeight are zero, the requested extents have probably been set
		// through setWidth and setHeight, which set mWidth and mHeight. Take those values.
		if(mSrcWidth == 0 || mSrcHeight == 0) {
			mSrcWidth = mWidth;
			mSrcHeight = mHeight;
		}

		// Determine D3D pool to use
		// Use managed unless we're a render target or user has asked for 
		// a dynamic texture
		if (//(mUsage & TU_RENDERTARGET) ||
			(mUsage & TU_DYNAMIC))
		{
			mIsDynamic = true;
		}
		else
		{
			mIsDynamic = false;
		}
		// load based on tex.type
		switch (this->getTextureType())
		{
		case TEX_TYPE_1D:
			{
				D3D11RenderSystem* rs = (D3D11RenderSystem*)Root::getSingleton().getRenderSystem();
				if(rs->_getFeatureLevel() >= D3D_FEATURE_LEVEL_10_0)
				{
					this->_create1DTex();
					break; // For Feature levels that do not support 1D textures, revert to creating a 2D texture.
				}
			}
		case TEX_TYPE_2D:
		case TEX_TYPE_CUBE_MAP:
		case TEX_TYPE_2D_ARRAY:
			this->_create2DTex();
			break;
		case TEX_TYPE_3D:
			this->_create3DTex();
			break;
		default:
			this->freeInternalResources();
			OGRE_EXCEPT( Exception::ERR_INTERNAL_ERROR, "Unknown texture type", "D3D11Texture::createInternalResources" );
		}
	}
	//---------------------------------------------------------------------
	void D3D11Texture::_create1DTex()
	{
		// we must have those defined here
		assert(mSrcWidth > 0 || mSrcHeight > 0);

		// determine which D3D11 pixel format we'll use
		HRESULT hr;
		DXGI_FORMAT d3dPF = this->_chooseD3DFormat();

		// determine total number of mipmaps including main one (d3d11 convention)
		UINT numMips = (mNumRequestedMipmaps == MIP_UNLIMITED || (1U << mNumRequestedMipmaps) > mSrcWidth) ? 0 : mNumRequestedMipmaps + 1;

		D3D11_TEXTURE1D_DESC desc;
		desc.Width			= static_cast<UINT>(mSrcWidth);
		desc.MipLevels		= numMips;
		desc.ArraySize		= 1;
		desc.Format			= d3dPF;
		desc.Usage			= D3D11Mappings::_getUsage(_getTextureUsage());
		desc.BindFlags		= D3D11Mappings::_getTextureBindFlags(d3dPF, _getTextureUsage());
		desc.CPUAccessFlags = D3D11Mappings::_getAccessFlags(_getTextureUsage());
		desc.MiscFlags		= D3D11Mappings::_getTextureMiscFlags(desc.BindFlags, getTextureType(), mIsDynamic);

		// create the texture
		hr = mDevice->CreateTexture1D(	
			&desc,
			NULL,
			&mp1DTex);						// data pointer
		// check result and except if failed
		if (FAILED(hr) || mDevice.isError())
		{
			this->freeInternalResources();
			String errorDescription = mDevice.getErrorDescription(hr);
			OGRE_EXCEPT_EX(Exception::ERR_RENDERINGAPI_ERROR, hr,
				"Error creating texture\nError Description:" + errorDescription,
				"D3D11Texture::_create1DTex" );
		}

		_queryInterface<ID3D11Texture1D, ID3D11Resource>(mp1DTex, &mpTex);
		_create1DResourceView();
	}
	//---------------------------------------------------------------------
	void D3D11Texture::_create1DResourceView()
	{
 		// set final tex. attributes from tex. description
 		// they may differ from the source image !!!
		HRESULT hr;
		D3D11_TEXTURE1D_DESC desc;

		// set final tex. attributes from tex. description
		// they may differ from the source image !!!
		mp1DTex->GetDesc(&desc);
		mNumMipmaps = desc.MipLevels - 1;

		ZeroMemory( &mSRVDesc, sizeof(mSRVDesc) );
		mSRVDesc.Format = desc.Format;
		mSRVDesc.ViewDimension = D3D11_SRV_DIMENSION_TEXTURE1D;
		mSRVDesc.Texture1D.MipLevels = desc.MipLevels;
		hr = mDevice->CreateShaderResourceView( mp1DTex, &mSRVDesc, &mpShaderResourceView );
		if (FAILED(hr) || mDevice.isError())
		{
			String errorDescription = mDevice.getErrorDescription(hr);
			OGRE_EXCEPT_EX(Exception::ERR_RENDERINGAPI_ERROR, hr,
				"D3D11 device can't create shader resource view.\nError Description:" + errorDescription,
				"D3D11Texture::_create1DTex");
		}

		this->_setFinalAttributes(desc.Width, 1, 1, D3D11Mappings::_getPF(desc.Format), desc.MiscFlags);

	}
>>>>>>> 41e3e01c
    //---------------------------------------------------------------------
    void D3D11Texture::_create2DTex()
    {
        // we must have those defined here
        assert(mSrcWidth > 0 || mSrcHeight > 0);

        // determine which D3D11 pixel format we'll use
        HRESULT hr;
        DXGI_FORMAT d3dPF = this->_chooseD3DFormat();

        bool isBinaryCompressedFormat = 
            d3dPF == DXGI_FORMAT_BC1_TYPELESS || d3dPF == DXGI_FORMAT_BC1_UNORM || d3dPF == DXGI_FORMAT_BC1_UNORM_SRGB ||
            d3dPF == DXGI_FORMAT_BC2_TYPELESS || d3dPF == DXGI_FORMAT_BC2_UNORM || d3dPF == DXGI_FORMAT_BC2_UNORM_SRGB ||
            d3dPF == DXGI_FORMAT_BC3_TYPELESS || d3dPF == DXGI_FORMAT_BC3_UNORM || d3dPF == DXGI_FORMAT_BC3_UNORM_SRGB ||
            d3dPF == DXGI_FORMAT_BC4_TYPELESS || d3dPF == DXGI_FORMAT_BC4_UNORM || d3dPF == DXGI_FORMAT_BC4_SNORM ||
            d3dPF == DXGI_FORMAT_BC5_TYPELESS || d3dPF == DXGI_FORMAT_BC5_UNORM || d3dPF == DXGI_FORMAT_BC5_SNORM ||
#if OGRE_PLATFORM == OGRE_PLATFORM_WINRT
#endif
            d3dPF == DXGI_FORMAT_BC6H_TYPELESS || d3dPF == DXGI_FORMAT_BC6H_UF16 || d3dPF == DXGI_FORMAT_BC6H_SF16 || 
            d3dPF == DXGI_FORMAT_BC7_TYPELESS || d3dPF == DXGI_FORMAT_BC7_UNORM || d3dPF == DXGI_FORMAT_BC7_UNORM_SRGB ||

            0;

        // determine total number of mipmaps including main one (d3d11 convention)
        UINT numMips = (mNumRequestedMipmaps == MIP_UNLIMITED || (1U << mNumRequestedMipmaps) > std::max(mSrcWidth, mSrcHeight)) ? 0 : mNumRequestedMipmaps + 1;
        if(isBinaryCompressedFormat && numMips > 1)
            numMips = std::max(1U, numMips - 2);

        D3D11_TEXTURE2D_DESC desc;
        desc.Width          = static_cast<UINT>(mSrcWidth);
        desc.Height         = static_cast<UINT>(mSrcHeight);
        desc.MipLevels      = numMips;
        desc.ArraySize      = mDepth == 0 ? 1 : mDepth;
        desc.Format         = d3dPF;

        // Handle multisampled render target
        if (mUsage & TU_RENDERTARGET && (mFSAA > 1 || atoi(mFSAAHint.c_str()) > 0))
        {
                desc.SampleDesc.Count = mFSAA;
                desc.SampleDesc.Quality = atoi(mFSAAHint.c_str());
        }
        else
        {
                desc.SampleDesc.Count = 1;
                desc.SampleDesc.Quality = 0;
        }

        desc.Usage          = D3D11Mappings::_getUsage(_getTextureUsage());
        desc.BindFlags      = D3D11Mappings::_getTextureBindFlags(d3dPF, _getTextureUsage());
        desc.CPUAccessFlags = D3D11Mappings::_getAccessFlags(_getTextureUsage());
        desc.MiscFlags      = D3D11Mappings::_getTextureMiscFlags(desc.BindFlags, getTextureType(), mIsDynamic);

        if (mIsDynamic)
        {
                desc.SampleDesc.Count = 1;
                desc.SampleDesc.Quality = 0;
        }

        if (this->getTextureType() == TEX_TYPE_CUBE_MAP)
        {
                desc.ArraySize          = 6;
        }

        if( isBinaryCompressedFormat )
        {
                desc.SampleDesc.Count = 1;
                desc.SampleDesc.Quality = 0;
        }

        D3D11RenderSystem* rs = (D3D11RenderSystem*)Root::getSingleton().getRenderSystem();
        if(rs->_getFeatureLevel() < D3D_FEATURE_LEVEL_10_0)
        {
            // http://msdn.microsoft.com/en-us/library/windows/desktop/ff476150%28v=vs.85%29.aspx#ID3D11Device_CreateTexture2D
            // ...If MipCount > 1, Dimensions must be integral power of two...
            if(!IsPowerOfTwo(desc.Width) || !IsPowerOfTwo(desc.Height))
            {
                desc.MipLevels = 1;
            }

#if 0
           // there seems to be a Microsoft bug that crash if you do GenerateMips in a level less then D3D_FEATURE_LEVEL_10_0
           // is this still true or addressed by the code above?
           desc.MipLevels = 1;
#endif
        }

<<<<<<< HEAD
        // create the texture
        hr = mDevice->CreateTexture2D(  
            &desc,
            NULL,// data pointer
            &mp2DTex);                      
        // check result and except if failed
        if (FAILED(hr) || mDevice.isError())
        {
            this->freeInternalResources();
            String errorDescription = mDevice.getErrorDescription(hr);
            OGRE_EXCEPT(Exception::ERR_RENDERINGAPI_ERROR,
                "Error creating texture\nError Description:" + errorDescription, 
                "D3D11Texture::_create2DTex" );
        }

        //set the base texture we'll use in the render system
        _queryInterface<ID3D11Texture2D, ID3D11Resource>(mp2DTex, &mpTex);

        _create2DResourceView();
    }
    //----------------------------------------------------------------------------
    void D3D11Texture::_create2DResourceView()
    {
        // set final tex. attributes from tex. description
        // they may differ from the source image !!!
        HRESULT hr;
        D3D11_TEXTURE2D_DESC desc;
        mp2DTex->GetDesc(&desc);
        mNumMipmaps = desc.MipLevels - 1;
        
        ZeroMemory( &mSRVDesc, sizeof(mSRVDesc) );
        mSRVDesc.Format = desc.Format;
        
        switch(this->getTextureType())
        {
        case TEX_TYPE_CUBE_MAP:
            mSRVDesc.ViewDimension = D3D11_SRV_DIMENSION_TEXTURECUBE;
            mSRVDesc.TextureCube.MipLevels = desc.MipLevels;
            mSRVDesc.TextureCube.MostDetailedMip = 0;
            break;

        case TEX_TYPE_2D_ARRAY:
            if (mUsage & TU_RENDERTARGET && (mFSAA > 1 || atoi(mFSAAHint.c_str()) > 0))
            {
                mSRVDesc.ViewDimension = D3D11_SRV_DIMENSION_TEXTURE2DMSARRAY;
                mSRVDesc.Texture2DMSArray.FirstArraySlice = 0;
                mSRVDesc.Texture2DMSArray.ArraySize = desc.ArraySize;
            }
            else
            {
                mSRVDesc.ViewDimension = D3D11_SRV_DIMENSION_TEXTURE2DARRAY;
                mSRVDesc.Texture2DArray.MostDetailedMip = 0;
                mSRVDesc.Texture2DArray.MipLevels = desc.MipLevels;
                mSRVDesc.Texture2DArray.FirstArraySlice = 0;
                mSRVDesc.Texture2DArray.ArraySize = desc.ArraySize;
            }
            break;

        case TEX_TYPE_2D:
        case TEX_TYPE_1D:  // For Feature levels that do not support 1D textures, revert to creating a 2D texture.
            if (mUsage & TU_RENDERTARGET && (mFSAA > 1 || atoi(mFSAAHint.c_str()) > 0))
            {
                mSRVDesc.ViewDimension = D3D11_SRV_DIMENSION_TEXTURE2DMS;
            }
            else
            {
                mSRVDesc.ViewDimension = D3D11_SRV_DIMENSION_TEXTURE2D;
                mSRVDesc.Texture2D.MostDetailedMip = 0;
                mSRVDesc.Texture2D.MipLevels = desc.MipLevels;
            }
            break;
        }

        hr = mDevice->CreateShaderResourceView( mp2DTex, &mSRVDesc, &mpShaderResourceView );
        if (FAILED(hr) || mDevice.isError())
        {
            String errorDescription = mDevice.getErrorDescription(hr);
            OGRE_EXCEPT(Exception::ERR_RENDERINGAPI_ERROR, 
                "D3D11 device can't create shader resource view.\nError Description:" + errorDescription,
                "D3D11Texture::_create2DTex");
        }

//#ifdef USE_D3DX11_LIBRARY
//      ID3DX11EffectVariable *v = mEffect->GetVariableByIndex(mEffectIndex++);
//      v->AsShaderResource()->SetResource(mpShaderResourceView);
//#endif

        this->_setFinalAttributes(desc.Width, desc.Height, desc.ArraySize, D3D11Mappings::_getPF(desc.Format), desc.MiscFlags);
    }
    //---------------------------------------------------------------------
    void D3D11Texture::_create3DTex()
    {
        // we must have those defined here
        assert(mWidth > 0 && mHeight > 0 && mDepth>0);

        // determine which D3D11 pixel format we'll use
        HRESULT hr;
        DXGI_FORMAT d3dPF = this->_chooseD3DFormat();

        // determine total number of mipmaps including main one (d3d11 convention)
        UINT numMips = (mNumRequestedMipmaps == MIP_UNLIMITED || (1U << mNumRequestedMipmaps) > std::max(std::max(mSrcWidth, mSrcHeight), mDepth)) ? 0 : mNumRequestedMipmaps + 1;

        D3D11_TEXTURE3D_DESC desc;
        desc.Width          = static_cast<UINT>(mSrcWidth);
        desc.Height         = static_cast<UINT>(mSrcHeight);
        desc.Depth          = static_cast<UINT>(mDepth);
        desc.MipLevels      = numMips;
        desc.Format         = d3dPF;
        desc.Usage          = D3D11Mappings::_getUsage(mUsage);
        desc.BindFlags      = D3D11_BIND_SHADER_RESOURCE;

        D3D11RenderSystem* rsys = reinterpret_cast<D3D11RenderSystem*>(Root::getSingleton().getRenderSystem());
        if (rsys->_getFeatureLevel() >= D3D_FEATURE_LEVEL_10_0)
           desc.BindFlags       |= D3D11_BIND_RENDER_TARGET;

        desc.CPUAccessFlags = D3D11Mappings::_getAccessFlags(mUsage);
        desc.MiscFlags      = 0;
        if (mIsDynamic)
        {
            desc.Usage          = D3D11_USAGE_DYNAMIC;
            desc.CPUAccessFlags = D3D11_CPU_ACCESS_WRITE;
            desc.BindFlags      = D3D11_BIND_SHADER_RESOURCE ;
        }

        // create the texture
        hr = mDevice->CreateTexture3D(  
            &desc,
            NULL,
            &mp3DTex);                      // data pointer
        // check result and except if failed
        if (FAILED(hr) || mDevice.isError())
        {
            this->freeInternalResources();
            String errorDescription = mDevice.getErrorDescription(hr);
            OGRE_EXCEPT(Exception::ERR_RENDERINGAPI_ERROR, 
                "Error creating texture\nError Description:" + errorDescription, 
                "D3D11Texture::_create3DTex" );
        }

        _queryInterface<ID3D11Texture3D, ID3D11Resource>(mp3DTex, &mpTex);
        _create3DResourceView();
    }
    //-------------------------------------------------------------------------------
    void D3D11Texture::_create3DResourceView()
    {
        // set final tex. attributes from tex. description
        // they may differ from the source image !!!
        HRESULT hr;
        D3D11_TEXTURE3D_DESC desc;
        mp3DTex->GetDesc(&desc);
        mNumMipmaps = desc.MipLevels - 1;

        ZeroMemory( &mSRVDesc, sizeof(mSRVDesc) );
        mSRVDesc.Format = desc.Format;
        mSRVDesc.ViewDimension = D3D11_SRV_DIMENSION_TEXTURE3D;
        mSRVDesc.Texture3D.MostDetailedMip = 0;
        mSRVDesc.Texture3D.MipLevels = desc.MipLevels;
        hr = mDevice->CreateShaderResourceView( mp3DTex, &mSRVDesc, &mpShaderResourceView );
        if (FAILED(hr) || mDevice.isError())
        {
            String errorDescription = mDevice.getErrorDescription(hr);
            OGRE_EXCEPT(Exception::ERR_RENDERINGAPI_ERROR, 
                "D3D11 device can't create shader resource view.\nError Description:" + errorDescription,
                "D3D11Texture::_create3DTex");
        }

//#ifdef USE_D3DX11_LIBRARY
//      ID3DX11EffectVariable *v = mEffect->GetVariableByIndex(mEffectIndex++);
//      v->AsShaderResource()->SetResource(mpShaderResourceView);
//#endif

        this->_setFinalAttributes(desc.Width, desc.Height, desc.Depth, D3D11Mappings::_getPF(desc.Format), desc.MiscFlags);
    }
    //-------------------------------------------------------------------------------
    void D3D11Texture::_setFinalAttributes(unsigned long width, unsigned long height, 
        unsigned long depth, PixelFormat format, UINT miscflags)
    { 
        // set target texture attributes
        mHeight = height; 
        mWidth = width; 
        mDepth = depth;
        mFormat = format;
        mAutoMipMapGeneration = miscflags & D3D11_RESOURCE_MISC_GENERATE_MIPS;

        // Update size (the final size, including temp space because in consumed memory)
        // this is needed in Resource class
        mSize = calculateSize();

        // say to the world what we are doing
        if (mWidth != mSrcWidth ||
            mHeight != mSrcHeight)
        {
            LogManager::getSingleton().logMessage("D3D11 : ***** Dimensions altered by the render system");
            LogManager::getSingleton().logMessage("D3D11 : ***** Source image dimensions : " + StringConverter::toString(mSrcWidth) + "x" + StringConverter::toString(mSrcHeight));
            LogManager::getSingleton().logMessage("D3D11 : ***** Texture dimensions : " + StringConverter::toString(mWidth) + "x" + StringConverter::toString(mHeight));
        }

        // Create list of subsurfaces for getBuffer()
        _createSurfaceList();
    }
    //---------------------------------------------------------------------
    void D3D11Texture::_setSrcAttributes(unsigned long width, unsigned long height, 
        unsigned long depth, PixelFormat format)
    { 
        // set source image attributes
        mSrcWidth = width; 
        mSrcHeight = height; 
        mSrcDepth = depth;
        mSrcFormat = format;
        // say to the world what we are doing
        switch (this->getTextureType())
        {
        case TEX_TYPE_1D:
            if (mUsage & TU_RENDERTARGET)
                LogManager::getSingleton().logMessage("D3D11 : Creating 1D RenderTarget, name : '" + this->getName() + "' with " + StringConverter::toString(mNumMipmaps) + " mip map levels");
            else
                LogManager::getSingleton().logMessage("D3D11 : Loading 1D Texture, image name : '" + this->getName() + "' with " + StringConverter::toString(mNumMipmaps) + " mip map levels");
            break;
        case TEX_TYPE_2D:
            if (mUsage & TU_RENDERTARGET)
                LogManager::getSingleton().logMessage("D3D11 : Creating 2D RenderTarget, name : '" + this->getName() + "' with " + StringConverter::toString(mNumMipmaps) + " mip map levels");
            else
                LogManager::getSingleton().logMessage("D3D11 : Loading 2D Texture, image name : '" + this->getName() + "' with " + StringConverter::toString(mNumMipmaps) + " mip map levels");
            break;
        case TEX_TYPE_2D_ARRAY:
            if (mUsage & TU_RENDERTARGET)
                LogManager::getSingleton().logMessage("D3D11 : Creating 2D array RenderTarget, name : '" + this->getName() + "' with " + StringConverter::toString(mNumMipmaps) + " mip map levels");
            else
                LogManager::getSingleton().logMessage("D3D11 : Loading 2D Texture array, image name : '" + this->getName() + "' with " + StringConverter::toString(mNumMipmaps) + " mip map levels");
            break;
        case TEX_TYPE_3D:
            if (mUsage & TU_RENDERTARGET)
                LogManager::getSingleton().logMessage("D3D11 : Creating 3D RenderTarget, name : '" + this->getName() + "' with " + StringConverter::toString(mNumMipmaps) + " mip map levels");
            else
                LogManager::getSingleton().logMessage("D3D11 : Loading 3D Texture, image name : '" + this->getName() + "' with " + StringConverter::toString(mNumMipmaps) + " mip map levels");
            break;
        case TEX_TYPE_CUBE_MAP:
            if (mUsage & TU_RENDERTARGET)
                LogManager::getSingleton().logMessage("D3D11 : Creating Cube map RenderTarget, name : '" + this->getName() + "' with " + StringConverter::toString(mNumMipmaps) + " mip map levels");
            else
                LogManager::getSingleton().logMessage("D3D11 : Loading Cube Texture, base image name : '" + this->getName() + "' with " + StringConverter::toString(mNumMipmaps) + " mip map levels");
            break;
        default:
            this->freeInternalResources();
            OGRE_EXCEPT( Exception::ERR_INTERNAL_ERROR, "Unknown texture type", "D3D11Texture::_setSrcAttributes" );
        }
    }
    //---------------------------------------------------------------------
    DXGI_FORMAT D3D11Texture::_chooseD3DFormat()
    {
        // Choose frame buffer pixel format in case PF_UNKNOWN was requested
        if(mFormat == PF_UNKNOWN)
            return mBBPixelFormat;

        D3D11RenderSystem* rsys = reinterpret_cast<D3D11RenderSystem*>(Root::getSingleton().getRenderSystem());
        if (rsys->_getFeatureLevel() < D3D_FEATURE_LEVEL_10_0 && mFormat == PF_L8)
        {
            // For 3D textures, PF_L8, which maps to DXGI_FORMAT_R8_UNORM, is not supported but PF_A8, which maps to DXGI_FORMAT_R8_UNORM is supported.
            mFormat = PF_A8; 
            mNumRequestedMipmaps = 0;
        }

        // Choose closest supported D3D format as a D3D format
        DXGI_FORMAT dxFmt = D3D11Mappings::_getPF( D3D11Mappings::_getClosestSupportedPF( mFormat ) );
        if ( isHardwareGammaEnabled() )
        {
            switch ( dxFmt )
            {
                case DXGI_FORMAT_R8G8B8A8_UNORM:  dxFmt = DXGI_FORMAT_R8G8B8A8_UNORM_SRGB; break;
                case DXGI_FORMAT_BC1_UNORM:       dxFmt = DXGI_FORMAT_BC1_UNORM_SRGB; break;
                case DXGI_FORMAT_BC2_UNORM:       dxFmt = DXGI_FORMAT_BC2_UNORM_SRGB; break;
                case DXGI_FORMAT_BC3_UNORM:       dxFmt = DXGI_FORMAT_BC3_UNORM_SRGB; break;
                case DXGI_FORMAT_BC7_UNORM:       dxFmt = DXGI_FORMAT_BC7_UNORM_SRGB; break;
            }
        }
        return dxFmt;

    }
    //---------------------------------------------------------------------
    void D3D11Texture::_createSurfaceList(void)
    {
        unsigned int bufusage;
        if ((mUsage & TU_DYNAMIC))
        {
            bufusage = HardwareBuffer::HBU_DYNAMIC;
        }
        else
        {
            bufusage = HardwareBuffer::HBU_STATIC;
        }
        if (mUsage & TU_RENDERTARGET)
        {
            bufusage |= TU_RENDERTARGET;
        }

        bool updateOldList = mSurfaceList.size() == (getNumFaces() * (mNumMipmaps + 1));
        if(!updateOldList)
        {   
            // Create new list of surfaces
            mSurfaceList.clear();
            PixelFormat format = D3D11Mappings::_getClosestSupportedPF(mSrcFormat);
            size_t depth = mDepth;

            for(size_t face=0; face<getNumFaces(); ++face)
            {
                size_t width = mWidth;
                size_t height = mHeight;
                for(size_t mip=0; mip<=mNumMipmaps; ++mip)
                { 

                    D3D11HardwarePixelBuffer *buffer;
                    size_t subresourceIndex = D3D11CalcSubresource(mip, face, mNumMipmaps);
                    if (getNumFaces() > 0)
                    {
                        subresourceIndex = mip;

                    }
                    buffer = new D3D11HardwarePixelBuffer(
                        this, // parentTexture
                        mDevice, // device
                        subresourceIndex, // subresourceIndex
                        width, 
                        height, 
                        depth,
                        face,
                        format,
                        (HardwareBuffer::Usage)bufusage // usage
                        ); 

                    mSurfaceList.push_back(
                        HardwarePixelBufferSharedPtr(buffer)
                        );
                    width /= 2;
                    height /= 2;
                }
            }
        }

        // do we need to bind?

    }
    //---------------------------------------------------------------------
    HardwarePixelBufferSharedPtr D3D11Texture::getBuffer(size_t face, size_t mipmap) 
    {
        if(face >= getNumFaces())
            OGRE_EXCEPT(Exception::ERR_INVALIDPARAMS, "A three dimensional cube has six faces",
            "D3D11Texture::getBuffer");
        if(mipmap > mNumMipmaps)
            OGRE_EXCEPT(Exception::ERR_INVALIDPARAMS, "Mipmap index out of range",
            "D3D11Texture::getBuffer");
        size_t idx = face*(mNumMipmaps+1) + mipmap;
        assert(idx < mSurfaceList.size());
        return mSurfaceList[idx];
    }
    //---------------------------------------------------------------------
    bool D3D11Texture::releaseIfDefaultPool(void)
    {
        if(mIsDynamic)
        {
            LogManager::getSingleton().logMessage(
                "Releasing D3D11 default pool texture: " + mName);
            // Just free any internal resources, don't call unload() here
            // because we want the un-touched resource to keep its unloaded status
            // after device reset.
            freeInternalResources();
            LogManager::getSingleton().logMessage(
                "Released D3D11 default pool texture: " + mName);
            return true;
        }
        return false;
    }
    //---------------------------------------------------------------------
    bool D3D11Texture::recreateIfDefaultPool(D3D11Device &  device)
    {
        bool ret = false;
        if(mIsDynamic)
        {
            ret = true;
            LogManager::getSingleton().logMessage(
                "Recreating D3D11 default pool texture: " + mName);
            // We just want to create the texture resources if:
            // 1. This is a render texture, or
            // 2. This is a manual texture with no loader, or
            // 3. This was an unloaded regular texture (preserve unloaded state)
            if ((mIsManual && !mLoader) || (mUsage & TU_RENDERTARGET) || !isLoaded())
            {
                // just recreate any internal resources
                createInternalResources();
            }
            // Otherwise, this is a regular loaded texture, or a manual texture with a loader
            else
            {
                // The internal resources already freed, need unload/load here:
                // 1. Make sure resource memory usage statistic correction.
                // 2. Don't call unload() in releaseIfDefaultPool() because we want
                //    the un-touched resource keep unload status after device reset.
                unload();
                // if manual, we need to recreate internal resources since load() won't do that
                if (mIsManual)
                    createInternalResources();
                load();
            }
            LogManager::getSingleton().logMessage(
                "Recreated D3D11 default pool texture: " + mName);
        }

        return ret;

    }
    //---------------------------------------------------------------------
    D3D11_SHADER_RESOURCE_VIEW_DESC D3D11Texture::getShaderResourceViewDesc() const
    {
        return mSRVDesc;
    }
    //---------------------------------------------------------------------
    void D3D11Texture::prepareImpl( void )
    {
        if (mUsage & TU_RENDERTARGET || isManuallyLoaded())
        {
            return;
        }

        //D3D11_DEVICE_ACCESS_CRITICAL_SECTION
        
=======
		// create the texture
		hr = mDevice->CreateTexture2D(	
			&desc,
			NULL,// data pointer
			&mp2DTex);						
		// check result and except if failed
		if (FAILED(hr) || mDevice.isError())
		{
			this->freeInternalResources();
			String errorDescription = mDevice.getErrorDescription(hr);
			OGRE_EXCEPT_EX(Exception::ERR_RENDERINGAPI_ERROR, hr,
				"Error creating texture\nError Description:" + errorDescription, 
				"D3D11Texture::_create2DTex" );
		}

		//set the base texture we'll use in the render system
		_queryInterface<ID3D11Texture2D, ID3D11Resource>(mp2DTex, &mpTex);

		_create2DResourceView();
	}
	//----------------------------------------------------------------------------
	void D3D11Texture::_create2DResourceView()
	{
		// set final tex. attributes from tex. description
		// they may differ from the source image !!!
		HRESULT hr;
		D3D11_TEXTURE2D_DESC desc;
		mp2DTex->GetDesc(&desc);
		mNumMipmaps = desc.MipLevels - 1;
		
		ZeroMemory( &mSRVDesc, sizeof(mSRVDesc) );
		mSRVDesc.Format = desc.Format;
		
		switch(this->getTextureType())
		{
		case TEX_TYPE_CUBE_MAP:
			mSRVDesc.ViewDimension = D3D11_SRV_DIMENSION_TEXTURECUBE;
			mSRVDesc.TextureCube.MipLevels = desc.MipLevels;
			mSRVDesc.TextureCube.MostDetailedMip = 0;
			break;

		case TEX_TYPE_2D_ARRAY:
			if (mUsage & TU_RENDERTARGET && (mFSAA > 1 || atoi(mFSAAHint.c_str()) > 0))
			{
				mSRVDesc.ViewDimension = D3D11_SRV_DIMENSION_TEXTURE2DMSARRAY;
				mSRVDesc.Texture2DMSArray.FirstArraySlice = 0;
				mSRVDesc.Texture2DMSArray.ArraySize = desc.ArraySize;
			}
			else
			{
				mSRVDesc.ViewDimension = D3D11_SRV_DIMENSION_TEXTURE2DARRAY;
				mSRVDesc.Texture2DArray.MostDetailedMip = 0;
				mSRVDesc.Texture2DArray.MipLevels = desc.MipLevels;
				mSRVDesc.Texture2DArray.FirstArraySlice = 0;
				mSRVDesc.Texture2DArray.ArraySize = desc.ArraySize;
			}
			break;

		case TEX_TYPE_2D:
		case TEX_TYPE_1D:  // For Feature levels that do not support 1D textures, revert to creating a 2D texture.
			if (mUsage & TU_RENDERTARGET && (mFSAA > 1 || atoi(mFSAAHint.c_str()) > 0))
			{
				mSRVDesc.ViewDimension = D3D11_SRV_DIMENSION_TEXTURE2DMS;
			}
			else
			{
				mSRVDesc.ViewDimension = D3D11_SRV_DIMENSION_TEXTURE2D;
				mSRVDesc.Texture2D.MostDetailedMip = 0;
				mSRVDesc.Texture2D.MipLevels = desc.MipLevels;
			}
			break;
		}

		hr = mDevice->CreateShaderResourceView( mp2DTex, &mSRVDesc, &mpShaderResourceView );
		if (FAILED(hr) || mDevice.isError())
		{
			String errorDescription = mDevice.getErrorDescription(hr);
			OGRE_EXCEPT_EX(Exception::ERR_RENDERINGAPI_ERROR, hr,
				"D3D11 device can't create shader resource view.\nError Description:" + errorDescription,
				"D3D11Texture::_create2DTex");
		}

		this->_setFinalAttributes(desc.Width, desc.Height, desc.ArraySize, D3D11Mappings::_getPF(desc.Format), desc.MiscFlags);
	}
	//---------------------------------------------------------------------
	void D3D11Texture::_create3DTex()
	{
		// we must have those defined here
		assert(mWidth > 0 && mHeight > 0 && mDepth>0);

		// determine which D3D11 pixel format we'll use
		HRESULT hr;
		DXGI_FORMAT d3dPF = this->_chooseD3DFormat();

		// determine total number of mipmaps including main one (d3d11 convention)
		UINT numMips = (mNumRequestedMipmaps == MIP_UNLIMITED || (1U << mNumRequestedMipmaps) > std::max(std::max(mSrcWidth, mSrcHeight), mDepth)) ? 0 : mNumRequestedMipmaps + 1;

		D3D11_TEXTURE3D_DESC desc;
		desc.Width			= static_cast<UINT>(mSrcWidth);
		desc.Height			= static_cast<UINT>(mSrcHeight);
		desc.Depth			= static_cast<UINT>(mDepth);
		desc.MipLevels		= numMips;
		desc.Format			= d3dPF;
		desc.Usage			= D3D11Mappings::_getUsage(_getTextureUsage());
		desc.BindFlags		= D3D11_BIND_SHADER_RESOURCE;

		D3D11RenderSystem* rsys = reinterpret_cast<D3D11RenderSystem*>(Root::getSingleton().getRenderSystem());
		if (rsys->_getFeatureLevel() >= D3D_FEATURE_LEVEL_10_0)
		   desc.BindFlags		|= D3D11_BIND_RENDER_TARGET;

		desc.CPUAccessFlags = D3D11Mappings::_getAccessFlags(_getTextureUsage());
		desc.MiscFlags		= 0;
		if (mIsDynamic)
		{
			desc.Usage			= D3D11_USAGE_DYNAMIC;
			desc.CPUAccessFlags = D3D11_CPU_ACCESS_WRITE;
			desc.BindFlags		= D3D11_BIND_SHADER_RESOURCE ;
		}

		// create the texture
		hr = mDevice->CreateTexture3D(	
			&desc,
			NULL,
			&mp3DTex);						// data pointer
		// check result and except if failed
		if (FAILED(hr) || mDevice.isError())
		{
			this->freeInternalResources();
			String errorDescription = mDevice.getErrorDescription(hr);
			OGRE_EXCEPT_EX(Exception::ERR_RENDERINGAPI_ERROR, hr,
				"Error creating texture\nError Description:" + errorDescription, 
				"D3D11Texture::_create3DTex" );
		}

		_queryInterface<ID3D11Texture3D, ID3D11Resource>(mp3DTex, &mpTex);
		_create3DResourceView();
	}
	//-------------------------------------------------------------------------------
	void D3D11Texture::_create3DResourceView()
	{
		// set final tex. attributes from tex. description
		// they may differ from the source image !!!
		HRESULT hr;
		D3D11_TEXTURE3D_DESC desc;
		mp3DTex->GetDesc(&desc);
		mNumMipmaps = desc.MipLevels - 1;

		ZeroMemory( &mSRVDesc, sizeof(mSRVDesc) );
		mSRVDesc.Format = desc.Format;
		mSRVDesc.ViewDimension = D3D11_SRV_DIMENSION_TEXTURE3D;
		mSRVDesc.Texture3D.MostDetailedMip = 0;
		mSRVDesc.Texture3D.MipLevels = desc.MipLevels;
		hr = mDevice->CreateShaderResourceView( mp3DTex, &mSRVDesc, &mpShaderResourceView );
		if (FAILED(hr) || mDevice.isError())
		{
			String errorDescription = mDevice.getErrorDescription(hr);
			OGRE_EXCEPT_EX(Exception::ERR_RENDERINGAPI_ERROR, hr,
				"D3D11 device can't create shader resource view.\nError Description:" + errorDescription,
				"D3D11Texture::_create3DTex");
		}

		this->_setFinalAttributes(desc.Width, desc.Height, desc.Depth, D3D11Mappings::_getPF(desc.Format), desc.MiscFlags);
	}
	//-------------------------------------------------------------------------------
	void D3D11Texture::_setFinalAttributes(unsigned long width, unsigned long height, 
		unsigned long depth, PixelFormat format, UINT miscflags)
	{ 
		// set target texture attributes
		mHeight = height; 
		mWidth = width; 
		mDepth = depth;
		mFormat = format;
		mAutoMipMapGeneration = miscflags & D3D11_RESOURCE_MISC_GENERATE_MIPS;

		// Update size (the final size, including temp space because in consumed memory)
		// this is needed in Resource class
		mSize = calculateSize();

		// say to the world what we are doing
		if (mWidth != mSrcWidth ||
			mHeight != mSrcHeight)
		{
			LogManager::getSingleton().logMessage("D3D11 : ***** Dimensions altered by the render system");
			LogManager::getSingleton().logMessage("D3D11 : ***** Source image dimensions : " + StringConverter::toString(mSrcWidth) + "x" + StringConverter::toString(mSrcHeight));
			LogManager::getSingleton().logMessage("D3D11 : ***** Texture dimensions : " + StringConverter::toString(mWidth) + "x" + StringConverter::toString(mHeight));
		}

		// Create list of subsurfaces for getBuffer()
		_createSurfaceList();
	}
	//---------------------------------------------------------------------
	void D3D11Texture::_setSrcAttributes(unsigned long width, unsigned long height, 
		unsigned long depth, PixelFormat format)
	{ 
		// set source image attributes
		mSrcWidth = width; 
		mSrcHeight = height; 
		mSrcDepth = depth;
		mSrcFormat = format;
		// say to the world what we are doing
		switch (this->getTextureType())
		{
		case TEX_TYPE_1D:
			if (mUsage & TU_RENDERTARGET)
				LogManager::getSingleton().logMessage("D3D11 : Creating 1D RenderTarget, name : '" + this->getName() + "' with " + StringConverter::toString(mNumMipmaps) + " mip map levels");
			else
				LogManager::getSingleton().logMessage("D3D11 : Loading 1D Texture, image name : '" + this->getName() + "' with " + StringConverter::toString(mNumMipmaps) + " mip map levels");
			break;
		case TEX_TYPE_2D:
			if (mUsage & TU_RENDERTARGET)
				LogManager::getSingleton().logMessage("D3D11 : Creating 2D RenderTarget, name : '" + this->getName() + "' with " + StringConverter::toString(mNumMipmaps) + " mip map levels");
			else
				LogManager::getSingleton().logMessage("D3D11 : Loading 2D Texture, image name : '" + this->getName() + "' with " + StringConverter::toString(mNumMipmaps) + " mip map levels");
			break;
		case TEX_TYPE_2D_ARRAY:
			if (mUsage & TU_RENDERTARGET)
				LogManager::getSingleton().logMessage("D3D11 : Creating 2D array RenderTarget, name : '" + this->getName() + "' with " + StringConverter::toString(mNumMipmaps) + " mip map levels");
			else
				LogManager::getSingleton().logMessage("D3D11 : Loading 2D Texture array, image name : '" + this->getName() + "' with " + StringConverter::toString(mNumMipmaps) + " mip map levels");
			break;
		case TEX_TYPE_3D:
			if (mUsage & TU_RENDERTARGET)
				LogManager::getSingleton().logMessage("D3D11 : Creating 3D RenderTarget, name : '" + this->getName() + "' with " + StringConverter::toString(mNumMipmaps) + " mip map levels");
			else
				LogManager::getSingleton().logMessage("D3D11 : Loading 3D Texture, image name : '" + this->getName() + "' with " + StringConverter::toString(mNumMipmaps) + " mip map levels");
			break;
		case TEX_TYPE_CUBE_MAP:
			if (mUsage & TU_RENDERTARGET)
				LogManager::getSingleton().logMessage("D3D11 : Creating Cube map RenderTarget, name : '" + this->getName() + "' with " + StringConverter::toString(mNumMipmaps) + " mip map levels");
			else
				LogManager::getSingleton().logMessage("D3D11 : Loading Cube Texture, base image name : '" + this->getName() + "' with " + StringConverter::toString(mNumMipmaps) + " mip map levels");
			break;
		default:
			this->freeInternalResources();
			OGRE_EXCEPT( Exception::ERR_INTERNAL_ERROR, "Unknown texture type", "D3D11Texture::_setSrcAttributes" );
		}
	}
	//---------------------------------------------------------------------
	DXGI_FORMAT D3D11Texture::_chooseD3DFormat()
	{
		// Choose frame buffer pixel format in case PF_UNKNOWN was requested
		if(mFormat == PF_UNKNOWN)
			return mBBPixelFormat;

		D3D11RenderSystem* rsys = reinterpret_cast<D3D11RenderSystem*>(Root::getSingleton().getRenderSystem());
		if (rsys->_getFeatureLevel() < D3D_FEATURE_LEVEL_10_0 && mFormat == PF_L8)
		{
			// For 3D textures, PF_L8, which maps to DXGI_FORMAT_R8_UNORM, is not supported but PF_A8, which maps to DXGI_FORMAT_R8_UNORM is supported.
			mFormat = PF_A8; 
			mNumRequestedMipmaps = 0;
		}

		// Choose closest supported D3D format as a D3D format
		return D3D11Mappings::_getPF(D3D11Mappings::_getClosestSupportedPF(mFormat));

	}
	//---------------------------------------------------------------------
	void D3D11Texture::_createSurfaceList(void)
	{
		unsigned int bufusage;
		if ((mUsage & TU_DYNAMIC))
		{
			bufusage = HardwareBuffer::HBU_DYNAMIC;
		}
		else
		{
			bufusage = HardwareBuffer::HBU_STATIC;
		}
		if (mUsage & TU_RENDERTARGET)
		{
			bufusage |= TU_RENDERTARGET;
		}

		bool updateOldList = mSurfaceList.size() == (getNumFaces() * (mNumMipmaps + 1));
		if(!updateOldList)
		{	
			// Create new list of surfaces
			mSurfaceList.clear();
			PixelFormat format = D3D11Mappings::_getClosestSupportedPF(mSrcFormat);
			size_t depth = mDepth;

			for(size_t face=0; face<getNumFaces(); ++face)
			{
				size_t width = mWidth;
				size_t height = mHeight;
				for(size_t mip=0; mip<=mNumMipmaps; ++mip)
				{ 

					D3D11HardwarePixelBuffer *buffer;
					size_t subresourceIndex = D3D11CalcSubresource(mip, face, mNumMipmaps);
					if (getNumFaces() > 0)
					{
						subresourceIndex = mip;

					}
					buffer = new D3D11HardwarePixelBuffer(
						this, // parentTexture
						mDevice, // device
						subresourceIndex, // subresourceIndex
						width, 
						height, 
						depth,
						face,
						format,
						(HardwareBuffer::Usage)bufusage // usage
						); 

					mSurfaceList.push_back(
						HardwarePixelBufferSharedPtr(buffer)
						);
					width /= 2;
					height /= 2;
				}
			}
		}

		// do we need to bind?

	}
	//---------------------------------------------------------------------
	HardwarePixelBufferSharedPtr D3D11Texture::getBuffer(size_t face, size_t mipmap) 
	{
		if(face >= getNumFaces())
			OGRE_EXCEPT(Exception::ERR_INVALIDPARAMS, "A three dimensional cube has six faces",
			"D3D11Texture::getBuffer");
		if(mipmap > mNumMipmaps)
			OGRE_EXCEPT(Exception::ERR_INVALIDPARAMS, "Mipmap index out of range",
			"D3D11Texture::getBuffer");
		size_t idx = face*(mNumMipmaps+1) + mipmap;
		assert(idx < mSurfaceList.size());
		return mSurfaceList[idx];
	}
	//---------------------------------------------------------------------
	void D3D11Texture::prepareImpl( void )
	{
		if (mUsage & TU_RENDERTARGET || isManuallyLoaded())
		{
			return;
		}

		//D3D11_DEVICE_ACCESS_CRITICAL_SECTION
		
>>>>>>> 41e3e01c
        LoadedStreams loadedStreams;

        // prepare load based on tex.type
        switch (getTextureType())
        {
        case TEX_TYPE_1D:
        case TEX_TYPE_2D:
        case TEX_TYPE_2D_ARRAY:
            loadedStreams = _prepareNormTex();
            break;
        case TEX_TYPE_3D:
            loadedStreams = _prepareVolumeTex();
            break;
        case TEX_TYPE_CUBE_MAP:
            loadedStreams = _prepareCubeTex();
            break;
        default:
            OGRE_EXCEPT( Exception::ERR_INTERNAL_ERROR, "Unknown texture type", "D3D11Texture::prepareImpl" );
        }

        mLoadedStreams = loadedStreams;     
    }
    //---------------------------------------------------------------------
    D3D11Texture::LoadedStreams D3D11Texture::_prepareCubeTex()
    {
        assert(getTextureType() == TEX_TYPE_CUBE_MAP);

        LoadedStreams loadedStreams = LoadedStreams(OGRE_NEW_T (vector<MemoryDataStreamPtr>::type, MEMCATEGORY_GENERAL), SPFM_DELETE_T );
        // DDS load?
        if (getSourceFileType() == "dds")
        {
            // find & load resource data
            DataStreamPtr dstream = 
                ResourceGroupManager::getSingleton().openResource(
                    mName, mGroup, true, this);
            loadedStreams->push_back(MemoryDataStreamPtr(OGRE_NEW MemoryDataStream(dstream)));
        }
        else
        {
            // Load from 6 separate files
            // Use OGRE its own codecs
            String baseName, ext;
            size_t pos = mName.find_last_of(".");
            baseName = mName.substr(0, pos);
            if ( pos != String::npos )
                ext = mName.substr(pos+1);
            static const String suffixes[6] = {"_rt", "_lf", "_up", "_dn", "_fr", "_bk"};

            for(size_t i = 0; i < 6; i++)
            {
                String fullName = baseName + suffixes[i];
                if (!ext.empty())
                    fullName = fullName + "." + ext;

                // find & load resource data intro stream to allow resource
                // group changes if required
                DataStreamPtr dstream = 
                    ResourceGroupManager::getSingleton().openResource(
                        fullName, mGroup, true, this);

                loadedStreams->push_back(MemoryDataStreamPtr(OGRE_NEW MemoryDataStream(dstream)));
            }
        }

        return loadedStreams;
    }
    //---------------------------------------------------------------------
    D3D11Texture::LoadedStreams D3D11Texture::_prepareVolumeTex()
    {
        assert(getTextureType() == TEX_TYPE_3D);

        // find & load resource data
        DataStreamPtr dstream = 
            ResourceGroupManager::getSingleton().openResource(
                mName, mGroup, true, this);

        LoadedStreams loadedStreams = LoadedStreams(OGRE_NEW_T (vector<MemoryDataStreamPtr>::type, MEMCATEGORY_GENERAL), SPFM_DELETE_T);
        loadedStreams->push_back(MemoryDataStreamPtr(OGRE_NEW MemoryDataStream(dstream)));
        return loadedStreams;
    }
    //---------------------------------------------------------------------
    D3D11Texture::LoadedStreams D3D11Texture::_prepareNormTex()
    {
        assert(getTextureType() == TEX_TYPE_1D || getTextureType() == TEX_TYPE_2D || getTextureType() == TEX_TYPE_2D_ARRAY);

        // find & load resource data
        DataStreamPtr dstream = 
            ResourceGroupManager::getSingleton().openResource(
                mName, mGroup, true, this);

        LoadedStreams loadedStreams = LoadedStreams(OGRE_NEW_T (vector<MemoryDataStreamPtr>::type, MEMCATEGORY_GENERAL), SPFM_DELETE_T);
        loadedStreams->push_back(MemoryDataStreamPtr(OGRE_NEW MemoryDataStream(dstream)));
        return loadedStreams;
<<<<<<< HEAD
    }
    //---------------------------------------------------------------------
    void D3D11Texture::unprepareImpl( void )
    {
        if (mUsage & TU_RENDERTARGET || isManuallyLoaded())
        {
            return;
        }   
    }
    //---------------------------------------------------------------------
    void D3D11Texture::postLoadImpl()
    {
        //D3D11_DEVICE_ACCESS_CRITICAL_SECTION
        mLoadedStreams.setNull();   
    }
    //---------------------------------------------------------------------
    // D3D11RenderTexture
    //---------------------------------------------------------------------
    void D3D11RenderTexture::rebind( D3D11HardwarePixelBuffer *buffer )
    {
        mBuffer = buffer;
        mWidth = (unsigned int) mBuffer->getWidth();
        mHeight = (unsigned int) mBuffer->getHeight();
        mColourDepth = (unsigned int) PixelUtil::getNumElemBits(mBuffer->getFormat());
        
        ID3D11Resource * pBackBuffer = buffer->getParentTexture()->getTextureResource();

        D3D11_RENDER_TARGET_VIEW_DESC RTVDesc;
        ZeroMemory( &RTVDesc, sizeof(RTVDesc) );

        RTVDesc.Format = buffer->getParentTexture()->getShaderResourceViewDesc().Format;
        switch(buffer->getParentTexture()->getShaderResourceViewDesc().ViewDimension)
        {
        case D3D11_SRV_DIMENSION_BUFFER:
            RTVDesc.ViewDimension = D3D11_RTV_DIMENSION_BUFFER;
            break;
        case D3D11_SRV_DIMENSION_TEXTURE1D:
            RTVDesc.ViewDimension = D3D11_RTV_DIMENSION_TEXTURE1D;
            break;
        case D3D11_SRV_DIMENSION_TEXTURE1DARRAY:
            RTVDesc.ViewDimension = D3D11_RTV_DIMENSION_TEXTURE1DARRAY;
            break;
        case D3D11_SRV_DIMENSION_TEXTURECUBE:
            RTVDesc.ViewDimension = D3D11_RTV_DIMENSION_TEXTURE2DARRAY;
            RTVDesc.Texture2DArray.FirstArraySlice = buffer->getFace();
            RTVDesc.Texture2DArray.ArraySize = 1;
            RTVDesc.Texture2DArray.MipSlice = 0;
            break;
        case D3D11_SRV_DIMENSION_TEXTURE2D:
            RTVDesc.ViewDimension = D3D11_RTV_DIMENSION_TEXTURE2D;
            break;
        case D3D11_SRV_DIMENSION_TEXTURE2DARRAY:
            RTVDesc.ViewDimension = D3D11_RTV_DIMENSION_TEXTURE2DARRAY;
            break;
        case D3D11_SRV_DIMENSION_TEXTURE2DMS:
            RTVDesc.ViewDimension = D3D11_RTV_DIMENSION_TEXTURE2DMS;
            break;
        case D3D11_SRV_DIMENSION_TEXTURE2DMSARRAY:
            RTVDesc.ViewDimension = D3D11_RTV_DIMENSION_TEXTURE2DMSARRAY;
            break;
        case D3D11_SRV_DIMENSION_TEXTURE3D:
            RTVDesc.ViewDimension = D3D11_RTV_DIMENSION_TEXTURE3D;
            break;
        default:
            assert(false);
        }
        HRESULT hr = mDevice->CreateRenderTargetView( pBackBuffer, &RTVDesc, &mRenderTargetView );

        if (FAILED(hr) || mDevice.isError())
        {
            String errorDescription = mDevice.getErrorDescription();
            OGRE_EXCEPT(Exception::ERR_RENDERINGAPI_ERROR, "Error creating Render Target View\nError Description:" + errorDescription, 
                "D3D11RenderTexture::rebind" );
        }
    }
    //---------------------------------------------------------------------
    void D3D11RenderTexture::getCustomAttribute( const String& name, void *pData )
    {
        if(name == "DDBACKBUFFER")
        {
            //IDXGISurface ** pSurf = (IDXGISurface **)pData;
            //*pSurf = static_cast<D3D11HardwarePixelBuffer*>(mBuffer)->getSurface();
            *static_cast<HardwarePixelBuffer**>(pData) = mBuffer;
            return;
        }
		else if(name == "HWND" || name == "WINDOW")
        {
            HWND *pHwnd = (HWND*)pData;
            *pHwnd = NULL;
            return;
        }
        else if(name == "isTexture")
        {
            bool *b = reinterpret_cast< bool * >( pData );
            *b = true;
            return;
        }
        else if(name == "BUFFER")
        {
            *static_cast<HardwarePixelBuffer**>(pData) = mBuffer;
            return;
        }
        else if( name == "ID3D11Texture2D" )
        {
            ID3D11Texture2D **pBackBuffer = (ID3D11Texture2D**)pData;
            *pBackBuffer = static_cast<D3D11HardwarePixelBuffer*>(mBuffer)->getParentTexture()->GetTex2D();
            return;
        }
        else if(name == "ID3D11RenderTargetView")
        {
            *static_cast<ID3D11RenderTargetView**>(pData) = mRenderTargetView;
            //*static_cast<ID3D11RenderTargetView***>(pData) = &mRenderTargetView;
            return;
        }
        else if( name == "numberOfViews" )
        {
            unsigned int* n = reinterpret_cast<unsigned int*>(pData);
            *n = 1;
            return;
        }

        RenderTexture::getCustomAttribute(name, pData);
    }
    //---------------------------------------------------------------------
    D3D11RenderTexture::D3D11RenderTexture( const String &name, D3D11HardwarePixelBuffer *buffer,  D3D11Device & device ) : mDevice(device),
    RenderTexture(buffer, 0)
    {
        mName = name;

        rebind(buffer);
    }

    //---------------------------------------------------------------------

    D3D11RenderTexture::~D3D11RenderTexture()
    {

    }
=======
	}
	//---------------------------------------------------------------------
	void D3D11Texture::unprepareImpl( void )
	{
		if (mUsage & TU_RENDERTARGET || isManuallyLoaded())
		{
			return;
		}   
	}
	//---------------------------------------------------------------------
	void D3D11Texture::postLoadImpl()
	{
		//D3D11_DEVICE_ACCESS_CRITICAL_SECTION
		mLoadedStreams.setNull();	
	}
	//---------------------------------------------------------------------
	// D3D11RenderTexture
	//---------------------------------------------------------------------
	void D3D11RenderTexture::rebind( D3D11HardwarePixelBuffer *buffer )
	{
		mBuffer = buffer;
		mWidth = (unsigned int) mBuffer->getWidth();
		mHeight = (unsigned int) mBuffer->getHeight();
		mColourDepth = (unsigned int) PixelUtil::getNumElemBits(mBuffer->getFormat());
		
		ID3D11Resource * pBackBuffer = buffer->getParentTexture()->getTextureResource();

		D3D11_RENDER_TARGET_VIEW_DESC RTVDesc;
		ZeroMemory( &RTVDesc, sizeof(RTVDesc) );

		RTVDesc.Format = buffer->getParentTexture()->getShaderResourceViewDesc().Format;
		switch(buffer->getParentTexture()->getShaderResourceViewDesc().ViewDimension)
		{
		case D3D11_SRV_DIMENSION_BUFFER:
			RTVDesc.ViewDimension = D3D11_RTV_DIMENSION_BUFFER;
			break;
		case D3D11_SRV_DIMENSION_TEXTURE1D:
			RTVDesc.ViewDimension = D3D11_RTV_DIMENSION_TEXTURE1D;
			break;
		case D3D11_SRV_DIMENSION_TEXTURE1DARRAY:
			RTVDesc.ViewDimension = D3D11_RTV_DIMENSION_TEXTURE1DARRAY;
			break;
		case D3D11_SRV_DIMENSION_TEXTURECUBE:
			RTVDesc.ViewDimension = D3D11_RTV_DIMENSION_TEXTURE2DARRAY;
			RTVDesc.Texture2DArray.FirstArraySlice = buffer->getFace();
			RTVDesc.Texture2DArray.ArraySize = 1;
			RTVDesc.Texture2DArray.MipSlice = 0;
			break;
		case D3D11_SRV_DIMENSION_TEXTURE2D:
			RTVDesc.ViewDimension = D3D11_RTV_DIMENSION_TEXTURE2D;
			break;
		case D3D11_SRV_DIMENSION_TEXTURE2DARRAY:
			RTVDesc.ViewDimension = D3D11_RTV_DIMENSION_TEXTURE2DARRAY;
			break;
		case D3D11_SRV_DIMENSION_TEXTURE2DMS:
			RTVDesc.ViewDimension = D3D11_RTV_DIMENSION_TEXTURE2DMS;
			break;
		case D3D11_SRV_DIMENSION_TEXTURE2DMSARRAY:
			RTVDesc.ViewDimension = D3D11_RTV_DIMENSION_TEXTURE2DMSARRAY;
			break;
		case D3D11_SRV_DIMENSION_TEXTURE3D:
			RTVDesc.ViewDimension = D3D11_RTV_DIMENSION_TEXTURE3D;
			break;
		default:
			assert(false);
		}
		HRESULT hr = mDevice->CreateRenderTargetView( pBackBuffer, &RTVDesc, &mRenderTargetView );

		if (FAILED(hr) || mDevice.isError())
		{
			String errorDescription = mDevice.getErrorDescription(hr);
			OGRE_EXCEPT_EX(Exception::ERR_RENDERINGAPI_ERROR, hr,
				"Error creating Render Target View\nError Description:" + errorDescription,
				"D3D11RenderTexture::rebind" );
		}
	}
	//---------------------------------------------------------------------
	void D3D11RenderTexture::getCustomAttribute( const String& name, void *pData )
	{
		if(name == "DDBACKBUFFER")
		{
			//IDXGISurface ** pSurf = (IDXGISurface **)pData;
			//*pSurf = static_cast<D3D11HardwarePixelBuffer*>(mBuffer)->getSurface();
			*static_cast<HardwarePixelBuffer**>(pData) = mBuffer;
			return;
		}
		else if(name == "HWND")
		{
			HWND *pHwnd = (HWND*)pData;
			*pHwnd = NULL;
			return;
		}
		else if(name == "isTexture")
		{
			bool *b = reinterpret_cast< bool * >( pData );
			*b = true;
			return;
		}
		else if(name == "BUFFER")
		{
			*static_cast<HardwarePixelBuffer**>(pData) = mBuffer;
			return;
		}
		else if( name == "ID3D11Texture2D" )
		{
			ID3D11Texture2D **pBackBuffer = (ID3D11Texture2D**)pData;
			*pBackBuffer = static_cast<D3D11HardwarePixelBuffer*>(mBuffer)->getParentTexture()->GetTex2D();
			return;
		}
		else if(name == "ID3D11RenderTargetView")
		{
			*static_cast<ID3D11RenderTargetView**>(pData) = mRenderTargetView;
			//*static_cast<ID3D11RenderTargetView***>(pData) = &mRenderTargetView;
			return;
		}
		else if( name == "numberOfViews" )
		{
			unsigned int* n = reinterpret_cast<unsigned int*>(pData);
			*n = 1;
			return;
		}

		RenderTexture::getCustomAttribute(name, pData);
	}
	//---------------------------------------------------------------------
	D3D11RenderTexture::D3D11RenderTexture( const String &name, D3D11HardwarePixelBuffer *buffer,  D3D11Device & device ) : mDevice(device),
	RenderTexture(buffer, 0)
	{
		mName = name;

		rebind(buffer);
	}

	//---------------------------------------------------------------------

	D3D11RenderTexture::~D3D11RenderTexture()
	{

	}
>>>>>>> 41e3e01c
}<|MERGE_RESOLUTION|>--- conflicted
+++ resolved
@@ -236,8 +236,8 @@
         MemoryDataStreamPtr memoryptr=MemoryDataStreamPtr(new MemoryDataStream(dstream));
 
         D3DX11_IMAGE_LOAD_INFO loadInfo;
-        loadInfo.Usage          = D3D11Mappings::_getUsage(mUsage);
-        loadInfo.CpuAccessFlags = D3D11Mappings::_getAccessFlags(mUsage);
+        loadInfo.Usage          = D3D11Mappings::_getUsage(_getTextureUsage());
+		loadInfo.CpuAccessFlags = D3D11Mappings::_getAccessFlags(_getTextureUsage());
         if(mUsage & TU_DYNAMIC)
         {
             loadInfo.MipLevels = 1;
@@ -331,7 +331,6 @@
     }
 #endif
     //---------------------------------------------------------------------
-<<<<<<< HEAD
     void D3D11Texture::createInternalResources(void)
     {
         createInternalResourcesImpl();
@@ -402,9 +401,9 @@
         desc.MipLevels      = numMips;
         desc.ArraySize      = 1;
         desc.Format         = d3dPF;
-        desc.Usage          = D3D11Mappings::_getUsage(mUsage);
-        desc.BindFlags      = D3D11Mappings::_getTextureBindFlags(d3dPF, mIsDynamic);
-        desc.CPUAccessFlags = D3D11Mappings::_getAccessFlags(mUsage);
+		desc.Usage			= D3D11Mappings::_getUsage(_getTextureUsage());
+		desc.BindFlags		= D3D11Mappings::_getTextureBindFlags(d3dPF, _getTextureUsage());
+		desc.CPUAccessFlags = D3D11Mappings::_getAccessFlags(_getTextureUsage());
         desc.MiscFlags      = D3D11Mappings::_getTextureMiscFlags(desc.BindFlags, getTextureType(), mIsDynamic);
 
         // create the texture
@@ -416,8 +415,9 @@
         if (FAILED(hr) || mDevice.isError())
         {
             this->freeInternalResources();
-            String errorDescription = mDevice.getErrorDescription();
-            OGRE_EXCEPT(Exception::ERR_RENDERINGAPI_ERROR, "Error creating texture\nError Description:" + errorDescription, 
+			String errorDescription = mDevice.getErrorDescription(hr);
+			OGRE_EXCEPT_EX(Exception::ERR_RENDERINGAPI_ERROR, hr,
+				"Error creating texture\nError Description:" + errorDescription,
                 "D3D11Texture::_create1DTex" );
         }
 
@@ -445,7 +445,7 @@
         if (FAILED(hr) || mDevice.isError())
         {
             String errorDescription = mDevice.getErrorDescription(hr);
-            OGRE_EXCEPT(Exception::ERR_RENDERINGAPI_ERROR, 
+			OGRE_EXCEPT_EX(Exception::ERR_RENDERINGAPI_ERROR, hr,
                 "D3D11 device can't create shader resource view.\nError Description:" + errorDescription,
                 "D3D11Texture::_create1DTex");
         }
@@ -461,130 +461,6 @@
     }
     //---------------------------------------------------------------------
     inline bool IsPowerOfTwo(unsigned int n)                { return ((n&(n-1))==0);                    }
-=======
-	void D3D11Texture::createInternalResources(void)
-	{
-		createInternalResourcesImpl();
-	}
-
-	//---------------------------------------------------------------------
-	void D3D11Texture::createInternalResourcesImpl(void)
-	{
-		// If mSrcWidth and mSrcHeight are zero, the requested extents have probably been set
-		// through setWidth and setHeight, which set mWidth and mHeight. Take those values.
-		if(mSrcWidth == 0 || mSrcHeight == 0) {
-			mSrcWidth = mWidth;
-			mSrcHeight = mHeight;
-		}
-
-		// Determine D3D pool to use
-		// Use managed unless we're a render target or user has asked for 
-		// a dynamic texture
-		if (//(mUsage & TU_RENDERTARGET) ||
-			(mUsage & TU_DYNAMIC))
-		{
-			mIsDynamic = true;
-		}
-		else
-		{
-			mIsDynamic = false;
-		}
-		// load based on tex.type
-		switch (this->getTextureType())
-		{
-		case TEX_TYPE_1D:
-			{
-				D3D11RenderSystem* rs = (D3D11RenderSystem*)Root::getSingleton().getRenderSystem();
-				if(rs->_getFeatureLevel() >= D3D_FEATURE_LEVEL_10_0)
-				{
-					this->_create1DTex();
-					break; // For Feature levels that do not support 1D textures, revert to creating a 2D texture.
-				}
-			}
-		case TEX_TYPE_2D:
-		case TEX_TYPE_CUBE_MAP:
-		case TEX_TYPE_2D_ARRAY:
-			this->_create2DTex();
-			break;
-		case TEX_TYPE_3D:
-			this->_create3DTex();
-			break;
-		default:
-			this->freeInternalResources();
-			OGRE_EXCEPT( Exception::ERR_INTERNAL_ERROR, "Unknown texture type", "D3D11Texture::createInternalResources" );
-		}
-	}
-	//---------------------------------------------------------------------
-	void D3D11Texture::_create1DTex()
-	{
-		// we must have those defined here
-		assert(mSrcWidth > 0 || mSrcHeight > 0);
-
-		// determine which D3D11 pixel format we'll use
-		HRESULT hr;
-		DXGI_FORMAT d3dPF = this->_chooseD3DFormat();
-
-		// determine total number of mipmaps including main one (d3d11 convention)
-		UINT numMips = (mNumRequestedMipmaps == MIP_UNLIMITED || (1U << mNumRequestedMipmaps) > mSrcWidth) ? 0 : mNumRequestedMipmaps + 1;
-
-		D3D11_TEXTURE1D_DESC desc;
-		desc.Width			= static_cast<UINT>(mSrcWidth);
-		desc.MipLevels		= numMips;
-		desc.ArraySize		= 1;
-		desc.Format			= d3dPF;
-		desc.Usage			= D3D11Mappings::_getUsage(_getTextureUsage());
-		desc.BindFlags		= D3D11Mappings::_getTextureBindFlags(d3dPF, _getTextureUsage());
-		desc.CPUAccessFlags = D3D11Mappings::_getAccessFlags(_getTextureUsage());
-		desc.MiscFlags		= D3D11Mappings::_getTextureMiscFlags(desc.BindFlags, getTextureType(), mIsDynamic);
-
-		// create the texture
-		hr = mDevice->CreateTexture1D(	
-			&desc,
-			NULL,
-			&mp1DTex);						// data pointer
-		// check result and except if failed
-		if (FAILED(hr) || mDevice.isError())
-		{
-			this->freeInternalResources();
-			String errorDescription = mDevice.getErrorDescription(hr);
-			OGRE_EXCEPT_EX(Exception::ERR_RENDERINGAPI_ERROR, hr,
-				"Error creating texture\nError Description:" + errorDescription,
-				"D3D11Texture::_create1DTex" );
-		}
-
-		_queryInterface<ID3D11Texture1D, ID3D11Resource>(mp1DTex, &mpTex);
-		_create1DResourceView();
-	}
-	//---------------------------------------------------------------------
-	void D3D11Texture::_create1DResourceView()
-	{
- 		// set final tex. attributes from tex. description
- 		// they may differ from the source image !!!
-		HRESULT hr;
-		D3D11_TEXTURE1D_DESC desc;
-
-		// set final tex. attributes from tex. description
-		// they may differ from the source image !!!
-		mp1DTex->GetDesc(&desc);
-		mNumMipmaps = desc.MipLevels - 1;
-
-		ZeroMemory( &mSRVDesc, sizeof(mSRVDesc) );
-		mSRVDesc.Format = desc.Format;
-		mSRVDesc.ViewDimension = D3D11_SRV_DIMENSION_TEXTURE1D;
-		mSRVDesc.Texture1D.MipLevels = desc.MipLevels;
-		hr = mDevice->CreateShaderResourceView( mp1DTex, &mSRVDesc, &mpShaderResourceView );
-		if (FAILED(hr) || mDevice.isError())
-		{
-			String errorDescription = mDevice.getErrorDescription(hr);
-			OGRE_EXCEPT_EX(Exception::ERR_RENDERINGAPI_ERROR, hr,
-				"D3D11 device can't create shader resource view.\nError Description:" + errorDescription,
-				"D3D11Texture::_create1DTex");
-		}
-
-		this->_setFinalAttributes(desc.Width, 1, 1, D3D11Mappings::_getPF(desc.Format), desc.MiscFlags);
-
-	}
->>>>>>> 41e3e01c
     //---------------------------------------------------------------------
     void D3D11Texture::_create2DTex()
     {
@@ -602,10 +478,9 @@
             d3dPF == DXGI_FORMAT_BC4_TYPELESS || d3dPF == DXGI_FORMAT_BC4_UNORM || d3dPF == DXGI_FORMAT_BC4_SNORM ||
             d3dPF == DXGI_FORMAT_BC5_TYPELESS || d3dPF == DXGI_FORMAT_BC5_UNORM || d3dPF == DXGI_FORMAT_BC5_SNORM ||
 #if OGRE_PLATFORM == OGRE_PLATFORM_WINRT
-#endif
             d3dPF == DXGI_FORMAT_BC6H_TYPELESS || d3dPF == DXGI_FORMAT_BC6H_UF16 || d3dPF == DXGI_FORMAT_BC6H_SF16 || 
             d3dPF == DXGI_FORMAT_BC7_TYPELESS || d3dPF == DXGI_FORMAT_BC7_UNORM || d3dPF == DXGI_FORMAT_BC7_UNORM_SRGB ||
-
+#endif
             0;
 
         // determine total number of mipmaps including main one (d3d11 convention)
@@ -671,7 +546,6 @@
 #endif
         }
 
-<<<<<<< HEAD
         // create the texture
         hr = mDevice->CreateTexture2D(  
             &desc,
@@ -682,7 +556,7 @@
         {
             this->freeInternalResources();
             String errorDescription = mDevice.getErrorDescription(hr);
-            OGRE_EXCEPT(Exception::ERR_RENDERINGAPI_ERROR,
+			OGRE_EXCEPT_EX(Exception::ERR_RENDERINGAPI_ERROR, hr,
                 "Error creating texture\nError Description:" + errorDescription, 
                 "D3D11Texture::_create2DTex" );
         }
@@ -749,7 +623,7 @@
         if (FAILED(hr) || mDevice.isError())
         {
             String errorDescription = mDevice.getErrorDescription(hr);
-            OGRE_EXCEPT(Exception::ERR_RENDERINGAPI_ERROR, 
+			OGRE_EXCEPT_EX(Exception::ERR_RENDERINGAPI_ERROR, hr,
                 "D3D11 device can't create shader resource view.\nError Description:" + errorDescription,
                 "D3D11Texture::_create2DTex");
         }
@@ -780,14 +654,14 @@
         desc.Depth          = static_cast<UINT>(mDepth);
         desc.MipLevels      = numMips;
         desc.Format         = d3dPF;
-        desc.Usage          = D3D11Mappings::_getUsage(mUsage);
+		desc.Usage			= D3D11Mappings::_getUsage(_getTextureUsage());
         desc.BindFlags      = D3D11_BIND_SHADER_RESOURCE;
 
         D3D11RenderSystem* rsys = reinterpret_cast<D3D11RenderSystem*>(Root::getSingleton().getRenderSystem());
         if (rsys->_getFeatureLevel() >= D3D_FEATURE_LEVEL_10_0)
            desc.BindFlags       |= D3D11_BIND_RENDER_TARGET;
 
-        desc.CPUAccessFlags = D3D11Mappings::_getAccessFlags(mUsage);
+		desc.CPUAccessFlags = D3D11Mappings::_getAccessFlags(_getTextureUsage());
         desc.MiscFlags      = 0;
         if (mIsDynamic)
         {
@@ -806,7 +680,7 @@
         {
             this->freeInternalResources();
             String errorDescription = mDevice.getErrorDescription(hr);
-            OGRE_EXCEPT(Exception::ERR_RENDERINGAPI_ERROR, 
+			OGRE_EXCEPT_EX(Exception::ERR_RENDERINGAPI_ERROR, hr,
                 "Error creating texture\nError Description:" + errorDescription, 
                 "D3D11Texture::_create3DTex" );
         }
@@ -833,7 +707,7 @@
         if (FAILED(hr) || mDevice.isError())
         {
             String errorDescription = mDevice.getErrorDescription(hr);
-            OGRE_EXCEPT(Exception::ERR_RENDERINGAPI_ERROR, 
+			OGRE_EXCEPT_EX(Exception::ERR_RENDERINGAPI_ERROR, hr,
                 "D3D11 device can't create shader resource view.\nError Description:" + errorDescription,
                 "D3D11Texture::_create3DTex");
         }
@@ -1027,66 +901,6 @@
         return mSurfaceList[idx];
     }
     //---------------------------------------------------------------------
-    bool D3D11Texture::releaseIfDefaultPool(void)
-    {
-        if(mIsDynamic)
-        {
-            LogManager::getSingleton().logMessage(
-                "Releasing D3D11 default pool texture: " + mName);
-            // Just free any internal resources, don't call unload() here
-            // because we want the un-touched resource to keep its unloaded status
-            // after device reset.
-            freeInternalResources();
-            LogManager::getSingleton().logMessage(
-                "Released D3D11 default pool texture: " + mName);
-            return true;
-        }
-        return false;
-    }
-    //---------------------------------------------------------------------
-    bool D3D11Texture::recreateIfDefaultPool(D3D11Device &  device)
-    {
-        bool ret = false;
-        if(mIsDynamic)
-        {
-            ret = true;
-            LogManager::getSingleton().logMessage(
-                "Recreating D3D11 default pool texture: " + mName);
-            // We just want to create the texture resources if:
-            // 1. This is a render texture, or
-            // 2. This is a manual texture with no loader, or
-            // 3. This was an unloaded regular texture (preserve unloaded state)
-            if ((mIsManual && !mLoader) || (mUsage & TU_RENDERTARGET) || !isLoaded())
-            {
-                // just recreate any internal resources
-                createInternalResources();
-            }
-            // Otherwise, this is a regular loaded texture, or a manual texture with a loader
-            else
-            {
-                // The internal resources already freed, need unload/load here:
-                // 1. Make sure resource memory usage statistic correction.
-                // 2. Don't call unload() in releaseIfDefaultPool() because we want
-                //    the un-touched resource keep unload status after device reset.
-                unload();
-                // if manual, we need to recreate internal resources since load() won't do that
-                if (mIsManual)
-                    createInternalResources();
-                load();
-            }
-            LogManager::getSingleton().logMessage(
-                "Recreated D3D11 default pool texture: " + mName);
-        }
-
-        return ret;
-
-    }
-    //---------------------------------------------------------------------
-    D3D11_SHADER_RESOURCE_VIEW_DESC D3D11Texture::getShaderResourceViewDesc() const
-    {
-        return mSRVDesc;
-    }
-    //---------------------------------------------------------------------
     void D3D11Texture::prepareImpl( void )
     {
         if (mUsage & TU_RENDERTARGET || isManuallyLoaded())
@@ -1096,350 +910,6 @@
 
         //D3D11_DEVICE_ACCESS_CRITICAL_SECTION
         
-=======
-		// create the texture
-		hr = mDevice->CreateTexture2D(	
-			&desc,
-			NULL,// data pointer
-			&mp2DTex);						
-		// check result and except if failed
-		if (FAILED(hr) || mDevice.isError())
-		{
-			this->freeInternalResources();
-			String errorDescription = mDevice.getErrorDescription(hr);
-			OGRE_EXCEPT_EX(Exception::ERR_RENDERINGAPI_ERROR, hr,
-				"Error creating texture\nError Description:" + errorDescription, 
-				"D3D11Texture::_create2DTex" );
-		}
-
-		//set the base texture we'll use in the render system
-		_queryInterface<ID3D11Texture2D, ID3D11Resource>(mp2DTex, &mpTex);
-
-		_create2DResourceView();
-	}
-	//----------------------------------------------------------------------------
-	void D3D11Texture::_create2DResourceView()
-	{
-		// set final tex. attributes from tex. description
-		// they may differ from the source image !!!
-		HRESULT hr;
-		D3D11_TEXTURE2D_DESC desc;
-		mp2DTex->GetDesc(&desc);
-		mNumMipmaps = desc.MipLevels - 1;
-		
-		ZeroMemory( &mSRVDesc, sizeof(mSRVDesc) );
-		mSRVDesc.Format = desc.Format;
-		
-		switch(this->getTextureType())
-		{
-		case TEX_TYPE_CUBE_MAP:
-			mSRVDesc.ViewDimension = D3D11_SRV_DIMENSION_TEXTURECUBE;
-			mSRVDesc.TextureCube.MipLevels = desc.MipLevels;
-			mSRVDesc.TextureCube.MostDetailedMip = 0;
-			break;
-
-		case TEX_TYPE_2D_ARRAY:
-			if (mUsage & TU_RENDERTARGET && (mFSAA > 1 || atoi(mFSAAHint.c_str()) > 0))
-			{
-				mSRVDesc.ViewDimension = D3D11_SRV_DIMENSION_TEXTURE2DMSARRAY;
-				mSRVDesc.Texture2DMSArray.FirstArraySlice = 0;
-				mSRVDesc.Texture2DMSArray.ArraySize = desc.ArraySize;
-			}
-			else
-			{
-				mSRVDesc.ViewDimension = D3D11_SRV_DIMENSION_TEXTURE2DARRAY;
-				mSRVDesc.Texture2DArray.MostDetailedMip = 0;
-				mSRVDesc.Texture2DArray.MipLevels = desc.MipLevels;
-				mSRVDesc.Texture2DArray.FirstArraySlice = 0;
-				mSRVDesc.Texture2DArray.ArraySize = desc.ArraySize;
-			}
-			break;
-
-		case TEX_TYPE_2D:
-		case TEX_TYPE_1D:  // For Feature levels that do not support 1D textures, revert to creating a 2D texture.
-			if (mUsage & TU_RENDERTARGET && (mFSAA > 1 || atoi(mFSAAHint.c_str()) > 0))
-			{
-				mSRVDesc.ViewDimension = D3D11_SRV_DIMENSION_TEXTURE2DMS;
-			}
-			else
-			{
-				mSRVDesc.ViewDimension = D3D11_SRV_DIMENSION_TEXTURE2D;
-				mSRVDesc.Texture2D.MostDetailedMip = 0;
-				mSRVDesc.Texture2D.MipLevels = desc.MipLevels;
-			}
-			break;
-		}
-
-		hr = mDevice->CreateShaderResourceView( mp2DTex, &mSRVDesc, &mpShaderResourceView );
-		if (FAILED(hr) || mDevice.isError())
-		{
-			String errorDescription = mDevice.getErrorDescription(hr);
-			OGRE_EXCEPT_EX(Exception::ERR_RENDERINGAPI_ERROR, hr,
-				"D3D11 device can't create shader resource view.\nError Description:" + errorDescription,
-				"D3D11Texture::_create2DTex");
-		}
-
-		this->_setFinalAttributes(desc.Width, desc.Height, desc.ArraySize, D3D11Mappings::_getPF(desc.Format), desc.MiscFlags);
-	}
-	//---------------------------------------------------------------------
-	void D3D11Texture::_create3DTex()
-	{
-		// we must have those defined here
-		assert(mWidth > 0 && mHeight > 0 && mDepth>0);
-
-		// determine which D3D11 pixel format we'll use
-		HRESULT hr;
-		DXGI_FORMAT d3dPF = this->_chooseD3DFormat();
-
-		// determine total number of mipmaps including main one (d3d11 convention)
-		UINT numMips = (mNumRequestedMipmaps == MIP_UNLIMITED || (1U << mNumRequestedMipmaps) > std::max(std::max(mSrcWidth, mSrcHeight), mDepth)) ? 0 : mNumRequestedMipmaps + 1;
-
-		D3D11_TEXTURE3D_DESC desc;
-		desc.Width			= static_cast<UINT>(mSrcWidth);
-		desc.Height			= static_cast<UINT>(mSrcHeight);
-		desc.Depth			= static_cast<UINT>(mDepth);
-		desc.MipLevels		= numMips;
-		desc.Format			= d3dPF;
-		desc.Usage			= D3D11Mappings::_getUsage(_getTextureUsage());
-		desc.BindFlags		= D3D11_BIND_SHADER_RESOURCE;
-
-		D3D11RenderSystem* rsys = reinterpret_cast<D3D11RenderSystem*>(Root::getSingleton().getRenderSystem());
-		if (rsys->_getFeatureLevel() >= D3D_FEATURE_LEVEL_10_0)
-		   desc.BindFlags		|= D3D11_BIND_RENDER_TARGET;
-
-		desc.CPUAccessFlags = D3D11Mappings::_getAccessFlags(_getTextureUsage());
-		desc.MiscFlags		= 0;
-		if (mIsDynamic)
-		{
-			desc.Usage			= D3D11_USAGE_DYNAMIC;
-			desc.CPUAccessFlags = D3D11_CPU_ACCESS_WRITE;
-			desc.BindFlags		= D3D11_BIND_SHADER_RESOURCE ;
-		}
-
-		// create the texture
-		hr = mDevice->CreateTexture3D(	
-			&desc,
-			NULL,
-			&mp3DTex);						// data pointer
-		// check result and except if failed
-		if (FAILED(hr) || mDevice.isError())
-		{
-			this->freeInternalResources();
-			String errorDescription = mDevice.getErrorDescription(hr);
-			OGRE_EXCEPT_EX(Exception::ERR_RENDERINGAPI_ERROR, hr,
-				"Error creating texture\nError Description:" + errorDescription, 
-				"D3D11Texture::_create3DTex" );
-		}
-
-		_queryInterface<ID3D11Texture3D, ID3D11Resource>(mp3DTex, &mpTex);
-		_create3DResourceView();
-	}
-	//-------------------------------------------------------------------------------
-	void D3D11Texture::_create3DResourceView()
-	{
-		// set final tex. attributes from tex. description
-		// they may differ from the source image !!!
-		HRESULT hr;
-		D3D11_TEXTURE3D_DESC desc;
-		mp3DTex->GetDesc(&desc);
-		mNumMipmaps = desc.MipLevels - 1;
-
-		ZeroMemory( &mSRVDesc, sizeof(mSRVDesc) );
-		mSRVDesc.Format = desc.Format;
-		mSRVDesc.ViewDimension = D3D11_SRV_DIMENSION_TEXTURE3D;
-		mSRVDesc.Texture3D.MostDetailedMip = 0;
-		mSRVDesc.Texture3D.MipLevels = desc.MipLevels;
-		hr = mDevice->CreateShaderResourceView( mp3DTex, &mSRVDesc, &mpShaderResourceView );
-		if (FAILED(hr) || mDevice.isError())
-		{
-			String errorDescription = mDevice.getErrorDescription(hr);
-			OGRE_EXCEPT_EX(Exception::ERR_RENDERINGAPI_ERROR, hr,
-				"D3D11 device can't create shader resource view.\nError Description:" + errorDescription,
-				"D3D11Texture::_create3DTex");
-		}
-
-		this->_setFinalAttributes(desc.Width, desc.Height, desc.Depth, D3D11Mappings::_getPF(desc.Format), desc.MiscFlags);
-	}
-	//-------------------------------------------------------------------------------
-	void D3D11Texture::_setFinalAttributes(unsigned long width, unsigned long height, 
-		unsigned long depth, PixelFormat format, UINT miscflags)
-	{ 
-		// set target texture attributes
-		mHeight = height; 
-		mWidth = width; 
-		mDepth = depth;
-		mFormat = format;
-		mAutoMipMapGeneration = miscflags & D3D11_RESOURCE_MISC_GENERATE_MIPS;
-
-		// Update size (the final size, including temp space because in consumed memory)
-		// this is needed in Resource class
-		mSize = calculateSize();
-
-		// say to the world what we are doing
-		if (mWidth != mSrcWidth ||
-			mHeight != mSrcHeight)
-		{
-			LogManager::getSingleton().logMessage("D3D11 : ***** Dimensions altered by the render system");
-			LogManager::getSingleton().logMessage("D3D11 : ***** Source image dimensions : " + StringConverter::toString(mSrcWidth) + "x" + StringConverter::toString(mSrcHeight));
-			LogManager::getSingleton().logMessage("D3D11 : ***** Texture dimensions : " + StringConverter::toString(mWidth) + "x" + StringConverter::toString(mHeight));
-		}
-
-		// Create list of subsurfaces for getBuffer()
-		_createSurfaceList();
-	}
-	//---------------------------------------------------------------------
-	void D3D11Texture::_setSrcAttributes(unsigned long width, unsigned long height, 
-		unsigned long depth, PixelFormat format)
-	{ 
-		// set source image attributes
-		mSrcWidth = width; 
-		mSrcHeight = height; 
-		mSrcDepth = depth;
-		mSrcFormat = format;
-		// say to the world what we are doing
-		switch (this->getTextureType())
-		{
-		case TEX_TYPE_1D:
-			if (mUsage & TU_RENDERTARGET)
-				LogManager::getSingleton().logMessage("D3D11 : Creating 1D RenderTarget, name : '" + this->getName() + "' with " + StringConverter::toString(mNumMipmaps) + " mip map levels");
-			else
-				LogManager::getSingleton().logMessage("D3D11 : Loading 1D Texture, image name : '" + this->getName() + "' with " + StringConverter::toString(mNumMipmaps) + " mip map levels");
-			break;
-		case TEX_TYPE_2D:
-			if (mUsage & TU_RENDERTARGET)
-				LogManager::getSingleton().logMessage("D3D11 : Creating 2D RenderTarget, name : '" + this->getName() + "' with " + StringConverter::toString(mNumMipmaps) + " mip map levels");
-			else
-				LogManager::getSingleton().logMessage("D3D11 : Loading 2D Texture, image name : '" + this->getName() + "' with " + StringConverter::toString(mNumMipmaps) + " mip map levels");
-			break;
-		case TEX_TYPE_2D_ARRAY:
-			if (mUsage & TU_RENDERTARGET)
-				LogManager::getSingleton().logMessage("D3D11 : Creating 2D array RenderTarget, name : '" + this->getName() + "' with " + StringConverter::toString(mNumMipmaps) + " mip map levels");
-			else
-				LogManager::getSingleton().logMessage("D3D11 : Loading 2D Texture array, image name : '" + this->getName() + "' with " + StringConverter::toString(mNumMipmaps) + " mip map levels");
-			break;
-		case TEX_TYPE_3D:
-			if (mUsage & TU_RENDERTARGET)
-				LogManager::getSingleton().logMessage("D3D11 : Creating 3D RenderTarget, name : '" + this->getName() + "' with " + StringConverter::toString(mNumMipmaps) + " mip map levels");
-			else
-				LogManager::getSingleton().logMessage("D3D11 : Loading 3D Texture, image name : '" + this->getName() + "' with " + StringConverter::toString(mNumMipmaps) + " mip map levels");
-			break;
-		case TEX_TYPE_CUBE_MAP:
-			if (mUsage & TU_RENDERTARGET)
-				LogManager::getSingleton().logMessage("D3D11 : Creating Cube map RenderTarget, name : '" + this->getName() + "' with " + StringConverter::toString(mNumMipmaps) + " mip map levels");
-			else
-				LogManager::getSingleton().logMessage("D3D11 : Loading Cube Texture, base image name : '" + this->getName() + "' with " + StringConverter::toString(mNumMipmaps) + " mip map levels");
-			break;
-		default:
-			this->freeInternalResources();
-			OGRE_EXCEPT( Exception::ERR_INTERNAL_ERROR, "Unknown texture type", "D3D11Texture::_setSrcAttributes" );
-		}
-	}
-	//---------------------------------------------------------------------
-	DXGI_FORMAT D3D11Texture::_chooseD3DFormat()
-	{
-		// Choose frame buffer pixel format in case PF_UNKNOWN was requested
-		if(mFormat == PF_UNKNOWN)
-			return mBBPixelFormat;
-
-		D3D11RenderSystem* rsys = reinterpret_cast<D3D11RenderSystem*>(Root::getSingleton().getRenderSystem());
-		if (rsys->_getFeatureLevel() < D3D_FEATURE_LEVEL_10_0 && mFormat == PF_L8)
-		{
-			// For 3D textures, PF_L8, which maps to DXGI_FORMAT_R8_UNORM, is not supported but PF_A8, which maps to DXGI_FORMAT_R8_UNORM is supported.
-			mFormat = PF_A8; 
-			mNumRequestedMipmaps = 0;
-		}
-
-		// Choose closest supported D3D format as a D3D format
-		return D3D11Mappings::_getPF(D3D11Mappings::_getClosestSupportedPF(mFormat));
-
-	}
-	//---------------------------------------------------------------------
-	void D3D11Texture::_createSurfaceList(void)
-	{
-		unsigned int bufusage;
-		if ((mUsage & TU_DYNAMIC))
-		{
-			bufusage = HardwareBuffer::HBU_DYNAMIC;
-		}
-		else
-		{
-			bufusage = HardwareBuffer::HBU_STATIC;
-		}
-		if (mUsage & TU_RENDERTARGET)
-		{
-			bufusage |= TU_RENDERTARGET;
-		}
-
-		bool updateOldList = mSurfaceList.size() == (getNumFaces() * (mNumMipmaps + 1));
-		if(!updateOldList)
-		{	
-			// Create new list of surfaces
-			mSurfaceList.clear();
-			PixelFormat format = D3D11Mappings::_getClosestSupportedPF(mSrcFormat);
-			size_t depth = mDepth;
-
-			for(size_t face=0; face<getNumFaces(); ++face)
-			{
-				size_t width = mWidth;
-				size_t height = mHeight;
-				for(size_t mip=0; mip<=mNumMipmaps; ++mip)
-				{ 
-
-					D3D11HardwarePixelBuffer *buffer;
-					size_t subresourceIndex = D3D11CalcSubresource(mip, face, mNumMipmaps);
-					if (getNumFaces() > 0)
-					{
-						subresourceIndex = mip;
-
-					}
-					buffer = new D3D11HardwarePixelBuffer(
-						this, // parentTexture
-						mDevice, // device
-						subresourceIndex, // subresourceIndex
-						width, 
-						height, 
-						depth,
-						face,
-						format,
-						(HardwareBuffer::Usage)bufusage // usage
-						); 
-
-					mSurfaceList.push_back(
-						HardwarePixelBufferSharedPtr(buffer)
-						);
-					width /= 2;
-					height /= 2;
-				}
-			}
-		}
-
-		// do we need to bind?
-
-	}
-	//---------------------------------------------------------------------
-	HardwarePixelBufferSharedPtr D3D11Texture::getBuffer(size_t face, size_t mipmap) 
-	{
-		if(face >= getNumFaces())
-			OGRE_EXCEPT(Exception::ERR_INVALIDPARAMS, "A three dimensional cube has six faces",
-			"D3D11Texture::getBuffer");
-		if(mipmap > mNumMipmaps)
-			OGRE_EXCEPT(Exception::ERR_INVALIDPARAMS, "Mipmap index out of range",
-			"D3D11Texture::getBuffer");
-		size_t idx = face*(mNumMipmaps+1) + mipmap;
-		assert(idx < mSurfaceList.size());
-		return mSurfaceList[idx];
-	}
-	//---------------------------------------------------------------------
-	void D3D11Texture::prepareImpl( void )
-	{
-		if (mUsage & TU_RENDERTARGET || isManuallyLoaded())
-		{
-			return;
-		}
-
-		//D3D11_DEVICE_ACCESS_CRITICAL_SECTION
-		
->>>>>>> 41e3e01c
         LoadedStreams loadedStreams;
 
         // prepare load based on tex.type
@@ -1533,7 +1003,6 @@
         LoadedStreams loadedStreams = LoadedStreams(OGRE_NEW_T (vector<MemoryDataStreamPtr>::type, MEMCATEGORY_GENERAL), SPFM_DELETE_T);
         loadedStreams->push_back(MemoryDataStreamPtr(OGRE_NEW MemoryDataStream(dstream)));
         return loadedStreams;
-<<<<<<< HEAD
     }
     //---------------------------------------------------------------------
     void D3D11Texture::unprepareImpl( void )
@@ -1604,8 +1073,9 @@
 
         if (FAILED(hr) || mDevice.isError())
         {
-            String errorDescription = mDevice.getErrorDescription();
-            OGRE_EXCEPT(Exception::ERR_RENDERINGAPI_ERROR, "Error creating Render Target View\nError Description:" + errorDescription, 
+			String errorDescription = mDevice.getErrorDescription(hr);
+			OGRE_EXCEPT_EX(Exception::ERR_RENDERINGAPI_ERROR, hr,
+				"Error creating Render Target View\nError Description:" + errorDescription,
                 "D3D11RenderTexture::rebind" );
         }
     }
@@ -1672,145 +1142,4 @@
     {
 
     }
-=======
-	}
-	//---------------------------------------------------------------------
-	void D3D11Texture::unprepareImpl( void )
-	{
-		if (mUsage & TU_RENDERTARGET || isManuallyLoaded())
-		{
-			return;
-		}   
-	}
-	//---------------------------------------------------------------------
-	void D3D11Texture::postLoadImpl()
-	{
-		//D3D11_DEVICE_ACCESS_CRITICAL_SECTION
-		mLoadedStreams.setNull();	
-	}
-	//---------------------------------------------------------------------
-	// D3D11RenderTexture
-	//---------------------------------------------------------------------
-	void D3D11RenderTexture::rebind( D3D11HardwarePixelBuffer *buffer )
-	{
-		mBuffer = buffer;
-		mWidth = (unsigned int) mBuffer->getWidth();
-		mHeight = (unsigned int) mBuffer->getHeight();
-		mColourDepth = (unsigned int) PixelUtil::getNumElemBits(mBuffer->getFormat());
-		
-		ID3D11Resource * pBackBuffer = buffer->getParentTexture()->getTextureResource();
-
-		D3D11_RENDER_TARGET_VIEW_DESC RTVDesc;
-		ZeroMemory( &RTVDesc, sizeof(RTVDesc) );
-
-		RTVDesc.Format = buffer->getParentTexture()->getShaderResourceViewDesc().Format;
-		switch(buffer->getParentTexture()->getShaderResourceViewDesc().ViewDimension)
-		{
-		case D3D11_SRV_DIMENSION_BUFFER:
-			RTVDesc.ViewDimension = D3D11_RTV_DIMENSION_BUFFER;
-			break;
-		case D3D11_SRV_DIMENSION_TEXTURE1D:
-			RTVDesc.ViewDimension = D3D11_RTV_DIMENSION_TEXTURE1D;
-			break;
-		case D3D11_SRV_DIMENSION_TEXTURE1DARRAY:
-			RTVDesc.ViewDimension = D3D11_RTV_DIMENSION_TEXTURE1DARRAY;
-			break;
-		case D3D11_SRV_DIMENSION_TEXTURECUBE:
-			RTVDesc.ViewDimension = D3D11_RTV_DIMENSION_TEXTURE2DARRAY;
-			RTVDesc.Texture2DArray.FirstArraySlice = buffer->getFace();
-			RTVDesc.Texture2DArray.ArraySize = 1;
-			RTVDesc.Texture2DArray.MipSlice = 0;
-			break;
-		case D3D11_SRV_DIMENSION_TEXTURE2D:
-			RTVDesc.ViewDimension = D3D11_RTV_DIMENSION_TEXTURE2D;
-			break;
-		case D3D11_SRV_DIMENSION_TEXTURE2DARRAY:
-			RTVDesc.ViewDimension = D3D11_RTV_DIMENSION_TEXTURE2DARRAY;
-			break;
-		case D3D11_SRV_DIMENSION_TEXTURE2DMS:
-			RTVDesc.ViewDimension = D3D11_RTV_DIMENSION_TEXTURE2DMS;
-			break;
-		case D3D11_SRV_DIMENSION_TEXTURE2DMSARRAY:
-			RTVDesc.ViewDimension = D3D11_RTV_DIMENSION_TEXTURE2DMSARRAY;
-			break;
-		case D3D11_SRV_DIMENSION_TEXTURE3D:
-			RTVDesc.ViewDimension = D3D11_RTV_DIMENSION_TEXTURE3D;
-			break;
-		default:
-			assert(false);
-		}
-		HRESULT hr = mDevice->CreateRenderTargetView( pBackBuffer, &RTVDesc, &mRenderTargetView );
-
-		if (FAILED(hr) || mDevice.isError())
-		{
-			String errorDescription = mDevice.getErrorDescription(hr);
-			OGRE_EXCEPT_EX(Exception::ERR_RENDERINGAPI_ERROR, hr,
-				"Error creating Render Target View\nError Description:" + errorDescription,
-				"D3D11RenderTexture::rebind" );
-		}
-	}
-	//---------------------------------------------------------------------
-	void D3D11RenderTexture::getCustomAttribute( const String& name, void *pData )
-	{
-		if(name == "DDBACKBUFFER")
-		{
-			//IDXGISurface ** pSurf = (IDXGISurface **)pData;
-			//*pSurf = static_cast<D3D11HardwarePixelBuffer*>(mBuffer)->getSurface();
-			*static_cast<HardwarePixelBuffer**>(pData) = mBuffer;
-			return;
-		}
-		else if(name == "HWND")
-		{
-			HWND *pHwnd = (HWND*)pData;
-			*pHwnd = NULL;
-			return;
-		}
-		else if(name == "isTexture")
-		{
-			bool *b = reinterpret_cast< bool * >( pData );
-			*b = true;
-			return;
-		}
-		else if(name == "BUFFER")
-		{
-			*static_cast<HardwarePixelBuffer**>(pData) = mBuffer;
-			return;
-		}
-		else if( name == "ID3D11Texture2D" )
-		{
-			ID3D11Texture2D **pBackBuffer = (ID3D11Texture2D**)pData;
-			*pBackBuffer = static_cast<D3D11HardwarePixelBuffer*>(mBuffer)->getParentTexture()->GetTex2D();
-			return;
-		}
-		else if(name == "ID3D11RenderTargetView")
-		{
-			*static_cast<ID3D11RenderTargetView**>(pData) = mRenderTargetView;
-			//*static_cast<ID3D11RenderTargetView***>(pData) = &mRenderTargetView;
-			return;
-		}
-		else if( name == "numberOfViews" )
-		{
-			unsigned int* n = reinterpret_cast<unsigned int*>(pData);
-			*n = 1;
-			return;
-		}
-
-		RenderTexture::getCustomAttribute(name, pData);
-	}
-	//---------------------------------------------------------------------
-	D3D11RenderTexture::D3D11RenderTexture( const String &name, D3D11HardwarePixelBuffer *buffer,  D3D11Device & device ) : mDevice(device),
-	RenderTexture(buffer, 0)
-	{
-		mName = name;
-
-		rebind(buffer);
-	}
-
-	//---------------------------------------------------------------------
-
-	D3D11RenderTexture::~D3D11RenderTexture()
-	{
-
-	}
->>>>>>> 41e3e01c
 }