/*
-----------------------------------------------------------------------------
This source file is part of OGRE
(Object-oriented Graphics Rendering Engine)
For the latest info, see http://www.ogre3d.org/

Copyright (c) 2000-2014 Torus Knot Software Ltd

Permission is hereby granted, free of charge, to any person obtaining a copy
of this software and associated documentation files (the "Software"), to deal
in the Software without restriction, including without limitation the rights
to use, copy, modify, merge, publish, distribute, sublicense, and/or sell
copies of the Software, and to permit persons to whom the Software is
furnished to do so, subject to the following conditions:

The above copyright notice and this permission notice shall be included in
all copies or substantial portions of the Software.

THE SOFTWARE IS PROVIDED "AS IS", WITHOUT WARRANTY OF ANY KIND, EXPRESS OR
IMPLIED, INCLUDING BUT NOT LIMITED TO THE WARRANTIES OF MERCHANTABILITY,
FITNESS FOR A PARTICULAR PURPOSE AND NONINFRINGEMENT. IN NO EVENT SHALL THE
AUTHORS OR COPYRIGHT HOLDERS BE LIABLE FOR ANY CLAIM, DAMAGES OR OTHER
LIABILITY, WHETHER IN AN ACTION OF CONTRACT, TORT OR OTHERWISE, ARISING FROM,
OUT OF OR IN CONNECTION WITH THE SOFTWARE OR THE USE OR OTHER DEALINGS IN
THE SOFTWARE.
-----------------------------------------------------------------------------
*/
#include "OgreD3D11GpuProgram.h"
#include "OgreD3D11Mappings.h"
#include "OgreD3D11Device.h"
#include "OgreLogManager.h"
#include "OgreException.h"

namespace Ogre {
    //-----------------------------------------------------------------------------
    D3D11GpuProgram::D3D11GpuProgram(ResourceManager* creator, const String& name, ResourceHandle handle,
        const String& group, bool isManual, ManualResourceLoader* loader, D3D11Device & device) 
        : GpuProgram(creator, name, handle, group, isManual, loader), 
        mDevice(device)
    {
        if (createParamDictionary("D3D11GpuProgram"))
        {
            setupBaseParamDictionary();
        }
    }
    //-----------------------------------------------------------------------------
    void D3D11GpuProgram::loadImpl(void)
    {
        // Normal load-from-source approach
        if (mLoadFromFile)
        {
            // find & load source code
            DataStreamPtr stream = 
                ResourceGroupManager::getSingleton().openResource(
                mFilename, mGroup, true, this);
            mSource = stream->getAsString();
        }

        // Call polymorphic load
        loadFromSource();
    }
    //-----------------------------------------------------------------------------
    void D3D11GpuProgram::loadFromSource(void)
    {
        String message = "AIZ:D3D11 dosn't support assembly shaders. Shader name:" + mName + "\n" ;
        OGRE_EXCEPT(Exception::ERR_RENDERINGAPI_ERROR, message,
            "D3D11GpuProgram::loadFromSource");
    }
    //-----------------------------------------------------------------------------
    D3D11GpuVertexProgram::D3D11GpuVertexProgram(ResourceManager* creator, 
        const String& name, ResourceHandle handle, const String& group, 
        bool isManual, ManualResourceLoader* loader, D3D11Device & device) 
        : D3D11GpuProgram(creator, name, handle, group, isManual, loader, device)
        , mVertexShader(NULL)
    {
        mType = GPT_VERTEX_PROGRAM;
    }
    //-----------------------------------------------------------------------------
    D3D11GpuVertexProgram::~D3D11GpuVertexProgram()
    {
        // have to call this here reather than in Resource destructor
        // since calling virtual methods in base destructors causes crash
        unload(); 
    }
    //-----------------------------------------------------------------------------
    void D3D11GpuVertexProgram::loadFromMicrocode(ID3D10Blob *  microcode)
    {
        if (isSupported())
        {
            // Create the shader
            HRESULT hr = mDevice->CreateVertexShader( 
                static_cast<DWORD*>(microcode->GetBufferPointer()), 
                microcode->GetBufferSize(),
                NULL,
                &mVertexShader);

<<<<<<< HEAD
            if (FAILED(hr) || mDevice.isError())
            {
                String errorDescription = mDevice.getErrorDescription(hr);
                OGRE_EXCEPT(Exception::ERR_RENDERINGAPI_ERROR, 
                    "Cannot create D3D11 vertex shader " + mName + " from microcode\nError Description:" + errorDescription,
                    "D3D11GpuVertexProgram::loadFromMicrocode");
=======
			if (FAILED(hr) || mDevice.isError())
			{
				String errorDescription = mDevice.getErrorDescription(hr);
				OGRE_EXCEPT_EX(Exception::ERR_RENDERINGAPI_ERROR, hr,
					"Cannot create D3D11 vertex shader " + mName + " from microcode\nError Description:" + errorDescription,
					"D3D11GpuVertexProgram::loadFromMicrocode");
>>>>>>> 41e3e01c

            }
        }
        else
        {
            LogManager::getSingleton().logMessage(
                "Unsupported D3D11 vertex shader '" + mName + "' was not loaded.");
        }
    }
    //-----------------------------------------------------------------------------
    void D3D11GpuVertexProgram::unloadImpl(void)
    {
        SAFE_RELEASE(mVertexShader);
    }
    //-----------------------------------------------------------------------------
    ID3D11VertexShader * D3D11GpuVertexProgram::getVertexShader( void ) const
    {
        return mVertexShader;
    }
    //-----------------------------------------------------------------------------
    D3D11GpuFragmentProgram::D3D11GpuFragmentProgram(ResourceManager* creator, 
        const String& name, ResourceHandle handle, const String& group, 
        bool isManual, ManualResourceLoader* loader, D3D11Device & device) 
        : D3D11GpuProgram(creator, name, handle, group, isManual, loader, device)
        , mPixelShader(NULL)
    {
        mType = GPT_FRAGMENT_PROGRAM;
    }
    //-----------------------------------------------------------------------------
    D3D11GpuFragmentProgram::~D3D11GpuFragmentProgram()
    {
        // have to call this here reather than in Resource destructor
        // since calling virtual methods in base destructors causes crash
        unload(); 
    }
    //-----------------------------------------------------------------------------
    void D3D11GpuFragmentProgram::loadFromMicrocode(ID3D10Blob *  microcode)
    {
        if (isSupported())
        {
            // Create the shader
            HRESULT hr = mDevice->CreatePixelShader(
                static_cast<DWORD*>(microcode->GetBufferPointer()), 
                microcode->GetBufferSize(),
                NULL,
                &mPixelShader);

<<<<<<< HEAD
            if (FAILED(hr) || mDevice.isError())
            {
                String errorDescription = mDevice.getErrorDescription(hr);
                OGRE_EXCEPT(Exception::ERR_RENDERINGAPI_ERROR, 
                    "Cannot create D3D11 pixel shader " + mName + " from microcode.\nError Description:" + errorDescription,
                    "D3D11GpuFragmentProgram::loadFromMicrocode");
            }
        }
        else
        {
            LogManager::getSingleton().logMessage(
                "Unsupported D3D11 pixel shader '" + mName + "' was not loaded.");
        }
    }
    //-----------------------------------------------------------------------------
    void D3D11GpuFragmentProgram::unloadImpl(void)
    {
        SAFE_RELEASE(mPixelShader);
    }
    //-----------------------------------------------------------------------------
    ID3D11PixelShader * D3D11GpuFragmentProgram::getPixelShader( void ) const
    {
        return mPixelShader;
    }
    //-----------------------------------------------------------------------------
    D3D11GpuGeometryProgram::D3D11GpuGeometryProgram(ResourceManager* creator, 
        const String& name, ResourceHandle handle, const String& group, 
        bool isManual, ManualResourceLoader* loader, D3D11Device & device) 
        : D3D11GpuProgram(creator, name, handle, group, isManual, loader, device)
        , mGeometryShader(NULL)
    {
        mType = GPT_GEOMETRY_PROGRAM;
    }
    //-----------------------------------------------------------------------------
    D3D11GpuGeometryProgram::~D3D11GpuGeometryProgram()
    {
        // have to call this here reather than in Resource destructor
        // since calling virtual methods in base destructors causes crash
        unload(); 
    }
    //-----------------------------------------------------------------------------
    void D3D11GpuGeometryProgram::loadFromMicrocode(ID3D10Blob *  microcode)
    {
        if (isSupported())
        {
            // Create the shader
            HRESULT hr = mDevice->CreateGeometryShader(
                static_cast<DWORD*>(microcode->GetBufferPointer()), 
                microcode->GetBufferSize(),
                NULL,
                &mGeometryShader);

            if (FAILED(hr) || mDevice.isError())
            {
                String errorDescription = mDevice.getErrorDescription(hr);
                OGRE_EXCEPT(Exception::ERR_RENDERINGAPI_ERROR, 
                    "Cannot create D3D11 geometry shader " + mName + " from microcode.\nError Description:" + errorDescription,
                    "D3D11GpuGeometryProgram::loadFromMicrocode");
            }
        }
        else
        {
            LogManager::getSingleton().logMessage(
                "Unsupported D3D11 geometry shader '" + mName + "' was not loaded.");
        }
    }
    //-----------------------------------------------------------------------------
    void D3D11GpuGeometryProgram::unloadImpl(void)
    {
        SAFE_RELEASE(mGeometryShader);
    }
    //-----------------------------------------------------------------------------
    ID3D11GeometryShader * D3D11GpuGeometryProgram::getGeometryShader( void ) const
    {
        return mGeometryShader;
    }
    //-----------------------------------------------------------------------------
    D3D11GpuDomainProgram::D3D11GpuDomainProgram(ResourceManager* creator, 
        const String& name, ResourceHandle handle, const String& group, 
        bool isManual, ManualResourceLoader* loader, D3D11Device & device) 
        : D3D11GpuProgram(creator, name, handle, group, isManual, loader, device)
        , mDomainShader(NULL)
    {
        mType = GPT_DOMAIN_PROGRAM;
    }
    //-----------------------------------------------------------------------------
    D3D11GpuDomainProgram::~D3D11GpuDomainProgram()
    {
        // have to call this here reather than in Resource destructor
        // since calling virtual methods in base destructors causes crash
        unload(); 
    }
    //-----------------------------------------------------------------------------
    void D3D11GpuDomainProgram::loadFromMicrocode(ID3D10Blob *  microcode)
    {
        if (isSupported())
        {
            // Create the shader
            HRESULT hr = mDevice->CreateDomainShader(
                static_cast<DWORD*>(microcode->GetBufferPointer()), 
                microcode->GetBufferSize(),
                NULL,
                &mDomainShader);

            if (FAILED(hr) || mDevice.isError())
            {
                String errorDescription = mDevice.getErrorDescription(hr);
                OGRE_EXCEPT(Exception::ERR_RENDERINGAPI_ERROR, 
                    "Cannot create D3D11 domain shader " + mName + " from microcode.\nError Description:" + errorDescription,
                    "D3D11GpuFragmentProgram::loadFromMicrocode");
            }
        }
        else
        {
            LogManager::getSingleton().logMessage(
                "Unsupported D3D11 domain shader '" + mName + "' was not loaded.");
        }
    }
    //-----------------------------------------------------------------------------
    void D3D11GpuDomainProgram::unloadImpl(void)
    {
        SAFE_RELEASE(mDomainShader);
    }
    //-----------------------------------------------------------------------------
    ID3D11DomainShader * D3D11GpuDomainProgram::getDomainShader( void ) const
    {
        return mDomainShader;
    }
    //-----------------------------------------------------------------------------
    D3D11GpuHullProgram::D3D11GpuHullProgram(ResourceManager* creator, 
        const String& name, ResourceHandle handle, const String& group, 
        bool isManual, ManualResourceLoader* loader, D3D11Device & device) 
        : D3D11GpuProgram(creator, name, handle, group, isManual, loader, device)
        , mHullShader(NULL)
    {
        mType = GPT_HULL_PROGRAM;
    }
    //-----------------------------------------------------------------------------
    D3D11GpuHullProgram::~D3D11GpuHullProgram()
    {
        // have to call this here reather than in Resource destructor
        // since calling virtual methods in base destructors causes crash
        unload(); 
    }
    //-----------------------------------------------------------------------------
    void D3D11GpuHullProgram::loadFromMicrocode(ID3D10Blob *  microcode)
    {
        if (isSupported())
        {
            // Create the shader
            HRESULT hr = mDevice->CreateHullShader(
                static_cast<DWORD*>(microcode->GetBufferPointer()), 
                microcode->GetBufferSize(),
                NULL,
                &mHullShader);

            if (FAILED(hr) || mDevice.isError())
            {
                String errorDescription = mDevice.getErrorDescription(hr);
                OGRE_EXCEPT(Exception::ERR_RENDERINGAPI_ERROR, 
                    "Cannot create D3D11 hull shader " + mName + " from microcode.\nError Description:" + errorDescription,
                    "D3D11GpuFragmentProgram::loadFromMicrocode");
            }
        }
        else
        {
            LogManager::getSingleton().logMessage(
                "Unsupported D3D11 hull shader '" + mName + "' was not loaded.");
        }
    }
    //-----------------------------------------------------------------------------
    void D3D11GpuHullProgram::unloadImpl(void)
    {
        SAFE_RELEASE(mHullShader);
    }
    //-----------------------------------------------------------------------------
    ID3D11HullShader * D3D11GpuHullProgram::getHullShader( void ) const
    {
        return mHullShader;
    }
    //-----------------------------------------------------------------------------
=======
			if (FAILED(hr) || mDevice.isError())
			{
				String errorDescription = mDevice.getErrorDescription(hr);
				OGRE_EXCEPT_EX(Exception::ERR_RENDERINGAPI_ERROR, hr,
					"Cannot create D3D11 pixel shader " + mName + " from microcode.\nError Description:" + errorDescription,
					"D3D11GpuFragmentProgram::loadFromMicrocode");
			}
		}
		else
		{
			LogManager::getSingleton().logMessage(
				"Unsupported D3D11 pixel shader '" + mName + "' was not loaded.");
		}
	}
	//-----------------------------------------------------------------------------
	void D3D11GpuFragmentProgram::unloadImpl(void)
	{
		SAFE_RELEASE(mPixelShader);
	}
	//-----------------------------------------------------------------------------
	ID3D11PixelShader * D3D11GpuFragmentProgram::getPixelShader( void ) const
	{
		return mPixelShader;
	}
	//-----------------------------------------------------------------------------
	D3D11GpuGeometryProgram::D3D11GpuGeometryProgram(ResourceManager* creator, 
		const String& name, ResourceHandle handle, const String& group, 
		bool isManual, ManualResourceLoader* loader, D3D11Device & device) 
		: D3D11GpuProgram(creator, name, handle, group, isManual, loader, device)
		, mGeometryShader(NULL)
	{
		mType = GPT_GEOMETRY_PROGRAM;
	}
	//-----------------------------------------------------------------------------
	D3D11GpuGeometryProgram::~D3D11GpuGeometryProgram()
	{
		// have to call this here reather than in Resource destructor
		// since calling virtual methods in base destructors causes crash
		unload(); 
	}
	//-----------------------------------------------------------------------------
	void D3D11GpuGeometryProgram::loadFromMicrocode(ID3D10Blob *  microcode)
	{
		if (isSupported())
		{
			// Create the shader
			HRESULT hr = mDevice->CreateGeometryShader(
				static_cast<DWORD*>(microcode->GetBufferPointer()), 
				microcode->GetBufferSize(),
				NULL,
				&mGeometryShader);

			if (FAILED(hr) || mDevice.isError())
			{
				String errorDescription = mDevice.getErrorDescription(hr);
				OGRE_EXCEPT_EX(Exception::ERR_RENDERINGAPI_ERROR, hr,
					"Cannot create D3D11 geometry shader " + mName + " from microcode.\nError Description:" + errorDescription,
					"D3D11GpuGeometryProgram::loadFromMicrocode");
			}
		}
		else
		{
			LogManager::getSingleton().logMessage(
				"Unsupported D3D11 geometry shader '" + mName + "' was not loaded.");
		}
	}
	//-----------------------------------------------------------------------------
	void D3D11GpuGeometryProgram::unloadImpl(void)
	{
		SAFE_RELEASE(mGeometryShader);
	}
	//-----------------------------------------------------------------------------
	ID3D11GeometryShader * D3D11GpuGeometryProgram::getGeometryShader( void ) const
	{
		return mGeometryShader;
	}
	//-----------------------------------------------------------------------------
	D3D11GpuDomainProgram::D3D11GpuDomainProgram(ResourceManager* creator, 
		const String& name, ResourceHandle handle, const String& group, 
		bool isManual, ManualResourceLoader* loader, D3D11Device & device) 
		: D3D11GpuProgram(creator, name, handle, group, isManual, loader, device)
		, mDomainShader(NULL)
	{
		mType = GPT_DOMAIN_PROGRAM;
	}
	//-----------------------------------------------------------------------------
	D3D11GpuDomainProgram::~D3D11GpuDomainProgram()
	{
		// have to call this here reather than in Resource destructor
		// since calling virtual methods in base destructors causes crash
		unload(); 
	}
	//-----------------------------------------------------------------------------
	void D3D11GpuDomainProgram::loadFromMicrocode(ID3D10Blob *  microcode)
	{
		if (isSupported())
		{
			// Create the shader
			HRESULT hr = mDevice->CreateDomainShader(
				static_cast<DWORD*>(microcode->GetBufferPointer()), 
				microcode->GetBufferSize(),
				NULL,
				&mDomainShader);

			if (FAILED(hr) || mDevice.isError())
			{
				String errorDescription = mDevice.getErrorDescription(hr);
				OGRE_EXCEPT_EX(Exception::ERR_RENDERINGAPI_ERROR, hr,
					"Cannot create D3D11 domain shader " + mName + " from microcode.\nError Description:" + errorDescription,
					"D3D11GpuFragmentProgram::loadFromMicrocode");
			}
		}
		else
		{
			LogManager::getSingleton().logMessage(
				"Unsupported D3D11 domain shader '" + mName + "' was not loaded.");
		}
	}
	//-----------------------------------------------------------------------------
	void D3D11GpuDomainProgram::unloadImpl(void)
	{
		SAFE_RELEASE(mDomainShader);
	}
	//-----------------------------------------------------------------------------
	ID3D11DomainShader * D3D11GpuDomainProgram::getDomainShader( void ) const
	{
		return mDomainShader;
	}
	//-----------------------------------------------------------------------------
	D3D11GpuHullProgram::D3D11GpuHullProgram(ResourceManager* creator, 
		const String& name, ResourceHandle handle, const String& group, 
		bool isManual, ManualResourceLoader* loader, D3D11Device & device) 
		: D3D11GpuProgram(creator, name, handle, group, isManual, loader, device)
		, mHullShader(NULL)
	{
		mType = GPT_HULL_PROGRAM;
	}
	//-----------------------------------------------------------------------------
	D3D11GpuHullProgram::~D3D11GpuHullProgram()
	{
		// have to call this here reather than in Resource destructor
		// since calling virtual methods in base destructors causes crash
		unload(); 
	}
	//-----------------------------------------------------------------------------
	void D3D11GpuHullProgram::loadFromMicrocode(ID3D10Blob *  microcode)
	{
		if (isSupported())
		{
			// Create the shader
			HRESULT hr = mDevice->CreateHullShader(
				static_cast<DWORD*>(microcode->GetBufferPointer()), 
				microcode->GetBufferSize(),
				NULL,
				&mHullShader);

			if (FAILED(hr) || mDevice.isError())
			{
				String errorDescription = mDevice.getErrorDescription(hr);
				OGRE_EXCEPT_EX(Exception::ERR_RENDERINGAPI_ERROR, hr,
					"Cannot create D3D11 hull shader " + mName + " from microcode.\nError Description:" + errorDescription,
					"D3D11GpuFragmentProgram::loadFromMicrocode");
			}
		}
		else
		{
			LogManager::getSingleton().logMessage(
				"Unsupported D3D11 hull shader '" + mName + "' was not loaded.");
		}
	}
	//-----------------------------------------------------------------------------
	void D3D11GpuHullProgram::unloadImpl(void)
	{
		SAFE_RELEASE(mHullShader);
	}
	//-----------------------------------------------------------------------------
	ID3D11HullShader * D3D11GpuHullProgram::getHullShader( void ) const
	{
		return mHullShader;
	}
	//-----------------------------------------------------------------------------
>>>>>>> 41e3e01c
}
<|MERGE_RESOLUTION|>--- conflicted
+++ resolved
@@ -94,21 +94,12 @@
                 NULL,
                 &mVertexShader);
 
-<<<<<<< HEAD
-            if (FAILED(hr) || mDevice.isError())
-            {
-                String errorDescription = mDevice.getErrorDescription(hr);
-                OGRE_EXCEPT(Exception::ERR_RENDERINGAPI_ERROR, 
+            if (FAILED(hr) || mDevice.isError())
+            {
+                String errorDescription = mDevice.getErrorDescription(hr);
+				OGRE_EXCEPT_EX(Exception::ERR_RENDERINGAPI_ERROR, hr,
                     "Cannot create D3D11 vertex shader " + mName + " from microcode\nError Description:" + errorDescription,
                     "D3D11GpuVertexProgram::loadFromMicrocode");
-=======
-			if (FAILED(hr) || mDevice.isError())
-			{
-				String errorDescription = mDevice.getErrorDescription(hr);
-				OGRE_EXCEPT_EX(Exception::ERR_RENDERINGAPI_ERROR, hr,
-					"Cannot create D3D11 vertex shader " + mName + " from microcode\nError Description:" + errorDescription,
-					"D3D11GpuVertexProgram::loadFromMicrocode");
->>>>>>> 41e3e01c
 
             }
         }
@@ -156,11 +147,10 @@
                 NULL,
                 &mPixelShader);
 
-<<<<<<< HEAD
-            if (FAILED(hr) || mDevice.isError())
-            {
-                String errorDescription = mDevice.getErrorDescription(hr);
-                OGRE_EXCEPT(Exception::ERR_RENDERINGAPI_ERROR, 
+            if (FAILED(hr) || mDevice.isError())
+            {
+                String errorDescription = mDevice.getErrorDescription(hr);
+				OGRE_EXCEPT_EX(Exception::ERR_RENDERINGAPI_ERROR, hr,
                     "Cannot create D3D11 pixel shader " + mName + " from microcode.\nError Description:" + errorDescription,
                     "D3D11GpuFragmentProgram::loadFromMicrocode");
             }
@@ -212,7 +202,7 @@
             if (FAILED(hr) || mDevice.isError())
             {
                 String errorDescription = mDevice.getErrorDescription(hr);
-                OGRE_EXCEPT(Exception::ERR_RENDERINGAPI_ERROR, 
+				OGRE_EXCEPT_EX(Exception::ERR_RENDERINGAPI_ERROR, hr,
                     "Cannot create D3D11 geometry shader " + mName + " from microcode.\nError Description:" + errorDescription,
                     "D3D11GpuGeometryProgram::loadFromMicrocode");
             }
@@ -264,7 +254,7 @@
             if (FAILED(hr) || mDevice.isError())
             {
                 String errorDescription = mDevice.getErrorDescription(hr);
-                OGRE_EXCEPT(Exception::ERR_RENDERINGAPI_ERROR, 
+				OGRE_EXCEPT_EX(Exception::ERR_RENDERINGAPI_ERROR, hr,
                     "Cannot create D3D11 domain shader " + mName + " from microcode.\nError Description:" + errorDescription,
                     "D3D11GpuFragmentProgram::loadFromMicrocode");
             }
@@ -316,7 +306,7 @@
             if (FAILED(hr) || mDevice.isError())
             {
                 String errorDescription = mDevice.getErrorDescription(hr);
-                OGRE_EXCEPT(Exception::ERR_RENDERINGAPI_ERROR, 
+				OGRE_EXCEPT_EX(Exception::ERR_RENDERINGAPI_ERROR, hr,
                     "Cannot create D3D11 hull shader " + mName + " from microcode.\nError Description:" + errorDescription,
                     "D3D11GpuFragmentProgram::loadFromMicrocode");
             }
@@ -338,187 +328,4 @@
         return mHullShader;
     }
     //-----------------------------------------------------------------------------
-=======
-			if (FAILED(hr) || mDevice.isError())
-			{
-				String errorDescription = mDevice.getErrorDescription(hr);
-				OGRE_EXCEPT_EX(Exception::ERR_RENDERINGAPI_ERROR, hr,
-					"Cannot create D3D11 pixel shader " + mName + " from microcode.\nError Description:" + errorDescription,
-					"D3D11GpuFragmentProgram::loadFromMicrocode");
-			}
-		}
-		else
-		{
-			LogManager::getSingleton().logMessage(
-				"Unsupported D3D11 pixel shader '" + mName + "' was not loaded.");
-		}
-	}
-	//-----------------------------------------------------------------------------
-	void D3D11GpuFragmentProgram::unloadImpl(void)
-	{
-		SAFE_RELEASE(mPixelShader);
-	}
-	//-----------------------------------------------------------------------------
-	ID3D11PixelShader * D3D11GpuFragmentProgram::getPixelShader( void ) const
-	{
-		return mPixelShader;
-	}
-	//-----------------------------------------------------------------------------
-	D3D11GpuGeometryProgram::D3D11GpuGeometryProgram(ResourceManager* creator, 
-		const String& name, ResourceHandle handle, const String& group, 
-		bool isManual, ManualResourceLoader* loader, D3D11Device & device) 
-		: D3D11GpuProgram(creator, name, handle, group, isManual, loader, device)
-		, mGeometryShader(NULL)
-	{
-		mType = GPT_GEOMETRY_PROGRAM;
-	}
-	//-----------------------------------------------------------------------------
-	D3D11GpuGeometryProgram::~D3D11GpuGeometryProgram()
-	{
-		// have to call this here reather than in Resource destructor
-		// since calling virtual methods in base destructors causes crash
-		unload(); 
-	}
-	//-----------------------------------------------------------------------------
-	void D3D11GpuGeometryProgram::loadFromMicrocode(ID3D10Blob *  microcode)
-	{
-		if (isSupported())
-		{
-			// Create the shader
-			HRESULT hr = mDevice->CreateGeometryShader(
-				static_cast<DWORD*>(microcode->GetBufferPointer()), 
-				microcode->GetBufferSize(),
-				NULL,
-				&mGeometryShader);
-
-			if (FAILED(hr) || mDevice.isError())
-			{
-				String errorDescription = mDevice.getErrorDescription(hr);
-				OGRE_EXCEPT_EX(Exception::ERR_RENDERINGAPI_ERROR, hr,
-					"Cannot create D3D11 geometry shader " + mName + " from microcode.\nError Description:" + errorDescription,
-					"D3D11GpuGeometryProgram::loadFromMicrocode");
-			}
-		}
-		else
-		{
-			LogManager::getSingleton().logMessage(
-				"Unsupported D3D11 geometry shader '" + mName + "' was not loaded.");
-		}
-	}
-	//-----------------------------------------------------------------------------
-	void D3D11GpuGeometryProgram::unloadImpl(void)
-	{
-		SAFE_RELEASE(mGeometryShader);
-	}
-	//-----------------------------------------------------------------------------
-	ID3D11GeometryShader * D3D11GpuGeometryProgram::getGeometryShader( void ) const
-	{
-		return mGeometryShader;
-	}
-	//-----------------------------------------------------------------------------
-	D3D11GpuDomainProgram::D3D11GpuDomainProgram(ResourceManager* creator, 
-		const String& name, ResourceHandle handle, const String& group, 
-		bool isManual, ManualResourceLoader* loader, D3D11Device & device) 
-		: D3D11GpuProgram(creator, name, handle, group, isManual, loader, device)
-		, mDomainShader(NULL)
-	{
-		mType = GPT_DOMAIN_PROGRAM;
-	}
-	//-----------------------------------------------------------------------------
-	D3D11GpuDomainProgram::~D3D11GpuDomainProgram()
-	{
-		// have to call this here reather than in Resource destructor
-		// since calling virtual methods in base destructors causes crash
-		unload(); 
-	}
-	//-----------------------------------------------------------------------------
-	void D3D11GpuDomainProgram::loadFromMicrocode(ID3D10Blob *  microcode)
-	{
-		if (isSupported())
-		{
-			// Create the shader
-			HRESULT hr = mDevice->CreateDomainShader(
-				static_cast<DWORD*>(microcode->GetBufferPointer()), 
-				microcode->GetBufferSize(),
-				NULL,
-				&mDomainShader);
-
-			if (FAILED(hr) || mDevice.isError())
-			{
-				String errorDescription = mDevice.getErrorDescription(hr);
-				OGRE_EXCEPT_EX(Exception::ERR_RENDERINGAPI_ERROR, hr,
-					"Cannot create D3D11 domain shader " + mName + " from microcode.\nError Description:" + errorDescription,
-					"D3D11GpuFragmentProgram::loadFromMicrocode");
-			}
-		}
-		else
-		{
-			LogManager::getSingleton().logMessage(
-				"Unsupported D3D11 domain shader '" + mName + "' was not loaded.");
-		}
-	}
-	//-----------------------------------------------------------------------------
-	void D3D11GpuDomainProgram::unloadImpl(void)
-	{
-		SAFE_RELEASE(mDomainShader);
-	}
-	//-----------------------------------------------------------------------------
-	ID3D11DomainShader * D3D11GpuDomainProgram::getDomainShader( void ) const
-	{
-		return mDomainShader;
-	}
-	//-----------------------------------------------------------------------------
-	D3D11GpuHullProgram::D3D11GpuHullProgram(ResourceManager* creator, 
-		const String& name, ResourceHandle handle, const String& group, 
-		bool isManual, ManualResourceLoader* loader, D3D11Device & device) 
-		: D3D11GpuProgram(creator, name, handle, group, isManual, loader, device)
-		, mHullShader(NULL)
-	{
-		mType = GPT_HULL_PROGRAM;
-	}
-	//-----------------------------------------------------------------------------
-	D3D11GpuHullProgram::~D3D11GpuHullProgram()
-	{
-		// have to call this here reather than in Resource destructor
-		// since calling virtual methods in base destructors causes crash
-		unload(); 
-	}
-	//-----------------------------------------------------------------------------
-	void D3D11GpuHullProgram::loadFromMicrocode(ID3D10Blob *  microcode)
-	{
-		if (isSupported())
-		{
-			// Create the shader
-			HRESULT hr = mDevice->CreateHullShader(
-				static_cast<DWORD*>(microcode->GetBufferPointer()), 
-				microcode->GetBufferSize(),
-				NULL,
-				&mHullShader);
-
-			if (FAILED(hr) || mDevice.isError())
-			{
-				String errorDescription = mDevice.getErrorDescription(hr);
-				OGRE_EXCEPT_EX(Exception::ERR_RENDERINGAPI_ERROR, hr,
-					"Cannot create D3D11 hull shader " + mName + " from microcode.\nError Description:" + errorDescription,
-					"D3D11GpuFragmentProgram::loadFromMicrocode");
-			}
-		}
-		else
-		{
-			LogManager::getSingleton().logMessage(
-				"Unsupported D3D11 hull shader '" + mName + "' was not loaded.");
-		}
-	}
-	//-----------------------------------------------------------------------------
-	void D3D11GpuHullProgram::unloadImpl(void)
-	{
-		SAFE_RELEASE(mHullShader);
-	}
-	//-----------------------------------------------------------------------------
-	ID3D11HullShader * D3D11GpuHullProgram::getHullShader( void ) const
-	{
-		return mHullShader;
-	}
-	//-----------------------------------------------------------------------------
->>>>>>> 41e3e01c
 }
