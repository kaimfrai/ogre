/*
-----------------------------------------------------------------------------
This source file is part of OGRE
(Object-oriented Graphics Rendering Engine)
For the latest info, see http://www.ogre3d.org/

Copyright (c) 2000-2014 Torus Knot Software Ltd

Permission is hereby granted, free of charge, to any person obtaining a copy
of this software and associated documentation files (the "Software"), to deal
in the Software without restriction, including without limitation the rights
to use, copy, modify, merge, publish, distribute, sublicense, and/or sell
copies of the Software, and to permit persons to whom the Software is
furnished to do so, subject to the following conditions:

The above copyright notice and this permission notice shall be included in
all copies or substantial portions of the Software.

THE SOFTWARE IS PROVIDED "AS IS", WITHOUT WARRANTY OF ANY KIND, EXPRESS OR
IMPLIED, INCLUDING BUT NOT LIMITED TO THE WARRANTIES OF MERCHANTABILITY,
FITNESS FOR A PARTICULAR PURPOSE AND NONINFRINGEMENT. IN NO EVENT SHALL THE
AUTHORS OR COPYRIGHT HOLDERS BE LIABLE FOR ANY CLAIM, DAMAGES OR OTHER
LIABILITY, WHETHER IN AN ACTION OF CONTRACT, TORT OR OTHERWISE, ARISING FROM,
OUT OF OR IN CONNECTION WITH THE SOFTWARE OR THE USE OR OTHER DEALINGS IN
THE SOFTWARE.
-----------------------------------------------------------------------------
*/
#include "OgreD3D11Device.h"

namespace Ogre
{
    //---------------------------------------------------------------------
    D3D11Device::eExceptionsErrorLevel D3D11Device::mExceptionsErrorLevel = D3D11Device::D3D_NO_EXCEPTION;
    //---------------------------------------------------------------------
    D3D11Device::D3D11Device( ID3D11DeviceN * D3D11device )
        : mD3D11Device(D3D11device)
        , mImmediateContext(0)
        , mInfoQueue(NULL)
        , mClassLinkage(0)
    {
        if (D3D11device)
        {
#if OGRE_PLATFORM == OGRE_PLATFORM_WIN32
            D3D11device->GetImmediateContext(&mImmediateContext);
#elif OGRE_PLATFORM == OGRE_PLATFORM_WINRT
            D3D11device->GetImmediateContext1(&mImmediateContext);
#endif
            HRESULT hr = mD3D11Device->QueryInterface(__uuidof(ID3D11InfoQueue), (LPVOID*)&mInfoQueue);

            if (SUCCEEDED(hr))
            {
                mInfoQueue->ClearStoredMessages();
                mInfoQueue->ClearRetrievalFilter();
                mInfoQueue->ClearStorageFilter();

                D3D11_INFO_QUEUE_FILTER filter;
                ZeroMemory(&filter, sizeof(D3D11_INFO_QUEUE_FILTER));
                std::vector<D3D11_MESSAGE_SEVERITY> severityList;

                switch(mExceptionsErrorLevel)
                {
                case D3D_NO_EXCEPTION:
                    severityList.push_back(D3D11_MESSAGE_SEVERITY_CORRUPTION);
                case D3D_CORRUPTION:
                    severityList.push_back(D3D11_MESSAGE_SEVERITY_ERROR);
                case D3D_ERROR:
                    severityList.push_back(D3D11_MESSAGE_SEVERITY_WARNING);
                case D3D_WARNING:
                case D3D_INFO:
                    severityList.push_back(D3D11_MESSAGE_SEVERITY_INFO);
                default: 
                    break;
                }


                if (severityList.size() > 0)
                {
                    filter.DenyList.NumSeverities = severityList.size();
                    filter.DenyList.pSeverityList = &severityList[0];
                }

                mInfoQueue->AddStorageFilterEntries(&filter);
                mInfoQueue->AddRetrievalFilterEntries(&filter);
            }

            // If feature level is 11, create class linkage
            SAFE_RELEASE(mClassLinkage)
            if (mD3D11Device->GetFeatureLevel() == D3D_FEATURE_LEVEL_11_0)
            {
                HRESULT hr = mD3D11Device->CreateClassLinkage(&mClassLinkage);
            }
        }   
    }
    //---------------------------------------------------------------------
    D3D11Device::D3D11Device() : mD3D11Device(0), mImmediateContext(0), mClassLinkage(0)
    {
    }
    //---------------------------------------------------------------------
    D3D11Device::~D3D11Device()
    {
    }
    //---------------------------------------------------------------------
    ID3D11DeviceN * D3D11Device::operator=( ID3D11DeviceN * D3D11device )
    {
        mD3D11Device = D3D11device; 
        if (D3D11device)
        {
#if OGRE_PLATFORM == OGRE_PLATFORM_WIN32
            D3D11device->GetImmediateContext(&mImmediateContext);
#elif OGRE_PLATFORM == OGRE_PLATFORM_WINRT
            D3D11device->GetImmediateContext1(&mImmediateContext);
#endif          
            
            // If feature level is 11, create class linkage
            SAFE_RELEASE(mClassLinkage);
            if (mD3D11Device->GetFeatureLevel() >= D3D_FEATURE_LEVEL_11_0)
            {
                HRESULT hr = mD3D11Device->CreateClassLinkage(&mClassLinkage);
            }
            
        }
        return mD3D11Device;
    }
    //---------------------------------------------------------------------
    const bool D3D11Device::isNull()
    {
        return mD3D11Device == 0;
    }
    //---------------------------------------------------------------------
    const String D3D11Device::getErrorDescription(const HRESULT lastResult /* = NO_ERROR */) const
    {
        if (!mD3D11Device)
        {
            return "NULL device";
        }

        if (D3D_NO_EXCEPTION == mExceptionsErrorLevel)
        {
            return "infoQ exceptions are turned off";
        }

        String res;

<<<<<<< HEAD
        switch (lastResult)
        {
        case NO_ERROR:
            break;
        case E_INVALIDARG:
            res = res + "invalid parameters were passed.\n";
            break;
        default:
            ;//assert(false); // unknown HRESULT
        }
=======
		switch (lastResult)
		{
		case NO_ERROR:
			break;
		case E_INVALIDARG:
			res.append("invalid parameters were passed.\n");
			break;
		default:
			{
			char tmp[64];
			sprintf(tmp, "hr = 0x%08X\n", lastResult);
			res.append(tmp);
			}
		}
>>>>>>> 41e3e01c

        if (mInfoQueue != NULL)
        {
            UINT64 numStoredMessages = mInfoQueue->GetNumStoredMessages();
            for (UINT64 i = 0 ; i < numStoredMessages ; i++ )
            {
                // Get the size of the message
                SIZE_T messageLength = 0;
                mInfoQueue->GetMessage(i, NULL, &messageLength);
                // Allocate space and get the message
                D3D11_MESSAGE * pMessage = (D3D11_MESSAGE*)malloc(messageLength);
                mInfoQueue->GetMessage(i, pMessage, &messageLength);
                res = res + pMessage->pDescription + "\n";
                free(pMessage);
            }
        }

        return res;
    }
    //---------------------------------------------------------------------
    void D3D11Device::release()
    {
        // Clear state
        if (mImmediateContext)
        {
            mImmediateContext->Flush();
            mImmediateContext->ClearState();
        }
        SAFE_RELEASE(mInfoQueue);
        SAFE_RELEASE(mD3D11Device);
        SAFE_RELEASE(mImmediateContext);
        SAFE_RELEASE(mClassLinkage);
    }
    //---------------------------------------------------------------------
    ID3D11DeviceN * D3D11Device::get()
    {
        return mD3D11Device;
    }
    //---------------------------------------------------------------------
    void D3D11Device::setExceptionsErrorLevel( const eExceptionsErrorLevel exceptionsErrorLevel )
    {
        mExceptionsErrorLevel = exceptionsErrorLevel;
    }
    //---------------------------------------------------------------------
    const D3D11Device::eExceptionsErrorLevel D3D11Device::getExceptionsErrorLevel()
    {
        return mExceptionsErrorLevel;
    }
    //---------------------------------------------------------------------
    const bool D3D11Device::_getErrorsFromQueue() const
    {
        if (mInfoQueue != NULL)
        {
            UINT64 numStoredMessages = mInfoQueue->GetNumStoredMessages();

            if (D3D_INFO == mExceptionsErrorLevel && numStoredMessages > 0)
            {
                // if D3D_INFO we don't need to loop if the numStoredMessages > 0
                return true;
            }
            for (UINT64 i = 0 ; i < numStoredMessages ; i++ )
            {
                // Get the size of the message
                SIZE_T messageLength = 0;
                mInfoQueue->GetMessage(i, NULL, &messageLength);
                // Allocate space and get the message
                D3D11_MESSAGE * pMessage = (D3D11_MESSAGE*)malloc(messageLength);
                mInfoQueue->GetMessage(i, pMessage, &messageLength);

                bool res = false;
                switch(pMessage->Severity)
                {
                case D3D11_MESSAGE_SEVERITY_CORRUPTION:
                    if (D3D_CORRUPTION == mExceptionsErrorLevel)
                    {
                        res = true;
                    }
                    break;
                case D3D11_MESSAGE_SEVERITY_ERROR:
                    switch(mExceptionsErrorLevel)
                    {
                    case D3D_INFO:
                    case D3D_WARNING:
                    case D3D_ERROR:
                        res = true;
                    }
                    break;
                case D3D11_MESSAGE_SEVERITY_WARNING:
                    switch(mExceptionsErrorLevel)
                    {
                    case D3D_INFO:
                    case D3D_WARNING:
                        res = true;
                    }
                    break;
                }

                free(pMessage);
                if (res)
                {
                    // we don't need to loop anymore...
                    return true;
                }

            }

            clearStoredErrorMessages();

            return false;

        }
        else
        {
            return false;
        }
    }

    const void D3D11Device::clearStoredErrorMessages() const
    {
        if (mD3D11Device && D3D_NO_EXCEPTION != mExceptionsErrorLevel)
        {
            if (mInfoQueue != NULL)
            {
                mInfoQueue->ClearStoredMessages();
            }
        }
    }

    //---------------------------------------------------------------------

	D3D11Device::ThreadInfo::ThreadInfo(ID3D11DeviceContextN* context)
		: mContext(context)
		, mEventHandle(0)
	{
		mEventHandle = CreateEventEx(0, TEXT("ThreadContextEvent"), 0, EVENT_ALL_ACCESS);
	}
    //---------------------------------------------------------------------
	D3D11Device::ThreadInfo::~ThreadInfo()
	{
		SAFE_RELEASE(mContext);

		CloseHandle(mEventHandle);
	}
}<|MERGE_RESOLUTION|>--- conflicted
+++ resolved
@@ -141,33 +141,20 @@
 
         String res;
 
-<<<<<<< HEAD
         switch (lastResult)
         {
         case NO_ERROR:
             break;
         case E_INVALIDARG:
-            res = res + "invalid parameters were passed.\n";
+			res.append("invalid parameters were passed.\n");
             break;
         default:
-            ;//assert(false); // unknown HRESULT
-        }
-=======
-		switch (lastResult)
-		{
-		case NO_ERROR:
-			break;
-		case E_INVALIDARG:
-			res.append("invalid parameters were passed.\n");
-			break;
-		default:
 			{
 			char tmp[64];
 			sprintf(tmp, "hr = 0x%08X\n", lastResult);
 			res.append(tmp);
 			}
-		}
->>>>>>> 41e3e01c
+        }
 
         if (mInfoQueue != NULL)
         {
