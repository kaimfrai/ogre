/*
-----------------------------------------------------------------------------
This source file is part of OGRE
(Object-oriented Graphics Rendering Engine)
For the latest info, see http://www.ogre3d.org/

Copyright (c) 2000-2014 Torus Knot Software Ltd

Permission is hereby granted, free of charge, to any person obtaining a copy
of this software and associated documentation files (the "Software"), to deal
in the Software without restriction, including without limitation the rights
to use, copy, modify, merge, publish, distribute, sublicense, and/or sell
copies of the Software, and to permit persons to whom the Software is
furnished to do so, subject to the following conditions:

The above copyright notice and this permission notice shall be included in
all copies or substantial portions of the Software.

THE SOFTWARE IS PROVIDED "AS IS", WITHOUT WARRANTY OF ANY KIND, EXPRESS OR
IMPLIED, INCLUDING BUT NOT LIMITED TO THE WARRANTIES OF MERCHANTABILITY,
FITNESS FOR A PARTICULAR PURPOSE AND NONINFRINGEMENT. IN NO EVENT SHALL THE
AUTHORS OR COPYRIGHT HOLDERS BE LIABLE FOR ANY CLAIM, DAMAGES OR OTHER
LIABILITY, WHETHER IN AN ACTION OF CONTRACT, TORT OR OTHERWISE, ARISING FROM,
OUT OF OR IN CONNECTION WITH THE SOFTWARE OR THE USE OR OTHER DEALINGS IN
THE SOFTWARE.
-----------------------------------------------------------------------------
*/
#include "OgreD3D11VertexDeclaration.h"
#include "OgreD3D11Mappings.h"
#include "OgreD3D11HLSLProgram.h"
#include "OgreD3D11Device.h"


namespace Ogre {

    //-----------------------------------------------------------------------
    D3D11VertexDeclaration::D3D11VertexDeclaration(D3D11Device &  device) 
        : 
    mlpD3DDevice(device)
    , mNeedsRebuild(true)
    {

    }
    //-----------------------------------------------------------------------
    D3D11VertexDeclaration::~D3D11VertexDeclaration()
    {
        {
            ShaderToILayoutMapIterator iter = mShaderToILayoutMap.begin();
            ShaderToILayoutMapIterator iterE = mShaderToILayoutMap.end();

            for ( ; iter != iterE ; iter++)
            {
                iter->second->Release();
            }
        }

        {
            ShaderToInputDescIterator iter = mD3delems.begin();
            ShaderToInputDescIterator iterE = mD3delems.end();
            for( ; iter != iterE ; iter++ )
            {
                SAFE_DELETE_ARRAY(iter->second);

            }
        }


    }
    //-----------------------------------------------------------------------
    const VertexElement& D3D11VertexDeclaration::addElement(unsigned short source, 
        size_t offset, VertexElementType theType,
        VertexElementSemantic semantic, unsigned short index)
    {
        mNeedsRebuild = true;
        return VertexDeclaration::addElement(source, offset, theType, semantic, index);
    }
    //-----------------------------------------------------------------------------
    const VertexElement& D3D11VertexDeclaration::insertElement(unsigned short atPosition,
        unsigned short source, size_t offset, VertexElementType theType,
        VertexElementSemantic semantic, unsigned short index)
    {
        mNeedsRebuild = true;
        return VertexDeclaration::insertElement(atPosition, source, offset, theType, semantic, index);
    }
    //-----------------------------------------------------------------------
    void D3D11VertexDeclaration::removeElement(unsigned short elem_index)
    {
        VertexDeclaration::removeElement(elem_index);
        mNeedsRebuild = true;
    }
    //-----------------------------------------------------------------------
    void D3D11VertexDeclaration::removeElement(VertexElementSemantic semantic, unsigned short index)
    {
        VertexDeclaration::removeElement(semantic, index);
        mNeedsRebuild = true;
    }
    //-----------------------------------------------------------------------
    void D3D11VertexDeclaration::removeAllElements(void)
    {
        VertexDeclaration::removeAllElements();
        mNeedsRebuild = true;
    }
    //-----------------------------------------------------------------------
    void D3D11VertexDeclaration::modifyElement(unsigned short elem_index, 
        unsigned short source, size_t offset, VertexElementType theType,
        VertexElementSemantic semantic, unsigned short index)
    {
        VertexDeclaration::modifyElement(elem_index, source, offset, theType, semantic, index);
        mNeedsRebuild = true;
    }
    //-----------------------------------------------------------------------
    D3D11_INPUT_ELEMENT_DESC * D3D11VertexDeclaration::getD3DVertexDeclaration(D3D11HLSLProgram* boundVertexProgram, VertexBufferBinding* binding)
    {
        // Create D3D elements
        size_t iNumElements = boundVertexProgram->getNumInputs();

        if (mD3delems.find(boundVertexProgram) == mD3delems.end())
        {
            D3D11_INPUT_ELEMENT_DESC*  D3delems = new D3D11_INPUT_ELEMENT_DESC[iNumElements];
            ZeroMemory(D3delems, sizeof(D3D11_INPUT_ELEMENT_DESC) * iNumElements);

            unsigned int idx;
            for (idx = 0; idx < iNumElements; ++idx)
            {
                D3D11_SIGNATURE_PARAMETER_DESC inputDesc = boundVertexProgram->getInputParamDesc(idx);
                VertexElementList::const_iterator i, iend;
                iend = mElementList.end();
                bool found = false;
                for (i = mElementList.begin(); i != iend; ++i)
                {
                    LPCSTR semanticName         = D3D11Mappings::get(i->getSemantic());
                    UINT semanticIndex          = i->getIndex();
                    if(
                        strcmp(semanticName, inputDesc.SemanticName) == 0
                        && semanticIndex == inputDesc.SemanticIndex
                      )
                    {
                        found = true;
                        break;
                    }
                }

                if(!found)
                {
                    OGRE_EXCEPT(Exception::ERR_RENDERINGAPI_ERROR, "Unable to set D3D11 vertex declaration" , 
                                                "D3D11VertexDeclaration::getILayoutByShader");
                }

                D3delems[idx].SemanticName          = inputDesc.SemanticName;
                D3delems[idx].SemanticIndex         = inputDesc.SemanticIndex;
                D3delems[idx].Format                = D3D11Mappings::get(i->getType());
                D3delems[idx].InputSlot             = i->getSource();
                D3delems[idx].AlignedByteOffset     = static_cast<WORD>(i->getOffset());
                D3delems[idx].InputSlotClass        = D3D11_INPUT_PER_VERTEX_DATA;
                D3delems[idx].InstanceDataStepRate  = 0;

                VertexBufferBinding::VertexBufferBindingMap::const_iterator foundIter;
                foundIter = binding->getBindings().find(i->getSource());
                if ( foundIter != binding->getBindings().end() )
                {
                    HardwareVertexBufferSharedPtr bufAtSlot = foundIter->second;
                    if ( bufAtSlot->getIsInstanceData() )
                    {
                        D3delems[idx].InputSlotClass        = D3D11_INPUT_PER_INSTANCE_DATA;
                        D3delems[idx].InstanceDataStepRate  = bufAtSlot->getInstanceDataStepRate();
                    }
                }
                else
                {
                    OGRE_EXCEPT(Exception::ERR_RENDERINGAPI_ERROR, 
                        "Unable to found a bound vertex for a slot that is used in the vertex declaration." , 
                        "D3D11VertexDeclaration::getD3DVertexDeclaration");

                }               
            }

            mD3delems[boundVertexProgram] = D3delems;

        }

        return mD3delems[boundVertexProgram];
    }
    //-----------------------------------------------------------------------
    ID3D11InputLayout*  D3D11VertexDeclaration::getILayoutByShader(D3D11HLSLProgram* boundVertexProgram, VertexBufferBinding* binding)
    {
        ShaderToILayoutMapIterator foundIter = mShaderToILayoutMap.find(boundVertexProgram);

        ID3D11InputLayout*  pVertexLayout = 0; 

        if (foundIter == mShaderToILayoutMap.end())
        {
            // if not found - create

<<<<<<< HEAD
            DWORD dwShaderFlags = 0;
            const MicroCode &  vSBuf = boundVertexProgram->getMicroCode();

            D3D11_INPUT_ELEMENT_DESC * pVertexDecl=getD3DVertexDeclaration(boundVertexProgram, binding);

            // bad bug tracing. see what will happen next.
            //if (pVertexDecl->Format == DXGI_FORMAT_R16G16_SINT)
            //  pVertexDecl->Format = DXGI_FORMAT_R16G16_FLOAT;
            HRESULT hr = mlpD3DDevice->CreateInputLayout( 
                pVertexDecl, 
                boundVertexProgram->getNumInputs(), 
                &vSBuf[0], 
                vSBuf.size(),
                &pVertexLayout );

            if (FAILED(hr)|| mlpD3DDevice.isError())
            {
                String errorDescription = mlpD3DDevice.getErrorDescription();
                errorDescription += "\nBound shader name: " + boundVertexProgram->getName();

                OGRE_EXCEPT(Exception::ERR_RENDERINGAPI_ERROR, "Unable to set D3D11 vertex declaration"+errorDescription , 
                    "D3D11VertexDeclaration::getILayoutByShader");
            }
=======
				D3delems[idx].SemanticName			= inputDesc.SemanticName;
				D3delems[idx].SemanticIndex			= inputDesc.SemanticIndex;
				D3delems[idx].Format				= D3D11Mappings::get(i->getType());
				D3delems[idx].InputSlot				= i->getSource();
				D3delems[idx].AlignedByteOffset		= static_cast<WORD>(i->getOffset());
				D3delems[idx].InputSlotClass		= D3D11_INPUT_PER_VERTEX_DATA;
				D3delems[idx].InstanceDataStepRate	= 0;

				VertexBufferBinding::VertexBufferBindingMap::const_iterator foundIter;
				foundIter = binding->getBindings().find(i->getSource());
				if ( foundIter != binding->getBindings().end() )
				{
					HardwareVertexBufferSharedPtr bufAtSlot = foundIter->second;
					if ( bufAtSlot->isInstanceData() )
					{
						D3delems[idx].InputSlotClass		= D3D11_INPUT_PER_INSTANCE_DATA;
						D3delems[idx].InstanceDataStepRate	= bufAtSlot->getInstanceDataStepRate();
					}
				}
				else
				{
					OGRE_EXCEPT(Exception::ERR_RENDERINGAPI_ERROR, 
						"Unable to found a bound vertex for a slot that is used in the vertex declaration." , 
						"D3D11VertexDeclaration::getD3DVertexDeclaration");

				}				
			}

			mD3delems[boundVertexProgram] = D3delems;

		}

		return mD3delems[boundVertexProgram];
	}
	//-----------------------------------------------------------------------
	ID3D11InputLayout*  D3D11VertexDeclaration::getILayoutByShader(D3D11HLSLProgram* boundVertexProgram, VertexBufferBinding* binding)
	{
		ShaderToILayoutMapIterator foundIter = mShaderToILayoutMap.find(boundVertexProgram);

		ID3D11InputLayout*  pVertexLayout = 0; 

		if (foundIter == mShaderToILayoutMap.end())
		{
			// if not found - create

			DWORD dwShaderFlags = 0;
			const MicroCode &  vSBuf = boundVertexProgram->getMicroCode();

			D3D11_INPUT_ELEMENT_DESC * pVertexDecl=getD3DVertexDeclaration(boundVertexProgram, binding);
			HRESULT hr = mlpD3DDevice->CreateInputLayout( 
				pVertexDecl, 
				boundVertexProgram->getNumInputs(), 
				&vSBuf[0], 
				vSBuf.size(),
				&pVertexLayout );

			if (FAILED(hr)|| mlpD3DDevice.isError())
			{
				String errorDescription = mlpD3DDevice.getErrorDescription(hr);
                errorDescription += "\nBound shader name: " + boundVertexProgram->getName();

				OGRE_EXCEPT_EX(Exception::ERR_RENDERINGAPI_ERROR, hr,
					"Unable to set D3D11 vertex declaration" + errorDescription,
					"D3D11VertexDeclaration::getILayoutByShader");
			}
>>>>>>> 41e3e01c

            mShaderToILayoutMap[boundVertexProgram] = pVertexLayout;

        }
        else
        {
            pVertexLayout = foundIter->second;
        }

        return pVertexLayout;
    }
    //-----------------------------------------------------------------------
    void D3D11VertexDeclaration::bindToShader(D3D11HLSLProgram* boundVertexProgram, VertexBufferBinding* binding)
    {
        ID3D11InputLayout*  pVertexLayout = getILayoutByShader(boundVertexProgram, binding);

        // Set the input layout
        mlpD3DDevice.GetImmediateContext()->IASetInputLayout( pVertexLayout);
    }   
}

<|MERGE_RESOLUTION|>--- conflicted
+++ resolved
@@ -191,7 +191,6 @@
         {
             // if not found - create
 
-<<<<<<< HEAD
             DWORD dwShaderFlags = 0;
             const MicroCode &  vSBuf = boundVertexProgram->getMicroCode();
 
@@ -209,79 +208,13 @@
 
             if (FAILED(hr)|| mlpD3DDevice.isError())
             {
-                String errorDescription = mlpD3DDevice.getErrorDescription();
-                errorDescription += "\nBound shader name: " + boundVertexProgram->getName();
-
-                OGRE_EXCEPT(Exception::ERR_RENDERINGAPI_ERROR, "Unable to set D3D11 vertex declaration"+errorDescription , 
-                    "D3D11VertexDeclaration::getILayoutByShader");
-            }
-=======
-				D3delems[idx].SemanticName			= inputDesc.SemanticName;
-				D3delems[idx].SemanticIndex			= inputDesc.SemanticIndex;
-				D3delems[idx].Format				= D3D11Mappings::get(i->getType());
-				D3delems[idx].InputSlot				= i->getSource();
-				D3delems[idx].AlignedByteOffset		= static_cast<WORD>(i->getOffset());
-				D3delems[idx].InputSlotClass		= D3D11_INPUT_PER_VERTEX_DATA;
-				D3delems[idx].InstanceDataStepRate	= 0;
-
-				VertexBufferBinding::VertexBufferBindingMap::const_iterator foundIter;
-				foundIter = binding->getBindings().find(i->getSource());
-				if ( foundIter != binding->getBindings().end() )
-				{
-					HardwareVertexBufferSharedPtr bufAtSlot = foundIter->second;
-					if ( bufAtSlot->isInstanceData() )
-					{
-						D3delems[idx].InputSlotClass		= D3D11_INPUT_PER_INSTANCE_DATA;
-						D3delems[idx].InstanceDataStepRate	= bufAtSlot->getInstanceDataStepRate();
-					}
-				}
-				else
-				{
-					OGRE_EXCEPT(Exception::ERR_RENDERINGAPI_ERROR, 
-						"Unable to found a bound vertex for a slot that is used in the vertex declaration." , 
-						"D3D11VertexDeclaration::getD3DVertexDeclaration");
-
-				}				
-			}
-
-			mD3delems[boundVertexProgram] = D3delems;
-
-		}
-
-		return mD3delems[boundVertexProgram];
-	}
-	//-----------------------------------------------------------------------
-	ID3D11InputLayout*  D3D11VertexDeclaration::getILayoutByShader(D3D11HLSLProgram* boundVertexProgram, VertexBufferBinding* binding)
-	{
-		ShaderToILayoutMapIterator foundIter = mShaderToILayoutMap.find(boundVertexProgram);
-
-		ID3D11InputLayout*  pVertexLayout = 0; 
-
-		if (foundIter == mShaderToILayoutMap.end())
-		{
-			// if not found - create
-
-			DWORD dwShaderFlags = 0;
-			const MicroCode &  vSBuf = boundVertexProgram->getMicroCode();
-
-			D3D11_INPUT_ELEMENT_DESC * pVertexDecl=getD3DVertexDeclaration(boundVertexProgram, binding);
-			HRESULT hr = mlpD3DDevice->CreateInputLayout( 
-				pVertexDecl, 
-				boundVertexProgram->getNumInputs(), 
-				&vSBuf[0], 
-				vSBuf.size(),
-				&pVertexLayout );
-
-			if (FAILED(hr)|| mlpD3DDevice.isError())
-			{
 				String errorDescription = mlpD3DDevice.getErrorDescription(hr);
                 errorDescription += "\nBound shader name: " + boundVertexProgram->getName();
 
 				OGRE_EXCEPT_EX(Exception::ERR_RENDERINGAPI_ERROR, hr,
 					"Unable to set D3D11 vertex declaration" + errorDescription,
-					"D3D11VertexDeclaration::getILayoutByShader");
-			}
->>>>>>> 41e3e01c
+                    "D3D11VertexDeclaration::getILayoutByShader");
+            }
 
             mShaderToILayoutMap[boundVertexProgram] = pVertexLayout;
 
