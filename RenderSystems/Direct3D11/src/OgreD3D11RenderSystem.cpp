/*
-----------------------------------------------------------------------------
This source file is part of OGRE
(Object-oriented Graphics Rendering Engine)
For the latest info, see http://www.ogre3d.org/

Copyright (c) 2000-2011 Torus Knot Software Ltd

Permission is hereby granted, free of charge, to any person obtaining a copy
of this software and associated documentation files (the "Software"), to deal
in the Software without restriction, including without limitation the rights
to use, copy, modify, merge, publish, distribute, sublicense, and/or sell
copies of the Software, and to permit persons to whom the Software is
furnished to do so, subject to the following conditions:

The above copyright notice and this permission notice shall be included in
all copies or substantial portions of the Software.

THE SOFTWARE IS PROVIDED "AS IS", WITHOUT WARRANTY OF ANY KIND, EXPRESS OR
IMPLIED, INCLUDING BUT NOT LIMITED TO THE WARRANTIES OF MERCHANTABILITY,
FITNESS FOR A PARTICULAR PURPOSE AND NONINFRINGEMENT. IN NO EVENT SHALL THE
AUTHORS OR COPYRIGHT HOLDERS BE LIABLE FOR ANY CLAIM, DAMAGES OR OTHER
LIABILITY, WHETHER IN AN ACTION OF CONTRACT, TORT OR OTHERWISE, ARISING FROM,
OUT OF OR IN CONNECTION WITH THE SOFTWARE OR THE USE OR OTHER DEALINGS IN
THE SOFTWARE.
-----------------------------------------------------------------------------
*/
#include "OgreD3D11RenderSystem.h"
#include "OgreD3D11Prerequisites.h"
#include "OgreD3D11DriverList.h"
#include "OgreD3D11Driver.h"
#include "OgreD3D11VideoModeList.h"
#include "OgreD3D11VideoMode.h"
#include "OgreD3D11RenderWindow.h"
#include "OgreD3D11TextureManager.h"
#include "OgreD3D11Texture.h"
#include "OgreLogManager.h"
#include "OgreD3D11HardwareBufferManager.h"
#include "OgreD3D11HardwareIndexBuffer.h"
#include "OgreD3D11HardwareVertexBuffer.h"
#include "OgreD3D11VertexDeclaration.h"
#include "OgreD3D11GpuProgram.h"
#include "OgreD3D11GpuProgramManager.h"
#include "OgreD3D11HLSLProgramFactory.h"

#include "OgreD3D11HardwareOcclusionQuery.h"
#include "OgreFrustum.h"
#include "OgreD3D11MultiRenderTarget.h"
#include "OgreD3D11HLSLProgram.h"
#include "OgreD3D11VertexDeclaration.h"

#include "OgreD3D11DepthBuffer.h"
#include "OgreD3D11HardwarePixelBuffer.h"
#include "OgreException.h"

<<<<<<< HEAD
=======
// DXGetErrorDescription
#include "DXErr.h"

>>>>>>> 72ba5250
//---------------------------------------------------------------------
#define FLOAT2DWORD(f) *((DWORD*)&f)
//---------------------------------------------------------------------

namespace Ogre 
{

	//---------------------------------------------------------------------
    D3D11RenderSystem::D3D11RenderSystem( HINSTANCE hInstance ) : mDevice(NULL)
	{
		LogManager::getSingleton().logMessage( "D3D11 : " + getName() + " created." );

#ifdef RTSHADER_SYSTEM_BUILD_CORE_SHADERS
		mEnableFixedPipeline = false;
#endif

		// set the instance being passed 
		mhInstance = hInstance;

		mRenderSystemWasInited = false;
		initRenderSystem();

		// set config options defaults
		initConfigOptions();



	}
	//---------------------------------------------------------------------
	D3D11RenderSystem::~D3D11RenderSystem()
	{
        shutdown();

        // Deleting the HLSL program factory
        if (mHLSLProgramFactory)
        {
            // Remove from manager safely
            if (HighLevelGpuProgramManager::getSingletonPtr())
                HighLevelGpuProgramManager::getSingleton().removeFactory(mHLSLProgramFactory);
            delete mHLSLProgramFactory;
            mHLSLProgramFactory = 0;
        }

		//SAFE_RELEASE( mpD3D );

		LogManager::getSingleton().logMessage( "D3D11 : " + getName() + " destroyed." );
	}
	//---------------------------------------------------------------------
	const String& D3D11RenderSystem::getName() const
	{
		static String strName( "Direct3D11 Rendering Subsystem");
		return strName;
	}
	//---------------------------------------------------------------------
	D3D11DriverList* D3D11RenderSystem::getDirect3DDrivers()
	{
		if( !mDriverList )
			mDriverList = new D3D11DriverList( mpDXGIFactory );

		return mDriverList;
	}
	//---------------------------------------------------------------------
	bool D3D11RenderSystem::_checkMultiSampleQuality(UINT SampleCount, UINT *outQuality, DXGI_FORMAT format)
	{
		// TODO: check if we need this function
		HRESULT hr;
		hr = mDevice->CheckMultisampleQualityLevels( 
				format,
			SampleCount,
			outQuality);

		if (SUCCEEDED(hr))
			return true;
		else
			return false;
	}
	//---------------------------------------------------------------------
	void D3D11RenderSystem::initConfigOptions()
	{
		D3D11DriverList* driverList;
		D3D11Driver* driver;

		ConfigOption optDevice;
		ConfigOption optVideoMode;
		ConfigOption optFullScreen;
		ConfigOption optVSync;
		ConfigOption optVSyncInterval;
		ConfigOption optAA;
		ConfigOption optFPUMode;
		ConfigOption optNVPerfHUD;
		ConfigOption optSRGB;
		ConfigOption optExceptionsErrorLevel;
		ConfigOption optDriverType;



		driverList = this->getDirect3DDrivers();

		optDevice.name = "Rendering Device";
		optDevice.currentValue.clear();
		optDevice.possibleValues.clear();
		optDevice.immutable = false;

		optVideoMode.name = "Video Mode";
		optVideoMode.currentValue = "800 x 600 @ 32-bit colour";
		optVideoMode.immutable = false;

		optFullScreen.name = "Full Screen";
		optFullScreen.possibleValues.push_back( "Yes" );
		optFullScreen.possibleValues.push_back( "No" );
		optFullScreen.currentValue = "Yes";
		optFullScreen.immutable = false;

		for( unsigned j=0; j < driverList->count(); j++ )
		{
			driver = driverList->item(j);
			optDevice.possibleValues.push_back( driver->DriverDescription() );
			// Make first one default
			if( j==0 )
				optDevice.currentValue = driver->DriverDescription();
		}

		optVSync.name = "VSync";
		optVSync.immutable = false;
		optVSync.possibleValues.push_back( "Yes" );
		optVSync.possibleValues.push_back( "No" );
		optVSync.currentValue = "No";

		optVSyncInterval.name = "VSync Interval";
		optVSyncInterval.immutable = false;
		optVSyncInterval.possibleValues.push_back( "1" );
		optVSyncInterval.possibleValues.push_back( "2" );
		optVSyncInterval.possibleValues.push_back( "3" );
		optVSyncInterval.possibleValues.push_back( "4" );
		optVSyncInterval.currentValue = "1";

		optAA.name = "FSAA";
		optAA.immutable = false;
		optAA.possibleValues.push_back( "None" );
		optAA.currentValue = "None";

		optFPUMode.name = "Floating-point mode";
#if OGRE_DOUBLE_PRECISION
		optFPUMode.currentValue = "Consistent";
#else
		optFPUMode.currentValue = "Fastest";
#endif
		optFPUMode.possibleValues.clear();
		optFPUMode.possibleValues.push_back("Fastest");
		optFPUMode.possibleValues.push_back("Consistent");
		optFPUMode.immutable = false;

		optNVPerfHUD.currentValue = "No";
		optNVPerfHUD.immutable = false;
		optNVPerfHUD.name = "Allow NVPerfHUD";
		optNVPerfHUD.possibleValues.push_back( "Yes" );
		optNVPerfHUD.possibleValues.push_back( "No" );

		// SRGB on auto window
 		optSRGB.name = "sRGB Gamma Conversion";
 		optSRGB.possibleValues.push_back("Yes");
 		optSRGB.possibleValues.push_back("No");
 		optSRGB.currentValue = "No";
 		optSRGB.immutable = false;		


		// Exceptions Error Level
		optExceptionsErrorLevel.name = "Information Queue Exceptions Bottom Level";
		optExceptionsErrorLevel.possibleValues.push_back("No information queue exceptions");
		optExceptionsErrorLevel.possibleValues.push_back("Corruption");
		optExceptionsErrorLevel.possibleValues.push_back("Error");
		optExceptionsErrorLevel.possibleValues.push_back("Warning");
		optExceptionsErrorLevel.possibleValues.push_back("Info (exception on any message)");
#ifdef OGRE_DEBUG_MODE
		optExceptionsErrorLevel.currentValue = "Info (exception on any message)";
#else
		optExceptionsErrorLevel.currentValue = "No information queue exceptions";
#endif
		optExceptionsErrorLevel.immutable = false;
		

		// Driver type
		optDriverType.name = "Driver type";
		optDriverType.possibleValues.push_back("Hardware");
		optDriverType.possibleValues.push_back("Software");
		optDriverType.possibleValues.push_back("Warp");
		optDriverType.currentValue = "Hardware";
		optDriverType.immutable = false;


		mOptions[optDevice.name] = optDevice;
		mOptions[optVideoMode.name] = optVideoMode;
		mOptions[optFullScreen.name] = optFullScreen;
		mOptions[optVSync.name] = optVSync;
		mOptions[optVSyncInterval.name] = optVSyncInterval;
		mOptions[optAA.name] = optAA;
		mOptions[optFPUMode.name] = optFPUMode;
		mOptions[optNVPerfHUD.name] = optNVPerfHUD;
		mOptions[optSRGB.name] = optSRGB;
		mOptions[optExceptionsErrorLevel.name] = optExceptionsErrorLevel;
		mOptions[optDriverType.name] = optDriverType;
		
		refreshD3DSettings();

	}
	//---------------------------------------------------------------------
	void D3D11RenderSystem::refreshD3DSettings()
	{
		ConfigOption* optVideoMode;
		D3D11Driver* driver = 0;
		D3D11VideoMode* videoMode;

		ConfigOptionMap::iterator opt = mOptions.find( "Rendering Device" );
		if( opt != mOptions.end() )
		{
			for( unsigned j=0; j < getDirect3DDrivers()->count(); j++ )
			{
				driver = getDirect3DDrivers()->item(j);
				if( driver->DriverDescription() == opt->second.currentValue )
					break;
			}

			if (driver)
			{
				opt = mOptions.find( "Video Mode" );
				optVideoMode = &opt->second;
				optVideoMode->possibleValues.clear();
				// get vide modes for this device
				for( unsigned k=0; k < driver->getVideoModeList()->count(); k++ )
				{
					videoMode = driver->getVideoModeList()->item( k );
					optVideoMode->possibleValues.push_back( videoMode->getDescription() );
				}

                // Reset video mode to default if previous doesn't avail in new possible values
                StringVector::const_iterator itValue =
                    std::find(optVideoMode->possibleValues.begin(),
                              optVideoMode->possibleValues.end(),
                              optVideoMode->currentValue);
                if (itValue == optVideoMode->possibleValues.end())
                {
                    optVideoMode->currentValue = "800 x 600 @ 32-bit colour";
                }

                // Also refresh FSAA options
                refreshFSAAOptions();
			}
		}

	}
	//---------------------------------------------------------------------
	void D3D11RenderSystem::setConfigOption( const String &name, const String &value )
	{
		initRenderSystem();

		LogManager::getSingleton().stream()
			<< "D3D11 : RenderSystem Option: " << name << " = " << value;

        bool viewModeChanged = false;

		// Find option
		ConfigOptionMap::iterator it = mOptions.find( name );

		// Update
		if( it != mOptions.end() )
			it->second.currentValue = value;
		else
		{
			StringUtil::StrStreamType str;
            str << "Option named '" << name << "' does not exist.";
			OGRE_EXCEPT( Exception::ERR_INVALIDPARAMS, str.str(), "D3D11RenderSystem::setConfigOption" );
		}

		// Refresh other options if D3DDriver changed
		if( name == "Rendering Device" )
			refreshD3DSettings();

		if( name == "Full Screen" )
		{
			// Video mode is applicable
			it = mOptions.find( "Video Mode" );
			if (it->second.currentValue.empty())
            {
				it->second.currentValue = "800 x 600 @ 32-bit colour";
                viewModeChanged = true;
            }
		}


		if( name == "VSync" )
		{
			if (value == "Yes")
				mVSync = true;
			else
				mVSync = false;
		}

		if( name == "VSync Interval" )
		{
			mVSyncInterval = StringConverter::parseUnsignedInt(value);
		}

		if( name == "Allow NVPerfHUD" )
		{
			if (value == "Yes")
				mUseNVPerfHUD = true;
			else
				mUseNVPerfHUD = false;
		}

		if (viewModeChanged || name == "Video Mode")
		{
            refreshFSAAOptions();
		}

	}
	//---------------------------------------------------------------------
    void D3D11RenderSystem::refreshFSAAOptions(void)
    {

        ConfigOptionMap::iterator it = mOptions.find( "FSAA" );
        ConfigOption* optFSAA = &it->second;
        optFSAA->possibleValues.clear();
        optFSAA->possibleValues.push_back("0");

        it = mOptions.find("Rendering Device");
        D3D11Driver *driver = getDirect3DDrivers()->item(it->second.currentValue);
        if (driver)
        {
            it = mOptions.find("Video Mode");
            D3D11VideoMode *videoMode = driver->getVideoModeList()->item(it->second.currentValue);
            if (videoMode)
            {
                UINT numLevels = 0;
				 bool bOK=false;
                // set maskable levels supported
                for (unsigned int n = 2; n < 17; n++)
                {
                    bOK = this->_checkMultiSampleQuality(
                        n, 
                        &numLevels, 
                        videoMode->getFormat()
                        );
                    if (bOK)
					{
                        optFSAA->possibleValues.push_back(StringConverter::toString(n));
						if (n >=8)
						{
							optFSAA->possibleValues.push_back(StringConverter::toString(n) + " [Quality]");
						}
					}
                }
            }
        }

        // Reset FSAA to none if previous doesn't avail in new possible values
        StringVector::const_iterator itValue =
            std::find(optFSAA->possibleValues.begin(),
                      optFSAA->possibleValues.end(),
                      optFSAA->currentValue);
        if (itValue == optFSAA->possibleValues.end())
        {
            optFSAA->currentValue = "0";
        }

    }
	//---------------------------------------------------------------------
	String D3D11RenderSystem::validateConfigOptions()
	{
		ConfigOptionMap::iterator it;
		
		// check if video mode is selected
		it = mOptions.find( "Video Mode" );
		if (it->second.currentValue.empty())
			return "A video mode must be selected.";

		it = mOptions.find( "Rendering Device" );
		bool foundDriver = false;
		D3D11DriverList* driverList = getDirect3DDrivers();
		for( ushort j=0; j < driverList->count(); j++ )
		{
			if( driverList->item(j)->DriverDescription() == it->second.currentValue )
			{
				foundDriver = true;
				break;
			}
		}

		if (!foundDriver)
		{
			// Just pick the first driver
			setConfigOption("Rendering Device", driverList->item(0)->DriverDescription());
			return "Your DirectX driver name has changed since the last time you ran OGRE; "
				"the 'Rendering Device' has been changed.";
		}

        it = mOptions.find( "VSync" );
		if( it->second.currentValue == "Yes" )
			mVSync = true;
		else
			mVSync = false;

        return StringUtil::BLANK;
	}
	//---------------------------------------------------------------------
	ConfigOptionMap& D3D11RenderSystem::getConfigOptions()
	{
		// return a COPY of the current config options
		return mOptions;
	}
	//---------------------------------------------------------------------
	RenderWindow* D3D11RenderSystem::_initialise( bool autoCreateWindow, const String& windowTitle )
	{
		RenderWindow* autoWindow = NULL;
		LogManager::getSingleton().logMessage( "D3D11 : Subsystem Initialising" );

		// Init using current settings
		mActiveD3DDriver = NULL;
		ConfigOptionMap::iterator opt = mOptions.find( "Rendering Device" );
		for( unsigned j=0; j < getDirect3DDrivers()->count(); j++ )
		{
			if( getDirect3DDrivers()->item(j)->DriverDescription() == opt->second.currentValue )
			{
				mActiveD3DDriver = getDirect3DDrivers()->item(j);
				break;
			}
		}

		if( !mActiveD3DDriver )
			OGRE_EXCEPT( Exception::ERR_INVALIDPARAMS, "Problems finding requested Direct3D driver!", "D3D11RenderSystem::initialise" );

		//AIZ:recreate the device for the selected adapter
		{
			if (!mDevice.isNull())
			{
				mDevice.release();
			}

		
			opt = mOptions.find( "Information Queue Exceptions Bottom Level" );
			if( opt == mOptions.end() )
				OGRE_EXCEPT( Exception::ERR_INTERNAL_ERROR, "Can't find Information Queue Exceptions Bottom Level option!", "D3D11RenderSystem::initialise" );
			String infoQType = opt->second.currentValue;

			if ("No information queue exceptions" == infoQType)
			{
				D3D11Device::setExceptionsErrorLevel(D3D11Device::D3D_NO_EXCEPTION);
			}
			else if ("Corruption" == infoQType)
			{
				D3D11Device::setExceptionsErrorLevel(D3D11Device::D3D_CORRUPTION);
			}
			else if ("Error" == infoQType)
			{
				D3D11Device::setExceptionsErrorLevel(D3D11Device::D3D_ERROR);
			}
			else if ("Warning" == infoQType)
			{
				D3D11Device::setExceptionsErrorLevel(D3D11Device::D3D_WARNING);
			}
			else if ("Info (exception on any message)" == infoQType)
			{
				D3D11Device::setExceptionsErrorLevel(D3D11Device::D3D_INFO);
			}



			// Driver type
			opt = mOptions.find( "Driver type" );
			if( opt == mOptions.end() )
				OGRE_EXCEPT( Exception::ERR_INTERNAL_ERROR, "Can't find driver type!", "D3D11RenderSystem::initialise" );
			String driverTypeName = opt->second.currentValue;

			mDriverType = DT_HARDWARE;
			if ("Hardware" == driverTypeName)
			{
				 mDriverType = DT_HARDWARE;
			}
			if ("Software" == driverTypeName)
			{
				mDriverType = DT_SOFTWARE;
			}
			if ("Warp" == driverTypeName)
			{
				mDriverType = DT_WARP;
			}



			UINT deviceFlags = 0;
			if (D3D11Device::D3D_NO_EXCEPTION != D3D11Device::getExceptionsErrorLevel() && OGRE_DEBUG_MODE)
			{
				deviceFlags |= D3D11_CREATE_DEVICE_DEBUG;
			}
			if (!OGRE_THREAD_SUPPORT)
			{
				deviceFlags |= D3D11_CREATE_DEVICE_SINGLETHREADED;
			}
			D3D_DRIVER_TYPE driverType = D3D_DRIVER_TYPE_UNKNOWN ;

			// Search for a PerfHUD adapter
			UINT nAdapter = 0;
			IDXGIAdapter1* pAdapter = NULL;
			IDXGIAdapter1* pSelectedAdapter = mActiveD3DDriver->getDeviceAdapter();
			if ( mUseNVPerfHUD )
			{
				// Search for a PerfHUD adapter
				while( mpDXGIFactory->EnumAdapters1( nAdapter, &pAdapter ) != DXGI_ERROR_NOT_FOUND )
				{
					if ( pAdapter )
					{
						DXGI_ADAPTER_DESC1 adaptDesc;
						if ( SUCCEEDED( pAdapter->GetDesc1( &adaptDesc ) ) )
						{
							const bool isPerfHUD = wcscmp( adaptDesc.Description, L"NVIDIA PerfHUD" ) == 0;
							if ( isPerfHUD )
							{
								pSelectedAdapter = pAdapter;
								driverType = D3D_DRIVER_TYPE_REFERENCE;
							}
						}
						++nAdapter;
					}
				}

			}

			ID3D11Device * device;

			HMODULE Software3d310Dll = NULL;
			if (mDriverType == DT_SOFTWARE)
			{
				driverType = D3D_DRIVER_TYPE_SOFTWARE; 
				pSelectedAdapter = NULL;
				Software3d310Dll = LoadLibrary(TEXT("D3D11Ref.dll"));
				if (Software3d310Dll == NULL) 
				{
					OGRE_EXCEPT( Exception::ERR_INTERNAL_ERROR, 
						"Failed to load Direct3D11 software DLL (D3D11Ref.dll)", 
						"D3D11RenderSystem::D3D11RenderSystem" );

				}
			}
			else if (mDriverType == DT_WARP)
			{
				// you have to use D3D_DRIVER_TYPE_SOFTWARE (D3D_DRIVER_TYPE_WARP doesn't work)
				driverType = D3D_DRIVER_TYPE_SOFTWARE; 
				pSelectedAdapter = NULL;

				Software3d310Dll = LoadLibrary(TEXT("D3D10WARP.dll"));
				if (Software3d310Dll == NULL) 
				{
					// try to load the beta that was released
					Software3d310Dll = LoadLibrary(TEXT("D3D10WARP_beta.dll"));
					if (Software3d310Dll == NULL) 
					{
						OGRE_EXCEPT( Exception::ERR_INTERNAL_ERROR, 
							"Failed to load Direct3D11 Wrap DLL (D3D11WARP.dll or D3D11WARP_beta.dll)", 
							"D3D11RenderSystem::D3D11RenderSystem" );

					}
				}
			}

			HRESULT hr = D3D11CreateDevice(pSelectedAdapter, driverType , Software3d310Dll, deviceFlags, NULL, 0, D3D11_SDK_VERSION, &device, 0, 0);

			if(FAILED(hr))         
			{
				std::stringstream error;
				error<<"Failed to create Direct3D11 object."<<std::endl<<DXGetErrorDescription(hr)<<std::endl;

				OGRE_EXCEPT( Exception::ERR_INTERNAL_ERROR, 
					error.str(), 
					"D3D11RenderSystem::D3D11RenderSystem" );
			}

			if (Software3d310Dll != NULL)
			{
				// get the IDXGIFactory1 from the device for software drivers
				// Remark(dec-09):
				//  Seems that IDXGIFactory1::CreateSoftwareAdapter doesn't work with
				// D3D11CreateDevice - so I needed to create with pSelectedAdapter = 0.
				// If pSelectedAdapter == 0 then you have to get the IDXGIFactory1 from
				// the device - else CreateSwapChain fails later.
				SAFE_RELEASE(mpDXGIFactory);

				IDXGIDevice1 * pDXGIDevice;
				device->QueryInterface(__uuidof(IDXGIDevice1), (void **)&pDXGIDevice);

				IDXGIAdapter1 * pDXGIAdapter;
				pDXGIDevice->GetParent(__uuidof(IDXGIAdapter1), (void **)&pDXGIAdapter);

				pDXGIAdapter->GetParent(__uuidof(IDXGIFactory1), (void **)&mpDXGIFactory);

				SAFE_RELEASE(pDXGIAdapter);
				SAFE_RELEASE(pDXGIDevice);
			}


			mDevice = D3D11Device(device) ;
		}




		// get driver version
		// TODO: no wayto do this on Dx11? Can't find a driver version structure
		/*
		mDriverVersion.major = HIWORD(mActiveD3DDriver->getAdapterIdentifier().DriverVersion.HighPart);
		mDriverVersion.minor = LOWORD(mActiveD3DDriver->getAdapterIdentifier().DriverVersion.HighPart);
		mDriverVersion.release = HIWORD(mActiveD3DDriver->getAdapterIdentifier().DriverVersion.LowPart);
		mDriverVersion.build = LOWORD(mActiveD3DDriver->getAdapterIdentifier().DriverVersion.LowPart);
		*/


		if( autoCreateWindow )
		{
			bool fullScreen;
			opt = mOptions.find( "Full Screen" );
			if( opt == mOptions.end() )
				OGRE_EXCEPT( Exception::ERR_INTERNAL_ERROR, "Can't find full screen option!", "D3D11RenderSystem::initialise" );
			fullScreen = opt->second.currentValue == "Yes";

			D3D11VideoMode* videoMode = NULL;
			unsigned int width, height;
			String temp;

			opt = mOptions.find( "Video Mode" );
			if( opt == mOptions.end() )
				OGRE_EXCEPT( Exception::ERR_INTERNAL_ERROR, "Can't find Video Mode option!", "D3D11RenderSystem::initialise" );

			// The string we are manipulating looks like this :width x height @ colourDepth
			// Pull out the colour depth by getting what comes after the @ and a space
			String colourDepth = opt->second.currentValue.substr(opt->second.currentValue.rfind('@')+1);
			// Now we know that the width starts a 0, so if we can find the end we can parse that out
			String::size_type widthEnd = opt->second.currentValue.find(' ');
			// we know that the height starts 3 characters after the width and goes until the next space
			String::size_type heightEnd = opt->second.currentValue.find(' ', widthEnd+3);
			// Now we can parse out the values
			width = StringConverter::parseInt(opt->second.currentValue.substr(0, widthEnd));
			height = StringConverter::parseInt(opt->second.currentValue.substr(widthEnd+3, heightEnd));

			for( unsigned j=0; j < mActiveD3DDriver->getVideoModeList()->count(); j++ )
			{
				temp = mActiveD3DDriver->getVideoModeList()->item(j)->getDescription();

				// In full screen we only want to allow supported resolutions, so temp and opt->second.currentValue need to 
				// match exacly, but in windowed mode we can allow for arbitrary window sized, so we only need
				// to match the colour values
				if(fullScreen && (temp == opt->second.currentValue) ||
				  !fullScreen && (temp.substr(temp.rfind('@')+1) == colourDepth))
				{
					videoMode = mActiveD3DDriver->getVideoModeList()->item(j);
					break;
				}
			}

			if( !videoMode )
				OGRE_EXCEPT( Exception::ERR_INTERNAL_ERROR, "Can't find requested video mode.", "D3D11RenderSystem::initialise" );
			
			// sRGB window option
			bool hwGamma = false;
			opt = mOptions.find( "sRGB Gamma Conversion" );
			if( opt == mOptions.end() )
				OGRE_EXCEPT( Exception::ERR_INTERNAL_ERROR, "Can't find sRGB option!", "D3D9RenderSystem::initialise" );
			hwGamma = opt->second.currentValue == "Yes";
			uint fsaa = 0;
			String fsaaHint;
			if( (opt = mOptions.find("FSAA")) != mOptions.end() )
			{
				StringVector values = StringUtil::split(opt->second.currentValue, " ", 1);
				fsaa = StringConverter::parseUnsignedInt(values[0]);
				if (values.size() > 1)
					fsaaHint = values[1];
			}				
			

			NameValuePairList miscParams;
			miscParams["colourDepth"] = StringConverter::toString(videoMode->getColourDepth());
			miscParams["FSAA"] = StringConverter::toString(fsaa);
			miscParams["FSAAHint"] = fsaaHint;
			miscParams["vsync"] = StringConverter::toString(mVSync);
			miscParams["vsyncInterval"] = StringConverter::toString(mVSyncInterval);
			miscParams["useNVPerfHUD"] = StringConverter::toString(mUseNVPerfHUD);
			miscParams["gamma"] = StringConverter::toString(hwGamma);

			autoWindow = this->_createRenderWindow( windowTitle, width, height, 
				fullScreen, &miscParams );

            // If we have 16bit depth buffer enable w-buffering.
            assert( autoWindow );
            if ( autoWindow->getColourDepth() == 16 ) 
            { 
                mWBuffer = true;
            } 
            else 
            {
                mWBuffer = false;
            }			
		}

		LogManager::getSingleton().logMessage("***************************************");
		LogManager::getSingleton().logMessage("*** D3D11 : Subsystem Initialized OK ***");
		LogManager::getSingleton().logMessage("***************************************");

		// call superclass method
		RenderSystem::_initialise( autoCreateWindow );


		return autoWindow;
	}
	//---------------------------------------------------------------------
	void D3D11RenderSystem::reinitialise()
	{
		LogManager::getSingleton().logMessage( "D3D11 : Reinitializing" );
		this->shutdown();
	//	this->initialise( true );
	}
	//---------------------------------------------------------------------
	void D3D11RenderSystem::shutdown()
	{
		RenderSystem::shutdown();

		mRenderSystemWasInited = false;

		mPrimaryWindow = NULL; // primary window deleted by base class.
		freeDevice();
		SAFE_DELETE( mDriverList );
		SAFE_RELEASE( mpDXGIFactory );
		mActiveD3DDriver = NULL;
		mDevice = NULL;
		mBasicStatesInitialised = false;
		LogManager::getSingleton().logMessage("D3D11 : Shutting down cleanly.");
		SAFE_DELETE( mTextureManager );
		SAFE_DELETE( mHardwareBufferManager );
		SAFE_DELETE( mGpuProgramManager );

	}
	//---------------------------------------------------------------------
	RenderWindow* D3D11RenderSystem::_createRenderWindow(const String &name, 
		unsigned int width, unsigned int height, bool fullScreen,
		const NameValuePairList *miscParams)
	{

		// Check we're not creating a secondary window when the primary
		// was fullscreen
		if (mPrimaryWindow && mPrimaryWindow->isFullScreen())
		{
			OGRE_EXCEPT(Exception::ERR_INVALIDPARAMS, 
				"Cannot create secondary windows when the primary is full screen",
				"D3D11RenderSystem::_createRenderWindow");
		}
		if (mPrimaryWindow && fullScreen)
		{
			OGRE_EXCEPT(Exception::ERR_INVALIDPARAMS, 
				"Cannot create full screen secondary windows",
				"D3D11RenderSystem::_createRenderWindow");
		}
		
		// Log a message
		StringStream ss;
		ss << "D3D11RenderSystem::_createRenderWindow \"" << name << "\", " <<
			width << "x" << height << " ";
		if(fullScreen)
			ss << "fullscreen ";
		else
			ss << "windowed ";
		if(miscParams)
		{
			ss << " miscParams: ";
			NameValuePairList::const_iterator it;
			for(it=miscParams->begin(); it!=miscParams->end(); ++it)
			{
				ss << it->first << "=" << it->second << " ";
			}
			LogManager::getSingleton().logMessage(ss.str());
		}
		
		String msg;

		// Make sure we don't already have a render target of the 
		// sam name as the one supplied
		if( mRenderTargets.find( name ) != mRenderTargets.end() )
		{
			msg = "A render target of the same name '" + name + "' already "
				"exists.  You cannot create a new window with this name.";
			OGRE_EXCEPT( Exception::ERR_INTERNAL_ERROR, msg, "D3D11RenderSystem::_createRenderWindow" );
		}

		RenderWindow* win = new D3D11RenderWindow(mhInstance, mDevice, mpDXGIFactory);

		win->create( name, width, height, fullScreen, miscParams);

		attachRenderTarget( *win );

		// If this is the first window, get the D3D device and create the texture manager
		if( !mPrimaryWindow )
		{
			mPrimaryWindow = (D3D11RenderWindow *)win;
			win->getCustomAttribute( "D3DDEVICE", &mDevice );

			// Create the texture manager for use by others
			mTextureManager = new D3D11TextureManager( mDevice );
            // Also create hardware buffer manager
            mHardwareBufferManager = new D3D11HardwareBufferManager(mDevice);

			// Create the GPU program manager
			mGpuProgramManager = new D3D11GpuProgramManager(mDevice);
            // create & register HLSL factory
			if (mHLSLProgramFactory == NULL)
				mHLSLProgramFactory = new D3D11HLSLProgramFactory(mDevice);
			mRealCapabilities = createRenderSystemCapabilities();							
			mRealCapabilities->addShaderProfile("hlsl");

			// if we are using custom capabilities, then 
			// mCurrentCapabilities has already been loaded
			if(!mUseCustomCapabilities)
				mCurrentCapabilities = mRealCapabilities;

			initialiseFromRenderSystemCapabilities(mCurrentCapabilities, mPrimaryWindow);

		}
		else
		{
			mSecondaryWindows.push_back(static_cast<D3D11RenderWindow *>(win));
		}

		return win;

	}
    //---------------------------------------------------------------------
	RenderSystemCapabilities* D3D11RenderSystem::createRenderSystemCapabilities() const
    {
		RenderSystemCapabilities* rsc = new RenderSystemCapabilities();
		rsc->setDriverVersion(mDriverVersion);
		rsc->setDeviceName(mActiveD3DDriver->DriverDescription());
		rsc->setRenderSystemName(getName());

		// Does NOT support fixed-function!
		//rsc->setCapability(RSC_FIXED_FUNCTION);

		rsc->setCapability(RSC_HWSTENCIL);
		rsc->setStencilBufferBitDepth(8);

		// Set number of texture units, always 16
		rsc->setNumTextureUnits(16);
		rsc->setCapability(RSC_ANISOTROPY);
		rsc->setCapability(RSC_AUTOMIPMAP);
		rsc->setCapability(RSC_BLENDING);
		rsc->setCapability(RSC_DOT3);
		// Cube map
		rsc->setCapability(RSC_CUBEMAPPING);

		// We always support compression, D3DX will decompress if device does not support
		rsc->setCapability(RSC_TEXTURE_COMPRESSION);
		rsc->setCapability(RSC_TEXTURE_COMPRESSION_DXT);
		rsc->setCapability(RSC_VBO);
		rsc->setCapability(RSC_SCISSOR_TEST);
		rsc->setCapability(RSC_TWO_SIDED_STENCIL);
		rsc->setCapability(RSC_STENCIL_WRAP);
		rsc->setCapability(RSC_HWOCCLUSION);

		convertVertexShaderCaps(rsc);
		convertPixelShaderCaps(rsc);
		convertGeometryShaderCaps(rsc);

		rsc->setCapability(RSC_USER_CLIP_PLANES);
		rsc->setCapability(RSC_VERTEX_FORMAT_UBYTE4);

		rsc->setCapability(RSC_RTT_SEPARATE_DEPTHBUFFER);
		rsc->setCapability(RSC_RTT_MAIN_DEPTHBUFFER_ATTACHABLE);


		// Adapter details
		const DXGI_ADAPTER_DESC1& adapterID = mActiveD3DDriver->getAdapterIdentifier();

		switch(mDriverType) {
		case DT_HARDWARE:
			// determine vendor
			// Full list of vendors here: http://www.pcidatabase.com/vendors.php?sort=id
			switch(adapterID.VendorId)
			{
			case 0x10DE:
				rsc->setVendor(GPU_NVIDIA);
				break;
			case 0x1002:
				rsc->setVendor(GPU_ATI);
				break;
			case 0x163C:
			case 0x8086:
				rsc->setVendor(GPU_INTEL);
				break;
			case 0x5333:
				rsc->setVendor(GPU_S3);
				break;
			case 0x3D3D:
				rsc->setVendor(GPU_3DLABS);
				break;
			case 0x102B:
				rsc->setVendor(GPU_MATROX);
				break;
			default:
				rsc->setVendor(GPU_UNKNOWN);
				break;
			};
			break;
		case DT_SOFTWARE:
			rsc->setVendor(GPU_MS_SOFTWARE);
			break;
		case DT_WARP:
			rsc->setVendor(GPU_MS_WARP);
			break;
		default:
			rsc->setVendor(GPU_UNKNOWN);
			break;
		}

		rsc->setCapability(RSC_INFINITE_FAR_PLANE);

		rsc->setCapability(RSC_TEXTURE_3D);
		rsc->setCapability(RSC_NON_POWER_OF_2_TEXTURES);
		rsc->setCapability(RSC_HWRENDER_TO_TEXTURE);
		rsc->setCapability(RSC_TEXTURE_FLOAT);

		rsc->setNumMultiRenderTargets(std::min(D3D11_SIMULTANEOUS_RENDER_TARGET_COUNT, (int)OGRE_MAX_MULTIPLE_RENDER_TARGETS));
		rsc->setCapability(RSC_MRT_DIFFERENT_BIT_DEPTHS);

		rsc->setCapability(RSC_POINT_SPRITES);
		rsc->setCapability(RSC_POINT_EXTENDED_PARAMETERS);
		rsc->setMaxPointSize(256); // TODO: guess!
	
		rsc->setCapability(RSC_VERTEX_TEXTURE_FETCH);
		rsc->setNumVertexTextureUnits(4);
		rsc->setVertexTextureUnitsShared(false);

		rsc->setCapability(RSC_MIPMAP_LOD_BIAS);

		// actually irrelevant, but set
		rsc->setCapability(RSC_PERSTAGECONSTANT);

		rsc->setCapability(RSC_VERTEX_BUFFER_INSTANCE_DATA);
		rsc->setCapability(RSC_CAN_GET_COMPILED_SHADER_BUFFER);

		return rsc;

    }
	//-----------------------------------------------------------------------
	void D3D11RenderSystem::initialiseFromRenderSystemCapabilities(
		RenderSystemCapabilities* caps, RenderTarget* primary)
	{
		if(caps->getRenderSystemName() != getName())
		{
			OGRE_EXCEPT(Exception::ERR_INVALIDPARAMS, 
				"Trying to initialize GLRenderSystem from RenderSystemCapabilities that do not support Direct3D11",
				"D3D11RenderSystem::initialiseFromRenderSystemCapabilities");
		}
		
		// add hlsl
		HighLevelGpuProgramManager::getSingleton().addFactory(mHLSLProgramFactory);

		Log* defaultLog = LogManager::getSingleton().getDefaultLog();
		if (defaultLog)
		{
			caps->log(defaultLog);
		}
	}
    //---------------------------------------------------------------------
    void D3D11RenderSystem::convertVertexShaderCaps(RenderSystemCapabilities* rsc) const
    {

		rsc->addShaderProfile("vs_4_0");
		rsc->addShaderProfile("vs_4_1");
		rsc->addShaderProfile("vs_5_0");

		rsc->setCapability(RSC_VERTEX_PROGRAM);

		// TODO: constant buffers have no limits but lower models do
		// 16 boolean params allowed
        rsc->setVertexProgramConstantBoolCount(16);
        // 16 integer params allowed, 4D
        rsc->setVertexProgramConstantIntCount(16);
        // float params, always 4D
        rsc->setVertexProgramConstantFloatCount(512);

    }
    //---------------------------------------------------------------------
    void D3D11RenderSystem::convertPixelShaderCaps(RenderSystemCapabilities* rsc) const
    {
		
		rsc->addShaderProfile("ps_4_0");
		rsc->addShaderProfile("ps_4_1");
		rsc->addShaderProfile("ps_5_0");

		rsc->setCapability(RSC_FRAGMENT_PROGRAM);


		// TODO: constant buffers have no limits but lower models do
		// 16 boolean params allowed
		rsc->setFragmentProgramConstantBoolCount(16);
		// 16 integer params allowed, 4D
		rsc->setFragmentProgramConstantIntCount(16);
		// float params, always 4D
		rsc->setFragmentProgramConstantFloatCount(512);

    }
	//---------------------------------------------------------------------
	void D3D11RenderSystem::convertGeometryShaderCaps(RenderSystemCapabilities* rsc) const
	{

		rsc->addShaderProfile("gs_4_0");
		rsc->addShaderProfile("gs_4_1");
		rsc->addShaderProfile("gs_5_0");

		rsc->setCapability(RSC_GEOMETRY_PROGRAM);
		rsc->setCapability(RSC_HWRENDER_TO_VERTEX_BUFFER);

		rsc->setGeometryProgramConstantFloatCount(0);
		rsc->setGeometryProgramConstantIntCount(0);
		rsc->setGeometryProgramConstantBoolCount(0);
		rsc->setGeometryProgramNumOutputVertices(0);
		/*
		/// The number of floating-point constants geometry programs support
		void setGeometryProgramConstantFloatCount(ushort c)
		{
			mGeometryProgramConstantFloatCount = c;           
		}
		/// The number of integer constants geometry programs support
		void setGeometryProgramConstantIntCount(ushort c)
		{
			mGeometryProgramConstantIntCount = c;           
		}
		/// The number of boolean constants geometry programs support
		void setGeometryProgramConstantBoolCount(ushort c)
		{
			mGeometryProgramConstantBoolCount = c;           
		}
		/// Set the number of vertices a single geometry program run can emit
		void setGeometryProgramNumOutputVertices(int numOutputVertices)
		{
		mGeometryProgramNumOutputVertices = numOutputVertices;
		}
		/// Get the number of vertices a single geometry program run can emit
		int getGeometryProgramNumOutputVertices(void) const
		{
		return mGeometryProgramNumOutputVertices;
		}

*/
/*		// TODO: constant buffers have no limits but lower models do
		// 16 boolean params allowed
		rsc->setFragmentProgramConstantBoolCount(16);
		// 16 integer params allowed, 4D
		rsc->setFragmentProgramConstantIntCount(16);
		// float params, always 4D
		rsc->setFragmentProgramConstantFloatCount(512);
*/
	}

	//-----------------------------------------------------------------------
	bool D3D11RenderSystem::checkVertexTextureFormats(void)
	{
		return true;
	}
	//-----------------------------------------------------------------------
    bool D3D11RenderSystem::_checkTextureFilteringSupported(TextureType ttype, PixelFormat format, int usage)
    {
		return true;
    }
	//-----------------------------------------------------------------------
	MultiRenderTarget * D3D11RenderSystem::createMultiRenderTarget(const String & name)
	{
		MultiRenderTarget *retval;
		retval = new D3D11MultiRenderTarget(name);
		attachRenderTarget(*retval);

		return retval;
	}
	//-----------------------------------------------------------------------
	DepthBuffer* D3D11RenderSystem::_createDepthBufferFor( RenderTarget *renderTarget )
	{
		//Get surface data (mainly to get MSAA data)
		D3D11HardwarePixelBuffer *pBuffer;
		renderTarget->getCustomAttribute( "BUFFER", &pBuffer );
		D3D11_TEXTURE2D_DESC BBDesc;
		static_cast<ID3D11Texture2D*>(pBuffer->getParentTexture()->getTextureResource())->GetDesc( &BBDesc );

		// Create depth stencil texture
		ID3D11Texture2D* pDepthStencil = NULL;
		D3D11_TEXTURE2D_DESC descDepth;

		descDepth.Width					= renderTarget->getWidth();
		descDepth.Height				= renderTarget->getHeight();
		descDepth.MipLevels				= 1;
		descDepth.ArraySize				= BBDesc.ArraySize;
		descDepth.Format				= DXGI_FORMAT_D32_FLOAT;
		descDepth.SampleDesc.Count		= BBDesc.SampleDesc.Count;
		descDepth.SampleDesc.Quality	= BBDesc.SampleDesc.Quality;
		descDepth.Usage					= D3D11_USAGE_DEFAULT;
		descDepth.BindFlags				= D3D11_BIND_DEPTH_STENCIL;
		descDepth.CPUAccessFlags		= 0;
		descDepth.MiscFlags				= 0;

		if (descDepth.ArraySize == 6)
		{
			descDepth.MiscFlags		|= D3D11_RESOURCE_MISC_TEXTURECUBE;
		}


		HRESULT hr = mDevice->CreateTexture2D( &descDepth, NULL, &pDepthStencil );
		if( FAILED(hr) || mDevice.isError())
		{
			String errorDescription = mDevice.getErrorDescription(hr);
			OGRE_EXCEPT(Exception::ERR_RENDERINGAPI_ERROR, 
				"Unable to create depth texture\nError Description:" + errorDescription,
				"D3D11RenderSystem::_createDepthBufferFor");
		}

		// Create the depth stencil view
		ID3D11DepthStencilView		*depthStencilView;
		D3D11_DEPTH_STENCIL_VIEW_DESC descDSV;
		ZeroMemory( &descDSV, sizeof(D3D11_DEPTH_STENCIL_VIEW_DESC) );

		descDSV.Format = DXGI_FORMAT_D32_FLOAT;
		descDSV.ViewDimension = (BBDesc.SampleDesc.Count > 1) ? D3D11_DSV_DIMENSION_TEXTURE2DMS : D3D11_DSV_DIMENSION_TEXTURE2D;
		descDSV.Texture2D.MipSlice = 0;
		hr = mDevice->CreateDepthStencilView( pDepthStencil, &descDSV, &depthStencilView );
		SAFE_RELEASE( pDepthStencil );
		if( FAILED(hr) )
		{
			String errorDescription = mDevice.getErrorDescription();
			OGRE_EXCEPT(Exception::ERR_RENDERINGAPI_ERROR, 
				"Unable to create depth stencil view\nError Description:" + errorDescription,
				"D3D11RenderSystem::_createDepthBufferFor");
		}

		//Create the abstract container
		D3D11DepthBuffer *newDepthBuffer = new D3D11DepthBuffer( DepthBuffer::POOL_DEFAULT, depthStencilView,
												descDepth.Width, descDepth.Height,
												descDepth.SampleDesc.Count, descDepth.SampleDesc.Quality,
												false );

		return newDepthBuffer;
	}
	//---------------------------------------------------------------------
	DepthBuffer* D3D11RenderSystem::_addManualDepthBuffer( ID3D11DepthStencilView *depthSurface,
															uint32 width, uint32 height,
															uint32 fsaa, uint32 fsaaQuality )
	{
		//If this depth buffer was already added, return that one
		DepthBufferVec::const_iterator itor = mDepthBufferPool[DepthBuffer::POOL_DEFAULT].begin();
		DepthBufferVec::const_iterator end  = mDepthBufferPool[DepthBuffer::POOL_DEFAULT].end();

		while( itor != end )
		{
			if( static_cast<D3D11DepthBuffer*>(*itor)->getDepthStencilView() == depthSurface )
				return *itor;

			++itor;
		}

		//Create a new container for it
		D3D11DepthBuffer *newDepthBuffer = new D3D11DepthBuffer( DepthBuffer::POOL_DEFAULT, depthSurface,
																	width, height, fsaa, fsaaQuality, true );

		//Add the 'main' depth buffer to the pool
		mDepthBufferPool[newDepthBuffer->getPoolId()].push_back( newDepthBuffer );

		return newDepthBuffer;
	}
	//---------------------------------------------------------------------
	void D3D11RenderSystem::destroyRenderTarget(const String& name)
	{
		// Check in specialised lists
		if (mPrimaryWindow->getName() == name)
		{
			// We're destroying the primary window, so reset device and window
			mPrimaryWindow = 0;
		}
		else
		{
			// Check secondary windows
			SecondaryWindowList::iterator sw;
			for (sw = mSecondaryWindows.begin(); sw != mSecondaryWindows.end(); ++sw)
			{
				if ((*sw)->getName() == name)
				{
					mSecondaryWindows.erase(sw);
					break;
				}
			}
		}
		// Do the real removal
		RenderSystem::destroyRenderTarget(name);

		// Did we destroy the primary?
		if (!mPrimaryWindow)
		{
			// device is no longer valid, so free it all up
			freeDevice();
		}

	}
	//-----------------------------------------------------------------------
	void D3D11RenderSystem::freeDevice(void)
	{
		if (!mDevice.isNull() && mCurrentCapabilities)
		{
			// Set all texture units to nothing to release texture surfaces
			_disableTextureUnitsFrom(0);
			// Unbind any vertex streams to avoid memory leaks
			/*for (unsigned int i = 0; i < mLastVertexSourceCount; ++i)
			{
				HRESULT hr = mDevice->SetStreamSource(i, NULL, 0, 0);
			}
			*/
			// Clean up depth stencil surfaces
			mDevice.release();
			//mActiveD3DDriver->setDevice(D3D11Device(NULL));
			mDevice = 0;

		}


	}
    //---------------------------------------------------------------------
	VertexElementType D3D11RenderSystem::getColourVertexElementType(void) const
	{
		return VET_COLOUR_ABGR;
	}
   	//---------------------------------------------------------------------
	void D3D11RenderSystem::_convertProjectionMatrix(const Matrix4& matrix,
        Matrix4& dest, bool forGpuProgram)
    {
        dest = matrix;
    }
	//---------------------------------------------------------------------
	void D3D11RenderSystem::_makeProjectionMatrix(const Radian& fovy, Real aspect, Real nearPlane, 
        Real farPlane, Matrix4& dest, bool forGpuProgram)
	{
        Radian theta ( fovy * 0.5 );
		Real h = 1 / Math::Tan(theta);
		Real w = h / aspect;
		Real q, qn;
        if (farPlane == 0)
        {
            q = 1 - Frustum::INFINITE_FAR_PLANE_ADJUST;
            qn = nearPlane * (Frustum::INFINITE_FAR_PLANE_ADJUST - 1);
        }
        else
        {
            q = farPlane / ( farPlane - nearPlane );
            qn = -q * nearPlane;
        }

		dest = Matrix4::ZERO;
		dest[0][0] = w;
		dest[1][1] = h;

        if (forGpuProgram)
        {
            dest[2][2] = -q;
		    dest[3][2] = -1.0f;
        }
        else
        {
            dest[2][2] = q;
            dest[3][2] = 1.0f;
        }

        dest[2][3] = qn;
	}
	//---------------------------------------------------------------------
	void D3D11RenderSystem::_makeOrthoMatrix(const Radian& fovy, Real aspect, Real nearPlane, Real farPlane, 
		Matrix4& dest, bool forGpuProgram )
	{
        Radian thetaY (fovy / 2.0f);
        Real tanThetaY = Math::Tan(thetaY);

        //Real thetaX = thetaY * aspect;
        Real tanThetaX = tanThetaY * aspect; //Math::Tan(thetaX);
        Real half_w = tanThetaX * nearPlane;
        Real half_h = tanThetaY * nearPlane;
        Real iw = 1.0f / half_w;
        Real ih = 1.0f / half_h;
        Real q;
        if (farPlane == 0)
        {
            q = 0;
        }
        else
        {
            q = 1.0f / (farPlane - nearPlane);
        }

        dest = Matrix4::ZERO;
        dest[0][0] = iw;
        dest[1][1] = ih;
        dest[2][2] = q;
        dest[2][3] = -nearPlane / (farPlane - nearPlane);
        dest[3][3] = 1;

        if (forGpuProgram)
        {
            dest[2][2] = -dest[2][2];
        }
	}
	//---------------------------------------------------------------------
	void D3D11RenderSystem::setAmbientLight( float r, float g, float b )
	{
	}
	//---------------------------------------------------------------------
    void D3D11RenderSystem::_useLights(const LightList& lights, unsigned short limit)
    {
    }
	//---------------------------------------------------------------------
	void D3D11RenderSystem::setShadingType( ShadeOptions so )
	{
	}
	//---------------------------------------------------------------------
	void D3D11RenderSystem::setLightingEnabled( bool enabled )
	{
	}
	//---------------------------------------------------------------------
	void D3D11RenderSystem::_setViewMatrix( const Matrix4 &m )
	{
	}
	//---------------------------------------------------------------------
	void D3D11RenderSystem::_setProjectionMatrix( const Matrix4 &m )
	{
	}
	//---------------------------------------------------------------------
	void D3D11RenderSystem::_setWorldMatrix( const Matrix4 &m )
	{
	}
	//---------------------------------------------------------------------
	void D3D11RenderSystem::_setSurfaceParams( const ColourValue &ambient, const ColourValue &diffuse,
		const ColourValue &specular, const ColourValue &emissive, Real shininess,
        TrackVertexColourType tracking )
	{
	}
	//---------------------------------------------------------------------
	void D3D11RenderSystem::_setPointParameters(Real size, 
		bool attenuationEnabled, Real constant, Real linear, Real quadratic,
		Real minSize, Real maxSize)
    {
    }
	//---------------------------------------------------------------------
	void D3D11RenderSystem::_setPointSpritesEnabled(bool enabled)
	{
	}
	//---------------------------------------------------------------------
	void D3D11RenderSystem::_setTexture( size_t stage, bool enabled, const TexturePtr& tex )
	{
		static D3D11TexturePtr dt;
		dt = tex;
		if (enabled)
		{
			// note used
			dt->touch();
			ID3D11ShaderResourceView * pTex = dt->getTexture();
			mTexStageDesc[stage].pTex = pTex;
			mTexStageDesc[stage].used = true;
			mTexStageDesc[stage].type = dt->getTextureType();
		}
		else
		{
			mTexStageDesc[stage].used = false;
		}
	}
	//---------------------------------------------------------------------
	void D3D11RenderSystem::_setVertexTexture(size_t stage, const TexturePtr& tex)
	{
		if (tex.isNull())
			_setTexture(stage, false, tex);
        else
			_setTexture(stage, true, tex);	
	}
	//---------------------------------------------------------------------
	void D3D11RenderSystem::_disableTextureUnit(size_t texUnit)
	{
		RenderSystem::_disableTextureUnit(texUnit);
		// also disable vertex texture unit
		static TexturePtr nullPtr;
		_setVertexTexture(texUnit, nullPtr);
	}
	//---------------------------------------------------------------------
	void D3D11RenderSystem::_setTextureCoordSet( size_t stage, size_t index )
	{
		mTexStageDesc[stage].coordIndex = index;
	}
	//---------------------------------------------------------------------
	void D3D11RenderSystem::_setTextureCoordCalculation( size_t stage, TexCoordCalcMethod m,
        const Frustum* frustum)
	{
		// record the stage state
		mTexStageDesc[stage].autoTexCoordType = m;
		mTexStageDesc[stage].frustum = frustum;
	}
	//---------------------------------------------------------------------
	void D3D11RenderSystem::_setTextureMipmapBias(size_t unit, float bias)
	{

	}
	//---------------------------------------------------------------------
	void D3D11RenderSystem::_setTextureMatrix( size_t stage, const Matrix4& xForm )
	{
	}
	//---------------------------------------------------------------------
	void D3D11RenderSystem::_setTextureAddressingMode( size_t stage, 
		const TextureUnitState::UVWAddressingMode& uvw )
	{
		// record the stage state
		mTexStageDesc[stage].samplerDesc.AddressU = D3D11Mappings::get(uvw.u);
		mTexStageDesc[stage].samplerDesc.AddressV = D3D11Mappings::get(uvw.v);
		mTexStageDesc[stage].samplerDesc.AddressW = D3D11Mappings::get(uvw.w);
	}
    //-----------------------------------------------------------------------------
    void D3D11RenderSystem::_setTextureBorderColour(size_t stage,
        const ColourValue& colour)
    {
		D3D11Mappings::get(colour, mTexStageDesc[stage].samplerDesc.BorderColor);
	}
	//---------------------------------------------------------------------
	void D3D11RenderSystem::_setTextureBlendMode( size_t stage, const LayerBlendModeEx& bm )
	{
		if (bm.blendType == LBT_COLOUR)
		{
			mTexStageDesc[stage].layerBlendMode = bm;
		}
	}
	//---------------------------------------------------------------------
	void D3D11RenderSystem::_setSceneBlending( SceneBlendFactor sourceFactor, SceneBlendFactor destFactor, SceneBlendOperation op /*= SBO_ADD*/ )
	{
		if( sourceFactor == SBF_ONE && destFactor == SBF_ZERO)
		{
			mBlendDesc.RenderTarget[0].BlendEnable = FALSE;
		}
		else
		{
			mBlendDesc.RenderTarget[0].BlendEnable = TRUE;
			mBlendDesc.RenderTarget[0].SrcBlend = D3D11Mappings::get(sourceFactor);
			mBlendDesc.RenderTarget[0].DestBlend = D3D11Mappings::get(destFactor);
			mBlendDesc.RenderTarget[0].BlendOp = D3D11_BLEND_OP_ADD ;
			mBlendDesc.RenderTarget[0].BlendOpAlpha = D3D11_BLEND_OP_ADD ;
			mBlendDesc.RenderTarget[0].SrcBlendAlpha = D3D11_BLEND_ZERO;
			mBlendDesc.RenderTarget[0].DestBlendAlpha = D3D11_BLEND_ZERO;
			mBlendDesc.AlphaToCoverageEnable = mSceneAlphaToCoverage;

			mBlendDesc.RenderTarget[0].RenderTargetWriteMask = 0x0F;
		}
	}
	//---------------------------------------------------------------------
	void D3D11RenderSystem::_setSeparateSceneBlending( SceneBlendFactor sourceFactor, SceneBlendFactor destFactor, SceneBlendFactor sourceFactorAlpha, SceneBlendFactor destFactorAlpha, SceneBlendOperation op /*= SBO_ADD*/, SceneBlendOperation alphaOp /*= SBO_ADD*/ )
	{
	}
	//---------------------------------------------------------------------
	void D3D11RenderSystem::_setAlphaRejectSettings( CompareFunction func, unsigned char value, bool alphaToCoverage )
	{
		mSceneAlphaRejectFunc	= func;
		mSceneAlphaRejectValue	= value;
		mSceneAlphaToCoverage	= alphaToCoverage;
	}
	//---------------------------------------------------------------------
	void D3D11RenderSystem::_setCullingMode( CullingMode mode )
	{
		mCullingMode = mode;
		mRasterizerDesc.CullMode = D3D11Mappings::get(mode);
	}
	//---------------------------------------------------------------------
	void D3D11RenderSystem::_setDepthBufferParams( bool depthTest, bool depthWrite, CompareFunction depthFunction )
	{
		_setDepthBufferCheckEnabled( depthTest );
		_setDepthBufferWriteEnabled( depthWrite );
		_setDepthBufferFunction( depthFunction );
	}
	//---------------------------------------------------------------------
	void D3D11RenderSystem::_setDepthBufferCheckEnabled( bool enabled )
	{
		mDepthStencilDesc.DepthEnable = enabled;
		//mRasterizerDesc.DepthClipEnable = enabled;
	}
	//---------------------------------------------------------------------
	void D3D11RenderSystem::_setDepthBufferWriteEnabled( bool enabled )
	{
		if (enabled)
		{
			mDepthStencilDesc.DepthWriteMask = D3D11_DEPTH_WRITE_MASK_ALL;
		}
		else
		{
			mDepthStencilDesc.DepthWriteMask = D3D11_DEPTH_WRITE_MASK_ZERO;
		}
	}
	//---------------------------------------------------------------------
	void D3D11RenderSystem::_setDepthBufferFunction( CompareFunction func )
	{
		mDepthStencilDesc.DepthFunc = D3D11Mappings::get(func);
	}
	//---------------------------------------------------------------------
	void D3D11RenderSystem::_setDepthBias(float constantBias, float slopeScaleBias)
	{
		mRasterizerDesc.DepthBiasClamp = constantBias;
		mRasterizerDesc.SlopeScaledDepthBias = slopeScaleBias;

	}
	//---------------------------------------------------------------------
	void D3D11RenderSystem::_setColourBufferWriteEnabled(bool red, bool green, 
		bool blue, bool alpha)
	{
		UINT8 val = 0;
		if (red) 
			val |= D3D11_COLOR_WRITE_ENABLE_RED;
		if (green)
			val |= D3D11_COLOR_WRITE_ENABLE_GREEN;
		if (blue)
			val |= D3D11_COLOR_WRITE_ENABLE_BLUE;
		if (alpha)
			val |= D3D11_COLOR_WRITE_ENABLE_ALPHA;

		mBlendDesc.RenderTarget[0].RenderTargetWriteMask = val; 
	}
	//---------------------------------------------------------------------
	void D3D11RenderSystem::_setFog( FogMode mode, const ColourValue& colour, Real densitiy, Real start, Real end )
	{
	}
	//---------------------------------------------------------------------
	void D3D11RenderSystem::_setPolygonMode(PolygonMode level)
	{
		mPolygonMode = level;
		mRasterizerDesc.FillMode = D3D11Mappings::get(mPolygonMode);
	}
	//---------------------------------------------------------------------
	void D3D11RenderSystem::setStencilCheckEnabled(bool enabled)
	{
		mDepthStencilDesc.StencilEnable = enabled;
	}
    //---------------------------------------------------------------------
    void D3D11RenderSystem::setStencilBufferParams(CompareFunction func, 
        uint32 refValue, uint32 mask, StencilOperation stencilFailOp, 
        StencilOperation depthFailOp, StencilOperation passOp, 
        bool twoSidedOperation)
    {
		mDepthStencilDesc.FrontFace.StencilFunc = D3D11Mappings::get(func);
		mDepthStencilDesc.BackFace.StencilFunc = D3D11Mappings::get(func);

		mStencilRef = refValue;
		mDepthStencilDesc.StencilReadMask = refValue;
		mDepthStencilDesc.StencilWriteMask = mask;

		mDepthStencilDesc.FrontFace.StencilFailOp = D3D11Mappings::get(stencilFailOp);
		mDepthStencilDesc.BackFace.StencilFailOp = D3D11Mappings::get(stencilFailOp);

		mDepthStencilDesc.FrontFace.StencilDepthFailOp = D3D11Mappings::get(stencilFailOp);
		mDepthStencilDesc.BackFace.StencilDepthFailOp = D3D11Mappings::get(stencilFailOp);

		mDepthStencilDesc.FrontFace.StencilPassOp = D3D11Mappings::get(passOp);
		mDepthStencilDesc.BackFace.StencilPassOp = D3D11Mappings::get(passOp);

		if (!twoSidedOperation)
		{
			mDepthStencilDesc.BackFace.StencilFunc = D3D11_COMPARISON_NEVER;
		}

	}
	//---------------------------------------------------------------------
    void D3D11RenderSystem::_setTextureUnitFiltering(size_t unit, FilterType ftype, 
        FilterOptions filter)
	{
		switch(ftype) {
		case FT_MIN:
			FilterMinification = filter;
			break;
		case FT_MAG:
			FilterMagnification = filter;
			break;
		case FT_MIP:
			FilterMips = filter;
			break;
		}

		mTexStageDesc[unit].samplerDesc.Filter = D3D11Mappings::get(FilterMinification, FilterMagnification, FilterMips);

	}
    //---------------------------------------------------------------------
	DWORD D3D11RenderSystem::_getCurrentAnisotropy(size_t unit)
	{
		return 0;
	}
	//---------------------------------------------------------------------
	void D3D11RenderSystem::_setTextureLayerAnisotropy(size_t unit, unsigned int maxAnisotropy)
	{
	}
	//---------------------------------------------------------------------
	void D3D11RenderSystem::_setRenderTarget(RenderTarget *target)
	{
		mActiveRenderTarget = target;
		if (mActiveRenderTarget)
		{
			ID3D11RenderTargetView * pRTView = NULL;
			target->getCustomAttribute( "ID3D11RenderTargetView", &pRTView );

			//Retrieve depth buffer
			D3D11DepthBuffer *depthBuffer = static_cast<D3D11DepthBuffer*>(target->getDepthBuffer());

			if( target->getDepthBufferPool() != DepthBuffer::POOL_NO_DEPTH && !depthBuffer )
			{
				//Depth is automatically managed and there is no depth buffer attached to this RT
				//or the Current D3D device doesn't match the one this Depth buffer was created
				setDepthBufferFor( target );
			}

			//Retrieve depth buffer again (it may have changed)
			depthBuffer = static_cast<D3D11DepthBuffer*>(target->getDepthBuffer());


			// we need to clear the state 
			mDevice.GetImmediateContext()->ClearState();

			if (mDevice.isError())
			{
				String errorDescription = mDevice.getErrorDescription();
				OGRE_EXCEPT(Exception::ERR_RENDERINGAPI_ERROR, 
					"D3D11 device cannot Clear State\nError Description:" + errorDescription,
					"D3D11RenderSystem::_setViewport");
			}



			// now switch to the new render target
			mDevice.GetImmediateContext()->OMSetRenderTargets(1,
				&pRTView,
				depthBuffer ? depthBuffer->getDepthStencilView() : 0 );


			if (mDevice.isError())
			{
				String errorDescription = mDevice.getErrorDescription();
				OGRE_EXCEPT(Exception::ERR_RENDERINGAPI_ERROR, 
					"D3D11 device cannot set render target\nError Description:" + errorDescription,
					"D3D11RenderSystem::_setViewport");
			}
		}
		// TODO - support MRT

	}
	//---------------------------------------------------------------------
	void D3D11RenderSystem::_setViewport( Viewport *vp )
	{
		if (!vp)
		{
			mActiveViewport = NULL;
			_setRenderTarget(NULL);
		}
		else if( vp != mActiveViewport || vp->_isUpdated() )
		{
			mActiveViewport = vp;
			


			// ok, it's different, time to set render target and viewport params
			D3D11_VIEWPORT d3dvp;
		//	HRESULT hr;

			// Set render target
			RenderTarget* target;
			target = vp->getTarget();

			_setRenderTarget(target);
			_setCullingMode( mCullingMode );

			// set viewport dimensions
			d3dvp.TopLeftX = static_cast<FLOAT>(vp->getActualLeft());
			d3dvp.TopLeftY = static_cast<FLOAT>(vp->getActualTop());
			d3dvp.Width = static_cast<FLOAT>(vp->getActualWidth());
			d3dvp.Height = static_cast<FLOAT>(vp->getActualHeight());
            if (target->requiresTextureFlipping())
            {
                // Convert "top-left" to "bottom-left"
                d3dvp.TopLeftY = target->getHeight() - d3dvp.Height - d3dvp.TopLeftY;
            }

			// Z-values from 0.0 to 1.0 (TODO: standardise with OpenGL)
			d3dvp.MinDepth = 0.0f;
			d3dvp.MaxDepth = 1.0f;

			mDevice.GetImmediateContext()->RSSetViewports(1, &d3dvp);
			if (mDevice.isError())
			{
				String errorDescription = mDevice.getErrorDescription();
				OGRE_EXCEPT(Exception::ERR_RENDERINGAPI_ERROR, 
					"D3D11 device cannot set viewports\nError Description:" + errorDescription,
					"D3D11RenderSystem::_setViewport");
			}

			// Set sRGB write mode
			//__SetRenderState(D3DRS_SRGBWRITEENABLE, target->isHardwareGammaEnabled());
			// TODO where has sRGB state gone?
			
			vp->_clearUpdatedFlag();
		}
	}
	//---------------------------------------------------------------------
	void D3D11RenderSystem::_beginFrame()
	{
	
		if( !mActiveViewport )
			OGRE_EXCEPT( Exception::ERR_INTERNAL_ERROR, "Cannot begin frame - no viewport selected.", "D3D11RenderSystem::_beginFrame" );
	}
	//---------------------------------------------------------------------
	void D3D11RenderSystem::_endFrame()
	{
	}
	//---------------------------------------------------------------------
	void D3D11RenderSystem::setVertexDeclaration(VertexDeclaration* decl)
	{
			OGRE_EXCEPT( Exception::ERR_INTERNAL_ERROR, 
					"Cannot directly call setVertexDeclaration in the d3d11 render system - cast then use 'setVertexDeclaration(VertexDeclaration* decl, VertexBufferBinding* binding)' .", 
					"D3D11RenderSystem::setVertexDeclaration" );
	}
	//---------------------------------------------------------------------
	void D3D11RenderSystem::setVertexDeclaration(VertexDeclaration* decl, VertexBufferBinding* binding)
	{
      	D3D11VertexDeclaration* d3ddecl = 
			static_cast<D3D11VertexDeclaration*>(decl);

		d3ddecl->bindToShader(mBoundVertexProgram, binding);
	}
    //---------------------------------------------------------------------
	void D3D11RenderSystem::setVertexBufferBinding(VertexBufferBinding* binding)
	{
		// TODO: attempt to detect duplicates
		const VertexBufferBinding::VertexBufferBindingMap& binds = binding->getBindings();
		VertexBufferBinding::VertexBufferBindingMap::const_iterator i, iend;
		iend = binds.end();
		for (i = binds.begin(); i != iend; ++i)
		{
			const D3D11HardwareVertexBuffer* d3d11buf = 
				static_cast<const D3D11HardwareVertexBuffer*>(i->second.get());

			UINT stride = static_cast<UINT>(d3d11buf->getVertexSize());
			UINT offset = 0; // no stream offset, this is handled in _render instead
			UINT slot = static_cast<UINT>(i->first);
			ID3D11Buffer * pVertexBuffers = d3d11buf->getD3DVertexBuffer();
			mDevice.GetImmediateContext()->IASetVertexBuffers(
				slot, // The first input slot for binding.
				1, // The number of vertex buffers in the array.
				&pVertexBuffers,
				&stride,
				&offset 
				);

			if (mDevice.isError())
			{
				String errorDescription = mDevice.getErrorDescription();
				OGRE_EXCEPT(Exception::ERR_RENDERINGAPI_ERROR, 
					"D3D11 device cannot set vertex buffers\nError Description:" + errorDescription,
					"D3D11RenderSystem::setVertexBufferBinding");
			}
		}

		mLastVertexSourceCount = binds.size();		
	}

	//---------------------------------------------------------------------
	// TODO: Move this class to the right place.
	class D3D11RenderOperationState : public Renderable::RenderSystemData
	{
	public:
		ID3D11BlendState * mBlendState;
		ID3D11RasterizerState * mRasterizer;
		ID3D11DepthStencilState * mDepthStencilState;

		ID3D11SamplerState * mSamplerStates[OGRE_MAX_TEXTURE_LAYERS];
		size_t mSamplerStatesCount;

		ID3D11ShaderResourceView * mTextures[OGRE_MAX_TEXTURE_LAYERS];
		size_t mTexturesCount;

        D3D11RenderOperationState() :
              mBlendState(NULL)
            , mRasterizer(NULL)
            , mDepthStencilState(NULL)
            , mSamplerStatesCount(0)
            , mTexturesCount(0)
        {
            for (size_t i = 0 ; i < OGRE_MAX_TEXTURE_LAYERS ; i++)
            {
                mSamplerStates[i] = 0;
            }
        }


		~D3D11RenderOperationState()
		{
			SAFE_RELEASE( mBlendState );
			SAFE_RELEASE( mRasterizer );
			SAFE_RELEASE( mDepthStencilState );

			for (size_t i = 0 ; i < OGRE_MAX_TEXTURE_LAYERS ; i++)
			{
				SAFE_RELEASE( mSamplerStates[i] );
			}
		}
	};

    //---------------------------------------------------------------------
    void D3D11RenderSystem::_render(const RenderOperation& op)
	{

		// Exit immediately if there is nothing to render
		if (op.vertexData==0 || op.vertexData->vertexCount == 0)
        {
			return;
        }

        HardwareVertexBufferSharedPtr globalInstanceVertexBuffer = getGlobalInstanceVertexBuffer();
        VertexDeclaration* globalVertexDeclaration = getGlobalInstanceVertexBufferVertexDeclaration();

        bool hasInstanceData = op.useGlobalInstancingVertexBufferIsAvailable &&
                    !globalInstanceVertexBuffer.isNull() && globalVertexDeclaration != NULL 
                || op.vertexData->vertexBufferBinding->getHasInstanceData();

		size_t numberOfInstances = op.numberOfInstances;

        if (op.useGlobalInstancingVertexBufferIsAvailable)
        {
            numberOfInstances *= getGlobalNumberOfInstances();
        }

		// Call super class
		RenderSystem::_render(op);
		
        D3D11RenderOperationState stackOpState;
		D3D11RenderOperationState * opState = &stackOpState;

		//if(!opState)
		{
			//opState = new D3D11RenderOperationState;

			HRESULT hr = mDevice->CreateBlendState(&mBlendDesc, &opState->mBlendState) ;
			if (FAILED(hr))
			{
				String errorDescription = mDevice.getErrorDescription();
				OGRE_EXCEPT(Exception::ERR_RENDERINGAPI_ERROR, 
					"Failed to create blend state\nError Description:" + errorDescription, 
					"D3D11RenderSystem::_render" );
			}

			hr = mDevice->CreateRasterizerState(&mRasterizerDesc, &opState->mRasterizer) ;
			if (FAILED(hr))
			{
				String errorDescription = mDevice.getErrorDescription();
				OGRE_EXCEPT(Exception::ERR_RENDERINGAPI_ERROR, 
					"Failed to create rasterizer state\nError Description:" + errorDescription, 
					"D3D11RenderSystem::_render" );
			}

			hr = mDevice->CreateDepthStencilState(&mDepthStencilDesc, &opState->mDepthStencilState) ;
			if (FAILED(hr))
			{
				String errorDescription = mDevice.getErrorDescription();
				OGRE_EXCEPT(Exception::ERR_RENDERINGAPI_ERROR, 
					"Failed to create depth stencil state\nError Description:" + errorDescription, 
					"D3D11RenderSystem::_render" );
			}

			// samplers mapping
			size_t numberOfSamplers = 0;
			opState->mTexturesCount = 0;

			for (size_t n = 0; n < OGRE_MAX_TEXTURE_LAYERS; n++)
			{
				sD3DTextureStageDesc & stage = mTexStageDesc[n];
				if(!stage.used)
				{
					break;
				}

				numberOfSamplers++;

				ID3D11ShaderResourceView * texture;
				texture = stage.pTex;
				opState->mTextures[opState->mTexturesCount] = texture;
				opState->mTexturesCount++;

				stage.samplerDesc.ComparisonFunc = D3D11Mappings::get(mSceneAlphaRejectFunc);
				stage.samplerDesc.MaxLOD = D3D11_FLOAT32_MAX;
				stage.currentSamplerDesc = stage.samplerDesc;

				ID3D11SamplerState * samplerState;

				HRESULT hr = mDevice->CreateSamplerState(&stage.samplerDesc, &samplerState) ;
				if (FAILED(hr))
				{
					String errorDescription = mDevice.getErrorDescription();
					OGRE_EXCEPT(Exception::ERR_RENDERINGAPI_ERROR,
						"Failed to create sampler state\nError Description:" + errorDescription,
						"D3D11RenderSystem::_render" );
				}
				opState->mSamplerStates[n] = (samplerState);		
			}
			opState->mSamplerStatesCount = numberOfSamplers;
		}

		//if (opState->mBlendState != mBoundBlendState)
		{
			mBoundBlendState = opState->mBlendState ;
			mDevice.GetImmediateContext()->OMSetBlendState(opState->mBlendState, 0, 0xffffffff); // TODO - find out where to get the parameters
			if (mDevice.isError())
			{
				String errorDescription = mDevice.getErrorDescription();
				OGRE_EXCEPT(Exception::ERR_RENDERINGAPI_ERROR, 
					"D3D11 device cannot set blend state\nError Description:" + errorDescription,
					"D3D11RenderSystem::_render");
			}
            // PPP: TO DO. Must bind only if the Geometry shader expects this
			if (mBoundGeometryProgram)
			{
				{
					mDevice.GetImmediateContext()->GSSetSamplers(static_cast<UINT>(0), static_cast<UINT>(opState->mSamplerStatesCount), opState->mSamplerStates);
					if (mDevice.isError())
					{
						String errorDescription = mDevice.getErrorDescription();
						OGRE_EXCEPT(Exception::ERR_RENDERINGAPI_ERROR, 
							"D3D11 device cannot set pixel shader samplers\nError Description:" + errorDescription,
							"D3D11RenderSystem::_render");
					}
				}
				mDevice.GetImmediateContext()->GSSetShaderResources(static_cast<UINT>(0), static_cast<UINT>(opState->mTexturesCount), &opState->mTextures[0]);
				if (mDevice.isError())
				{
					String errorDescription = mDevice.getErrorDescription();
					OGRE_EXCEPT(Exception::ERR_RENDERINGAPI_ERROR, 
						"D3D11 device cannot set pixel shader resources\nError Description:" + errorDescription,
						"D3D11RenderSystem::_render");
				}
			}
		}



		//if (opState->mRasterizer != mBoundRasterizer)
		{
			mBoundRasterizer = opState->mRasterizer ;

			mDevice.GetImmediateContext()->RSSetState(opState->mRasterizer);
			if (mDevice.isError())
			{
				String errorDescription = mDevice.getErrorDescription();
				OGRE_EXCEPT(Exception::ERR_RENDERINGAPI_ERROR, 
					"D3D11 device cannot set rasterizer state\nError Description:" + errorDescription,
					"D3D11RenderSystem::_render");
			}
		}
		

		//if (opState->mDepthStencilState != mBoundDepthStencilState)
		{
			mBoundDepthStencilState = opState->mDepthStencilState ;

			mDevice.GetImmediateContext()->OMSetDepthStencilState(opState->mDepthStencilState, mStencilRef); 
			if (mDevice.isError())
			{
				String errorDescription = mDevice.getErrorDescription();
				OGRE_EXCEPT(Exception::ERR_RENDERINGAPI_ERROR, 
					"D3D11 device cannot set depth stencil state\nError Description:" + errorDescription,
					"D3D11RenderSystem::_render");
			}
		}

		if (opState->mSamplerStatesCount > 0 ) //  if the NumSamplers is 0, the operation effectively does nothing.
		{
			// Assaf: seem I have better performance without this check... TODO - remove?
		//	// if ((mBoundSamplerStatesCount != opState->mSamplerStatesCount) || ( 0 != memcmp(opState->mSamplerStates, mBoundSamplerStates, mBoundSamplerStatesCount) ) )
			{
				//mBoundSamplerStatesCount = opState->mSamplerStatesCount;
				//memcpy(mBoundSamplerStates,opState->mSamplerStates, mBoundSamplerStatesCount);
				mDevice.GetImmediateContext()->PSSetSamplers(static_cast<UINT>(0), static_cast<UINT>(opState->mSamplerStatesCount), opState->mSamplerStates);
				if (mDevice.isError())
				{
					String errorDescription = mDevice.getErrorDescription();
					OGRE_EXCEPT(Exception::ERR_RENDERINGAPI_ERROR, 
						"D3D11 device cannot set pixel shader samplers\nError Description:" + errorDescription,
						"D3D11RenderSystem::_render");
				}


			}
			mDevice.GetImmediateContext()->PSSetShaderResources(static_cast<UINT>(0), static_cast<UINT>(opState->mTexturesCount), &opState->mTextures[0]);
			if (mDevice.isError())
			{
				String errorDescription = mDevice.getErrorDescription();
				OGRE_EXCEPT(Exception::ERR_RENDERINGAPI_ERROR, 
					"D3D11 device cannot set pixel shader resources\nError Description:" + errorDescription,
					"D3D11RenderSystem::_render");
			}
		}

		ID3D11Buffer* pSOTarget=0;
		// Mustn't bind a emulated vertex, pixel shader (see below), if we are rendering to a stream out buffer
		mDevice.GetImmediateContext()->SOGetTargets(1, &pSOTarget);

	 	if (!mBoundVertexProgram ||
			 (!mBoundFragmentProgram && op.operationType != RenderOperation::OT_POINT_LIST && pSOTarget==0 ) 
		   ) 
		{
			
			OGRE_EXCEPT(Exception::ERR_RENDERINGAPI_ERROR, 
				"Attempted to render to a D3D11 device without both vertex and fragment shaders there is no fixed pipeline in d3d11 - use the RTSS or write custom shaders.",
				"D3D11RenderSystem::_render");
		}

		if (mDevice.isError())
		{
			// this will never happen but we want to be consistent with the error checks... 
			String errorDescription = mDevice.getErrorDescription();
			OGRE_EXCEPT(Exception::ERR_RENDERINGAPI_ERROR, 
				"D3D11 device cannot set geometry shader to null\nError Description:" + errorDescription,
				"D3D11RenderSystem::_render");
		}

		setVertexDeclaration(op.vertexData->vertexDeclaration, op.vertexData->vertexBufferBinding);
		setVertexBufferBinding(op.vertexData->vertexBufferBinding);


		// Determine rendering operation
		D3D11_PRIMITIVE_TOPOLOGY primType = D3D11_PRIMITIVE_TOPOLOGY_TRIANGLELIST;
		DWORD primCount = 0;
		bool useAdjacency = (mGeometryProgramBound && mBoundGeometryProgram && mBoundGeometryProgram->isAdjacencyInfoRequired());
		switch( op.operationType )
		{
		case RenderOperation::OT_POINT_LIST:
			primType = D3D11_PRIMITIVE_TOPOLOGY_POINTLIST;
			primCount = (DWORD)(op.useIndexes ? op.indexData->indexCount : op.vertexData->vertexCount);
			break;

		case RenderOperation::OT_LINE_LIST:
			primType = useAdjacency ? D3D11_PRIMITIVE_TOPOLOGY_LINELIST_ADJ : D3D11_PRIMITIVE_TOPOLOGY_LINELIST;
			primCount = (DWORD)(op.useIndexes ? op.indexData->indexCount : op.vertexData->vertexCount) / 2;
			break;

		case RenderOperation::OT_LINE_STRIP:
			primType = useAdjacency ? D3D11_PRIMITIVE_TOPOLOGY_LINESTRIP_ADJ : D3D11_PRIMITIVE_TOPOLOGY_LINESTRIP;
			primCount = (DWORD)(op.useIndexes ? op.indexData->indexCount : op.vertexData->vertexCount) - 1;
			break;

		case RenderOperation::OT_TRIANGLE_LIST:
			primType = useAdjacency ? D3D11_PRIMITIVE_TOPOLOGY_TRIANGLELIST_ADJ : D3D11_PRIMITIVE_TOPOLOGY_TRIANGLELIST;
			primCount = (DWORD)(op.useIndexes ? op.indexData->indexCount : op.vertexData->vertexCount) / 3;
			break;

		case RenderOperation::OT_TRIANGLE_STRIP:
			primType = useAdjacency ? D3D11_PRIMITIVE_TOPOLOGY_TRIANGLESTRIP_ADJ : D3D11_PRIMITIVE_TOPOLOGY_TRIANGLESTRIP;
			primCount = (DWORD)(op.useIndexes ? op.indexData->indexCount : op.vertexData->vertexCount) - 2;
			break;

		case RenderOperation::OT_TRIANGLE_FAN:
			OGRE_EXCEPT(Exception::ERR_RENDERINGAPI_ERROR, "Error - DX11 render - no support for triangle fan (OT_TRIANGLE_FAN)", "D3D11RenderSystem::_render");
			primType = D3D11_PRIMITIVE_TOPOLOGY_UNDEFINED; // todo - no TRIANGLE_FAN in DX 11
			primCount = (DWORD)(op.useIndexes ? op.indexData->indexCount : op.vertexData->vertexCount) - 2;
			break;
		}

		if (primCount)
		{
			// Issue the op
			//HRESULT hr;
			if( op.useIndexes  )
			{
				D3D11HardwareIndexBuffer* d3dIdxBuf = 
					static_cast<D3D11HardwareIndexBuffer*>(op.indexData->indexBuffer.get());
				mDevice.GetImmediateContext()->IASetIndexBuffer( d3dIdxBuf->getD3DIndexBuffer(), D3D11Mappings::getFormat(d3dIdxBuf->getType()), 0 );
				if (mDevice.isError())
				{
					String errorDescription = mDevice.getErrorDescription();
					OGRE_EXCEPT(Exception::ERR_RENDERINGAPI_ERROR, 
						"D3D11 device cannot set index buffer\nError Description:" + errorDescription,
						"D3D11RenderSystem::_render");
				}

				do
				{
					// do indexed draw operation
					mDevice.GetImmediateContext()->IASetPrimitiveTopology( primType );
					if (mDevice.isError())
					{
						String errorDescription = mDevice.getErrorDescription();
						OGRE_EXCEPT(Exception::ERR_RENDERINGAPI_ERROR, 
							"D3D11 device cannot set primitive topology\nError Description:" + errorDescription,
							"D3D11RenderSystem::_render");
					}
					
					if (hasInstanceData)
					{
						mDevice.GetImmediateContext()->DrawIndexedInstanced(    
							static_cast<UINT>(op.indexData->indexCount), 
							static_cast<UINT>(numberOfInstances), 
							static_cast<UINT>(op.indexData->indexStart), 
							static_cast<INT>(op.vertexData->vertexStart),
							0
							);
						if (mDevice.isError())
						{
							String errorDescription = mDevice.getErrorDescription();
							OGRE_EXCEPT(Exception::ERR_RENDERINGAPI_ERROR, 
								"D3D11 device cannot draw indexed instanced\nError Description:" + errorDescription,
								"D3D11RenderSystem::_render");
						}
					}
					else
					{
						mDevice.GetImmediateContext()->DrawIndexed(    
							static_cast<UINT>(op.indexData->indexCount), 
							static_cast<UINT>(op.indexData->indexStart), 
							static_cast<INT>(op.vertexData->vertexStart)
							);
						if (mDevice.isError())
						{
							String errorDescription = mDevice.getErrorDescription();
							OGRE_EXCEPT(Exception::ERR_RENDERINGAPI_ERROR, 
								"D3D11 device cannot draw indexed\nError Description:" + errorDescription,
								"D3D11RenderSystem::_render");
						}
					}
				} while (updatePassIterationRenderState());
			}
			else
			{
				// nfz: gpu_iterate
				do
				{
					// Unindexed, a little simpler!
					mDevice.GetImmediateContext()->IASetPrimitiveTopology( primType );
					if (mDevice.isError())
					{
						String errorDescription = mDevice.getErrorDescription();
						OGRE_EXCEPT(Exception::ERR_RENDERINGAPI_ERROR, 
							"D3D11 device cannot set primitive topology\nError Description:" + errorDescription,
							"D3D11RenderSystem::_render");
					}		
					
					if (op.vertexData->vertexCount == -1) // -1 is a sign to use DrawAuto
					{
						mDevice.GetImmediateContext()->DrawAuto(); 
					}
					else
					{
						if (hasInstanceData)
						{
							mDevice.GetImmediateContext()->DrawInstanced(
								static_cast<UINT>(numberOfInstances), 
								static_cast<UINT>(op.vertexData->vertexCount), 
								static_cast<INT>(op.vertexData->vertexStart),
								0
								); 
						}
						else
						{
							mDevice.GetImmediateContext()->Draw(
								static_cast<UINT>(op.vertexData->vertexCount), 
								static_cast<INT>(op.vertexData->vertexStart)
								); 
						}
					}
					if (mDevice.isError())
					{
						String errorDescription = mDevice.getErrorDescription();
						OGRE_EXCEPT(Exception::ERR_RENDERINGAPI_ERROR, 
							"D3D11 device cannot draw\nError Description:" + errorDescription,
							"D3D11RenderSystem::_render");
					}		


				} while (updatePassIterationRenderState());
			} 

		}


		if (true) // for now - clear the render state
		{
			mDevice.GetImmediateContext()->OMSetBlendState(0, 0, 0xffffffff); 
			mDevice.GetImmediateContext()->RSSetState(0);
			mDevice.GetImmediateContext()->OMSetDepthStencilState(0, 0); 
//			mDevice->PSSetSamplers(static_cast<UINT>(0), static_cast<UINT>(0), 0);
			//delete opState;
		}


	}
    //---------------------------------------------------------------------
    void D3D11RenderSystem::setNormaliseNormals(bool normalise)
    {
	}
	//---------------------------------------------------------------------
    void D3D11RenderSystem::bindGpuProgram(GpuProgram* prg)
    {
		if (!prg)
		{
			OGRE_EXCEPT(Exception::ERR_RENDERINGAPI_ERROR, 
				"Null program bound.",
				"D3D11RenderSystem::bindGpuProgram");
		}

		switch (prg->getType())
		{
		case GPT_VERTEX_PROGRAM:
			{
				// get the shader
				mBoundVertexProgram = static_cast<D3D11HLSLProgram*>(prg);
				ID3D11VertexShader * vsShaderToSet = mBoundVertexProgram->getVertexShader();

				// set the shader
				mDevice.GetImmediateContext()->VSSetShader(vsShaderToSet, NULL, 0);
				if (mDevice.isError())
				{
					String errorDescription = mDevice.getErrorDescription();
					OGRE_EXCEPT(Exception::ERR_RENDERINGAPI_ERROR, 
						"D3D11 device cannot set vertex shader\nError Description:" + errorDescription,
						"D3D11RenderSystem::bindGpuProgram");
				}		
			}
			break;
		case GPT_FRAGMENT_PROGRAM:
			{
				mBoundFragmentProgram = static_cast<D3D11HLSLProgram*>(prg);
				ID3D11PixelShader* psShaderToSet = mBoundFragmentProgram->getPixelShader();

				mDevice.GetImmediateContext()->PSSetShader(psShaderToSet, NULL, 0);
				if (mDevice.isError())
				{
					String errorDescription = mDevice.getErrorDescription();
					OGRE_EXCEPT(Exception::ERR_RENDERINGAPI_ERROR, 
						"D3D11 device cannot set fragment shader\nError Description:" + errorDescription,
						"D3D11RenderSystem::bindGpuProgram");
				}		
			}
			break;
		case GPT_GEOMETRY_PROGRAM:
			{
				mBoundGeometryProgram = static_cast<D3D11HLSLProgram*>(prg);
				ID3D11GeometryShader* gsShaderToSet = mBoundGeometryProgram->getGeometryShader();

				mDevice.GetImmediateContext()->GSSetShader(gsShaderToSet, NULL, 0);
				if (mDevice.isError())
				{
					String errorDescription = mDevice.getErrorDescription();
					OGRE_EXCEPT(Exception::ERR_RENDERINGAPI_ERROR, 
						"D3D11 device cannot set geometry shader\nError Description:" + errorDescription,
						"D3D11RenderSystem::bindGpuProgram");
				}		

			}
			break;
		};

		RenderSystem::bindGpuProgram(prg);
   }
	//---------------------------------------------------------------------
    void D3D11RenderSystem::unbindGpuProgram(GpuProgramType gptype)
    {

		switch(gptype)
		{
		case GPT_VERTEX_PROGRAM:
			{
				mActiveVertexGpuProgramParameters.setNull();
				mBoundVertexProgram = NULL;
				//mDevice->VSSetShader(NULL);
                mDevice.GetImmediateContext()->VSSetShader(NULL, NULL, 0);
			}
			break;
		case GPT_FRAGMENT_PROGRAM:
			{
				mActiveFragmentGpuProgramParameters.setNull();
				mBoundFragmentProgram = NULL;
				//mDevice->PSSetShader(NULL);
                mDevice.GetImmediateContext()->PSSetShader(NULL, NULL, 0);
			}

			break;
		case GPT_GEOMETRY_PROGRAM:
			{
				mActiveGeometryGpuProgramParameters.setNull();
				mBoundGeometryProgram = NULL;
				mDevice.GetImmediateContext()->GSSetShader( NULL, NULL, 0 );
 			}
			break;
		default:
			assert(false && "Undefined Program Type!");
		};
		RenderSystem::unbindGpuProgram(gptype);
    }
	//---------------------------------------------------------------------
	void D3D11RenderSystem::bindGpuProgramParameters(GpuProgramType gptype, GpuProgramParametersSharedPtr params, uint16 mask)
	{
		if (mask & (uint16)GPV_GLOBAL)
		{
			// TODO: Dx11 supports shared constant buffers, so use them
			// check the match to constant buffers & use rendersystem data hooks to store
			// for now, just copy
			params->_copySharedParams();
		}

		// Do everything here in Dx11, since deal with via buffers anyway so number of calls
		// is actually the same whether we categorise the updates or not
		ID3D11Buffer* pBuffers[1] ;
		switch(gptype)
		{
		case GPT_VERTEX_PROGRAM:
			{
				//	if (params->getAutoConstantCount() > 0)
				//{
				if (mBoundVertexProgram)
				{
					pBuffers[0] = mBoundVertexProgram->getConstantBuffer(params, mask);
					mDevice.GetImmediateContext()->VSSetConstantBuffers( 0, 1, pBuffers );
					if (mDevice.isError())
					{
						String errorDescription = mDevice.getErrorDescription();
						OGRE_EXCEPT(Exception::ERR_RENDERINGAPI_ERROR, 
							"D3D11 device cannot set vertex shader constant buffers\nError Description:" + errorDescription,
							"D3D11RenderSystem::bindGpuProgramParameters");
					}		

				}
			}
			break;
		case GPT_FRAGMENT_PROGRAM:
			{
				//if (params->getAutoConstantCount() > 0)
				//{
				if (mBoundFragmentProgram)
				{
					pBuffers[0] = mBoundFragmentProgram->getConstantBuffer(params, mask);
					mDevice.GetImmediateContext()->PSSetConstantBuffers( 0, 1, pBuffers );
					if (mDevice.isError())
					{
						String errorDescription = mDevice.getErrorDescription();
						OGRE_EXCEPT(Exception::ERR_RENDERINGAPI_ERROR, 
							"D3D11 device cannot set fragment shader constant buffers\nError Description:" + errorDescription,
							"D3D11RenderSystem::bindGpuProgramParameters");
					}		

				}
			}
			break;
		case GPT_GEOMETRY_PROGRAM:
			{
				if (mBoundGeometryProgram)
				{
					pBuffers[0] = mBoundGeometryProgram->getConstantBuffer(params, mask);
					mDevice.GetImmediateContext()->GSSetConstantBuffers( 0, 1, pBuffers );
					if (mDevice.isError())
					{
						String errorDescription = mDevice.getErrorDescription();
						OGRE_EXCEPT(Exception::ERR_RENDERINGAPI_ERROR, 
							"D3D11 device cannot set Geometry shader constant buffers\nError Description:" + errorDescription,
							"D3D11RenderSystem::bindGpuProgramParameters");
					}		

				}
			}
			break;

		};
	}
	//---------------------------------------------------------------------
    void D3D11RenderSystem::bindGpuProgramPassIterationParameters(GpuProgramType gptype)
    {

		switch(gptype)
		{
		case GPT_VERTEX_PROGRAM:
			bindGpuProgramParameters(gptype, mActiveVertexGpuProgramParameters, (uint16)GPV_PASS_ITERATION_NUMBER);
			break;

		case GPT_FRAGMENT_PROGRAM:
			bindGpuProgramParameters(gptype, mActiveFragmentGpuProgramParameters, (uint16)GPV_PASS_ITERATION_NUMBER);
			break;
		case GPT_GEOMETRY_PROGRAM:
			bindGpuProgramParameters(gptype, mActiveGeometryGpuProgramParameters, (uint16)GPV_PASS_ITERATION_NUMBER);
			break;

		}
    }
	//---------------------------------------------------------------------
	void D3D11RenderSystem::setClipPlanesImpl(const PlaneList& clipPlanes)
	{
    }
	//---------------------------------------------------------------------
    void D3D11RenderSystem::setScissorTest(bool enabled, size_t left, size_t top, size_t right,
        size_t bottom)
    {
		mRasterizerDesc.ScissorEnable = enabled;
		mScissorRect.left = static_cast<LONG>(left);
		mScissorRect.top = static_cast<LONG>(top);
		mScissorRect.right = static_cast<LONG>(right);
		mScissorRect.bottom =static_cast<LONG>( bottom);

		mDevice.GetImmediateContext()->RSSetScissorRects(1, &mScissorRect);
		if (mDevice.isError())
		{
			String errorDescription = mDevice.getErrorDescription();
			OGRE_EXCEPT(Exception::ERR_RENDERINGAPI_ERROR, 
				"D3D11 device cannot set scissor rects\nError Description:" + errorDescription,
				"D3D11RenderSystem::setScissorTest");
		}	
	}
    //---------------------------------------------------------------------
    void D3D11RenderSystem::clearFrameBuffer(unsigned int buffers, 
        const ColourValue& colour, Real depth, unsigned short stencil)
    {
		if (mActiveRenderTarget)
		{
			ID3D11RenderTargetView * pRTView;
			mActiveRenderTarget->getCustomAttribute( "ID3D11RenderTargetView", &pRTView );

			if (buffers & FBT_COLOUR)
			{
				float ClearColor[4];
				D3D11Mappings::get(colour, ClearColor);
				mDevice.GetImmediateContext()->ClearRenderTargetView( pRTView, ClearColor );

			}
			UINT ClearFlags = 0;
			if (buffers & FBT_DEPTH)
			{
				ClearFlags |= D3D11_CLEAR_DEPTH;
			}
			if (buffers & FBT_STENCIL)
			{
				ClearFlags |= D3D11_CLEAR_STENCIL;
			}

			if (ClearFlags)
			{
				D3D11DepthBuffer *depthBuffer = static_cast<D3D11DepthBuffer*>(mActiveRenderTarget->
																						getDepthBuffer());
				if( depthBuffer )
				{
					mDevice.GetImmediateContext()->ClearDepthStencilView(
														depthBuffer->getDepthStencilView(),
														ClearFlags, depth, static_cast<UINT8>(stencil) );
				}
			}
		}
	}
    //---------------------------------------------------------------------
    void D3D11RenderSystem::_makeProjectionMatrix(Real left, Real right, 
        Real bottom, Real top, Real nearPlane, Real farPlane, Matrix4& dest,
        bool forGpuProgram)
    {
        // Correct position for off-axis projection matrix
        if (!forGpuProgram)
        {
            Real offsetX = left + right;
            Real offsetY = top + bottom;

            left -= offsetX;
            right -= offsetX;
            top -= offsetY;
            bottom -= offsetY;
        }

        Real width = right - left;
        Real height = top - bottom;
        Real q, qn;
        if (farPlane == 0)
        {
            q = 1 - Frustum::INFINITE_FAR_PLANE_ADJUST;
            qn = nearPlane * (Frustum::INFINITE_FAR_PLANE_ADJUST - 1);
        }
        else
        {
            q = farPlane / ( farPlane - nearPlane );
            qn = -q * nearPlane;
        }
        dest = Matrix4::ZERO;
        dest[0][0] = 2 * nearPlane / width;
        dest[0][2] = (right+left) / width;
        dest[1][1] = 2 * nearPlane / height;
        dest[1][2] = (top+bottom) / height;
        if (forGpuProgram)
        {
            dest[2][2] = -q;
            dest[3][2] = -1.0f;
        }
        else
        {
            dest[2][2] = q;
            dest[3][2] = 1.0f;
        }
        dest[2][3] = qn;
    }

    // ------------------------------------------------------------------
    void D3D11RenderSystem::setClipPlane (ushort index, Real A, Real B, Real C, Real D)
    {
    }

    // ------------------------------------------------------------------
    void D3D11RenderSystem::enableClipPlane (ushort index, bool enable)
    {
    }
    //---------------------------------------------------------------------
    HardwareOcclusionQuery* D3D11RenderSystem::createHardwareOcclusionQuery(void)
    {
		D3D11HardwareOcclusionQuery* ret = new D3D11HardwareOcclusionQuery (mDevice); 
		mHwOcclusionQueries.push_back(ret);
		return ret;
    }
    //---------------------------------------------------------------------
    Real D3D11RenderSystem::getHorizontalTexelOffset(void)
    {
        // D3D11 is now like GL
		return 0.0f;
    }
    //---------------------------------------------------------------------
    Real D3D11RenderSystem::getVerticalTexelOffset(void)
    {
        // D3D11 is now like GL
		return 0.0f;
    }
    //---------------------------------------------------------------------
    void D3D11RenderSystem::_applyObliqueDepthProjection(Matrix4& matrix, const Plane& plane, 
        bool forGpuProgram)
    {
        // Thanks to Eric Lenyel for posting this calculation at www.terathon.com

        // Calculate the clip-space corner point opposite the clipping plane
        // as (sgn(clipPlane.x), sgn(clipPlane.y), 1, 1) and
        // transform it into camera space by multiplying it
        // by the inverse of the projection matrix

        /* generalised version
        Vector4 q = matrix.inverse() * 
            Vector4(Math::Sign(plane.normal.x), Math::Sign(plane.normal.y), 1.0f, 1.0f);
        */
        Vector4 q;
        q.x = Math::Sign(plane.normal.x) / matrix[0][0];
        q.y = Math::Sign(plane.normal.y) / matrix[1][1];
        q.z = 1.0F; 
        // flip the next bit from Lengyel since we're right-handed
        if (forGpuProgram)
        {
            q.w = (1.0F - matrix[2][2]) / matrix[2][3];
        }
        else
        {
            q.w = (1.0F + matrix[2][2]) / matrix[2][3];
        }

        // Calculate the scaled plane vector
        Vector4 clipPlane4d(plane.normal.x, plane.normal.y, plane.normal.z, plane.d);
        Vector4 c = clipPlane4d * (1.0F / (clipPlane4d.dotProduct(q)));

        // Replace the third row of the projection matrix
        matrix[2][0] = c.x;
        matrix[2][1] = c.y;
        // flip the next bit from Lengyel since we're right-handed
        if (forGpuProgram)
        {
            matrix[2][2] = c.z; 
        }
        else
        {
            matrix[2][2] = -c.z; 
        }
        matrix[2][3] = c.w;        
    }
    //---------------------------------------------------------------------
    Real D3D11RenderSystem::getMinimumDepthInputValue(void)
    {
        // Range [0.0f, 1.0f]
        return 0.0f;
    }
    //---------------------------------------------------------------------
    Real D3D11RenderSystem::getMaximumDepthInputValue(void)
    {
        // Range [0.0f, 1.0f]
        // D3D inverts even identity view matrices, so maximum INPUT is -1.0
        return -1.0f;
    }
	//---------------------------------------------------------------------
	void D3D11RenderSystem::registerThread()
	{
		// nothing to do - D3D11 shares rendering context already
	}
	//---------------------------------------------------------------------
	void D3D11RenderSystem::unregisterThread()
	{
		// nothing to do - D3D11 shares rendering context already
	}
	//---------------------------------------------------------------------
	void D3D11RenderSystem::preExtraThreadsStarted()
	{
		// nothing to do - D3D11 shares rendering context already
	}
	//---------------------------------------------------------------------
	void D3D11RenderSystem::postExtraThreadsStarted()
	{
		// nothing to do - D3D11 shares rendering context already
	}
	//---------------------------------------------------------------------
	String D3D11RenderSystem::getErrorDescription( long errorNumber ) const
	{
		return mDevice.getErrorDescription(errorNumber);
	}
	//---------------------------------------------------------------------
	void D3D11RenderSystem::determineFSAASettings(uint fsaa, const String& fsaaHint, 
		DXGI_FORMAT format, DXGI_SAMPLE_DESC* outFSAASettings)
	{
		bool ok = false;
		bool qualityHint = fsaaHint.find("Quality") != String::npos;
		size_t origFSAA = fsaa;
		bool tryCSAA = false;
		// NVIDIA, prefer CSAA if available for 8+
		// it would be tempting to use getCapabilities()->getVendor() == GPU_NVIDIA but
		// if this is the first window, caps will not be initialised yet
		
		if (mActiveD3DDriver->getAdapterIdentifier().VendorId == 0x10DE && 
			fsaa >= 8)
		{
			tryCSAA	 = true;
		}

		while (!ok)
		{
			// Deal with special cases
			if (tryCSAA)
			{
				// see http://developer.nvidia.com/object/coverage-sampled-aa.html
				switch(fsaa)
				{
				case 8:
					if (qualityHint)
					{
						outFSAASettings->Count = 8;
						outFSAASettings->Quality = 8;
					}
					else
					{
						outFSAASettings->Count = 4;
						outFSAASettings->Quality = 8;
					}
					break;
				case 16:
					if (qualityHint)
					{
						outFSAASettings->Count = 8;
						outFSAASettings->Quality = 16;
					}
					else
					{
						outFSAASettings->Count = 4;
						outFSAASettings->Quality = 16;
					}
					break;
				}
			}
			else // !CSAA
			{
				outFSAASettings->Count = fsaa == 0 ? 1 : fsaa;
				outFSAASettings->Quality = 0;
			}


			HRESULT hr;
			UINT outQuality;
			hr = mDevice->CheckMultisampleQualityLevels( 
				format, 
				outFSAASettings->Count, 
				&outQuality);

			if (SUCCEEDED(hr) && 
				(!tryCSAA || outQuality > outFSAASettings->Quality))
			{
				ok = true;
			}
			else
			{
				// downgrade
				if (tryCSAA && fsaa == 8)
				{
					// for CSAA, we'll try downgrading with quality mode at all samples.
					// then try without quality, then drop CSAA
					if (qualityHint)
					{
						// drop quality first
						qualityHint = false;
					}
					else
					{
						// drop CSAA entirely 
						tryCSAA = false;
					}
					// return to original requested samples
					fsaa = static_cast<uint>(origFSAA);
				}
				else
				{
					// drop samples
					--fsaa;

					if (fsaa == 1)
					{
						// ran out of options, no FSAA
						fsaa = 0;
						ok = true;
					}
				}
			}

		} // while !ok

	}
	//---------------------------------------------------------------------
	void D3D11RenderSystem::initRenderSystem()
	{
		if (mRenderSystemWasInited)
		{
			return;
		}

        mRenderSystemWasInited = true;
		// set pointers to NULL
		mpDXGIFactory = NULL;
		HRESULT hr;
		hr = CreateDXGIFactory1( __uuidof(IDXGIFactory1), (void**)&mpDXGIFactory );
		if( FAILED(hr) )
		{
			OGRE_EXCEPT( Exception::ERR_INTERNAL_ERROR, 
				"Failed to create Direct3D11 DXGIFactory1", 
				"D3D11RenderSystem::D3D11RenderSystem" );
		}

		mDriverList = NULL;
		mActiveD3DDriver = NULL;
		mTextureManager = NULL;
		mHardwareBufferManager = NULL;
		mGpuProgramManager = NULL;
		mPrimaryWindow = NULL;
		mBasicStatesInitialised = false;
		mUseNVPerfHUD = false;
		mHLSLProgramFactory = NULL;

		mBoundVertexProgram = NULL;
		mBoundFragmentProgram = NULL;
		mBoundGeometryProgram = NULL;

		ZeroMemory( &mBlendDesc, sizeof(mBlendDesc));

		ZeroMemory( &mRasterizerDesc, sizeof(mRasterizerDesc));
		mRasterizerDesc.FrontCounterClockwise = true;
		mRasterizerDesc.DepthClipEnable = false;
		mRasterizerDesc.MultisampleEnable = true;


		ZeroMemory( &mDepthStencilDesc, sizeof(mDepthStencilDesc));

		ZeroMemory( &mDepthStencilDesc, sizeof(mDepthStencilDesc));
		ZeroMemory( &mScissorRect, sizeof(mScissorRect));

		FilterMinification = FO_NONE;
		FilterMagnification = FO_NONE;
		FilterMips = FO_NONE;

		mPolygonMode = PM_SOLID;

		ZeroMemory(mTexStageDesc, OGRE_MAX_TEXTURE_LAYERS * sizeof(sD3DTextureStageDesc));

		UINT deviceFlags = 0;
<<<<<<< HEAD
		if (D3D11Device::D3D_NO_EXCEPTION != D3D11Device::getExceptionsErrorLevel())
=======
		if (D3D11Device::D3D_NO_EXCEPTION != D3D11Device::getExceptionsErrorLevel() && OGRE_DEBUG_MODE)
>>>>>>> 72ba5250
		{
			deviceFlags |= D3D11_CREATE_DEVICE_DEBUG;
		}
		if (!OGRE_THREAD_SUPPORT)
		{
			deviceFlags |= D3D11_CREATE_DEVICE_SINGLETHREADED;
		}

		ID3D11Device * device;
<<<<<<< HEAD
		if(FAILED(D3D11CreateDevice(NULL, D3D_DRIVER_TYPE_HARDWARE ,0,deviceFlags, NULL, 0, D3D11_SDK_VERSION, &device, 0 , 0)))
		{
=======
		hr = D3D11CreateDevice(NULL, D3D_DRIVER_TYPE_HARDWARE ,0,deviceFlags, NULL, 0, D3D11_SDK_VERSION, &device, 0 , 0);

		if(FAILED(hr))
		{
			std::stringstream error;
			error<<"Failed to create Direct3D11 object."<<std::endl<<DXGetErrorDescription(hr)<<std::endl;

>>>>>>> 72ba5250
			OGRE_EXCEPT( Exception::ERR_INTERNAL_ERROR, 
				"Failed to create Direct3D11 object", 
				"D3D11RenderSystem::D3D11RenderSystem" );
		}
<<<<<<< HEAD
=======

>>>>>>> 72ba5250
		mDevice = D3D11Device(device) ;


		// set stages desc. to defaults
		for (size_t n = 0; n < OGRE_MAX_TEXTURE_LAYERS; n++)
		{
			mTexStageDesc[n].autoTexCoordType = TEXCALC_NONE;
			mTexStageDesc[n].coordIndex = 0;
			mTexStageDesc[n].pTex = 0;
		}

		mLastVertexSourceCount = 0;
	}
	//---------------------------------------------------------------------
	bool D3D11RenderSystem::_getDepthBufferCheckEnabled( void )
	{
		return mDepthStencilDesc.DepthEnable == TRUE;
	}
	//---------------------------------------------------------------------
	D3D11HLSLProgram* D3D11RenderSystem::_getBoundVertexProgram() const
	{
		return mBoundVertexProgram;
	}
	//---------------------------------------------------------------------
	D3D11HLSLProgram* D3D11RenderSystem::_getBoundFragmentProgram() const
	{
		return mBoundFragmentProgram;
	}
	//---------------------------------------------------------------------
	D3D11HLSLProgram* D3D11RenderSystem::_getBoundGeometryProgram() const
	{
		return mBoundGeometryProgram;
	}
}<|MERGE_RESOLUTION|>--- conflicted
+++ resolved
@@ -53,12 +53,9 @@
 #include "OgreD3D11HardwarePixelBuffer.h"
 #include "OgreException.h"
 
-<<<<<<< HEAD
-=======
 // DXGetErrorDescription
 #include "DXErr.h"
 
->>>>>>> 72ba5250
 //---------------------------------------------------------------------
 #define FLOAT2DWORD(f) *((DWORD*)&f)
 //---------------------------------------------------------------------
@@ -2832,11 +2829,7 @@
 		ZeroMemory(mTexStageDesc, OGRE_MAX_TEXTURE_LAYERS * sizeof(sD3DTextureStageDesc));
 
 		UINT deviceFlags = 0;
-<<<<<<< HEAD
-		if (D3D11Device::D3D_NO_EXCEPTION != D3D11Device::getExceptionsErrorLevel())
-=======
 		if (D3D11Device::D3D_NO_EXCEPTION != D3D11Device::getExceptionsErrorLevel() && OGRE_DEBUG_MODE)
->>>>>>> 72ba5250
 		{
 			deviceFlags |= D3D11_CREATE_DEVICE_DEBUG;
 		}
@@ -2846,10 +2839,6 @@
 		}
 
 		ID3D11Device * device;
-<<<<<<< HEAD
-		if(FAILED(D3D11CreateDevice(NULL, D3D_DRIVER_TYPE_HARDWARE ,0,deviceFlags, NULL, 0, D3D11_SDK_VERSION, &device, 0 , 0)))
-		{
-=======
 		hr = D3D11CreateDevice(NULL, D3D_DRIVER_TYPE_HARDWARE ,0,deviceFlags, NULL, 0, D3D11_SDK_VERSION, &device, 0 , 0);
 
 		if(FAILED(hr))
@@ -2857,15 +2846,11 @@
 			std::stringstream error;
 			error<<"Failed to create Direct3D11 object."<<std::endl<<DXGetErrorDescription(hr)<<std::endl;
 
->>>>>>> 72ba5250
 			OGRE_EXCEPT( Exception::ERR_INTERNAL_ERROR, 
 				"Failed to create Direct3D11 object", 
 				"D3D11RenderSystem::D3D11RenderSystem" );
 		}
-<<<<<<< HEAD
-=======
-
->>>>>>> 72ba5250
+
 		mDevice = D3D11Device(device) ;
 
 
