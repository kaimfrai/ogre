--- conflicted
+++ resolved
@@ -53,12 +53,9 @@
 #include "OgreD3D11HardwarePixelBuffer.h"
 #include "OgreException.h"
 
-<<<<<<< HEAD
-=======
 // DXGetErrorDescription
 #include "DXErr.h"
 
->>>>>>> 353a7774
 //---------------------------------------------------------------------
 #define FLOAT2DWORD(f) *((DWORD*)&f)
 //---------------------------------------------------------------------
@@ -548,7 +545,7 @@
 
 
 			UINT deviceFlags = 0;
-			if (D3D11Device::D3D_NO_EXCEPTION != D3D11Device::getExceptionsErrorLevel() && OGRE_DEBUG_MODE)
+			if (D3D11Device::D3D_NO_EXCEPTION != D3D11Device::getExceptionsErrorLevel())
 			{
 				deviceFlags |= D3D11_CREATE_DEVICE_DEBUG;
 			}
@@ -624,7 +621,6 @@
 			}
 			*/
 
-<<<<<<< HEAD
 			D3D_FEATURE_LEVEL RequestedLevels[] = { D3D_FEATURE_LEVEL_11_0, D3D_FEATURE_LEVEL_10_1, D3D_FEATURE_LEVEL_10_0 };
 			unsigned int RequestedLevelsSize = sizeof( RequestedLevels ) / sizeof( RequestedLevels[0] );
 			ID3D11Device * device;
@@ -639,17 +635,9 @@
 										&device, 
 										0, 
 										0)))         
-=======
-			HRESULT hr = D3D11CreateDevice(pSelectedAdapter, driverType , Software3d310Dll, deviceFlags, NULL, 0, D3D11_SDK_VERSION, &device, 0, 0);
-
-			if(FAILED(hr))         
->>>>>>> 353a7774
-			{
-				std::stringstream error;
-				error<<"Failed to create Direct3D11 object."<<std::endl<<DXGetErrorDescription(hr)<<std::endl;
-
+			{
 				OGRE_EXCEPT( Exception::ERR_INTERNAL_ERROR, 
-					error.str(), 
+					"Failed to create Direct3D11 object", 
 					"D3D11RenderSystem::D3D11RenderSystem" );
 			}
 
@@ -1677,7 +1665,6 @@
 		mActiveRenderTarget = target;
 		if (mActiveRenderTarget)
 		{
-<<<<<<< HEAD
 			ID3D11RenderTargetView ** pRTView = NULL;
 			target->getCustomAttribute( "ID3D11RenderTargetView", &pRTView );
 
@@ -1693,32 +1680,11 @@
 				//or the Current D3D device doesn't match the one this Depth buffer was created
 				setDepthBufferFor( target );
 			}
-=======
-			ID3D11RenderTargetView * pRTView = NULL;
-			target->getCustomAttribute( "ID3D11RenderTargetView", &pRTView );
-
-			//Retrieve depth buffer
-			D3D11DepthBuffer *depthBuffer = static_cast<D3D11DepthBuffer*>(target->getDepthBuffer());
-
-			if( target->getDepthBufferPool() != DepthBuffer::POOL_NO_DEPTH && !depthBuffer )
-			{
-				//Depth is automatically managed and there is no depth buffer attached to this RT
-				//or the Current D3D device doesn't match the one this Depth buffer was created
-				setDepthBufferFor( target );
-			}
 
 			//Retrieve depth buffer again (it may have changed)
 			depthBuffer = static_cast<D3D11DepthBuffer*>(target->getDepthBuffer());
->>>>>>> 353a7774
-
-			//Retrieve depth buffer again (it may have changed)
-			depthBuffer = static_cast<D3D11DepthBuffer*>(target->getDepthBuffer());
-
-<<<<<<< HEAD
-
-			// we need to clear the state 
-			mDevice.GetImmediateContext()->ClearState();
-=======
+
+
 			// we need to clear the state 
 			mDevice.GetImmediateContext()->ClearState();
 
@@ -1729,24 +1695,8 @@
 					"D3D11 device cannot Clear State\nError Description:" + errorDescription,
 					"D3D11RenderSystem::_setViewport");
 			}
->>>>>>> 353a7774
-
-			if (mDevice.isError())
-			{
-				String errorDescription = mDevice.getErrorDescription();
-				OGRE_EXCEPT(Exception::ERR_RENDERINGAPI_ERROR, 
-					"D3D11 device cannot Clear State\nError Description:" + errorDescription,
-					"D3D11RenderSystem::_setViewport");
-			}
-
-
-<<<<<<< HEAD
-=======
-			// now switch to the new render target
-			mDevice.GetImmediateContext()->OMSetRenderTargets(1,
-				&pRTView,
-				depthBuffer ? depthBuffer->getDepthStencilView() : 0 );
->>>>>>> 353a7774
+
+
 
 			// now switch to the new render target
 			mDevice.GetImmediateContext()->OMSetRenderTargets(
@@ -1941,15 +1891,9 @@
         bool hasInstanceData = op.useGlobalInstancingVertexBufferIsAvailable &&
                     !globalInstanceVertexBuffer.isNull() && globalVertexDeclaration != NULL 
                 || op.vertexData->vertexBufferBinding->getHasInstanceData();
-<<<<<<< HEAD
 
 		size_t numberOfInstances = op.numberOfInstances;
 
-=======
-
-		size_t numberOfInstances = op.numberOfInstances;
-
->>>>>>> 353a7774
         if (op.useGlobalInstancingVertexBufferIsAvailable)
         {
             numberOfInstances *= getGlobalNumberOfInstances();
@@ -2301,10 +2245,6 @@
 
 				} while (updatePassIterationRenderState());
 			} 
-<<<<<<< HEAD
-=======
-
->>>>>>> 353a7774
 		}
 
 
@@ -2912,11 +2852,7 @@
 		ZeroMemory(mTexStageDesc, OGRE_MAX_TEXTURE_LAYERS * sizeof(sD3DTextureStageDesc));
 
 		UINT deviceFlags = 0;
-<<<<<<< HEAD
-		if (D3D11Device::D3D_NO_EXCEPTION != D3D11Device::getExceptionsErrorLevel())
-=======
 		if (D3D11Device::D3D_NO_EXCEPTION != D3D11Device::getExceptionsErrorLevel() && OGRE_DEBUG_MODE)
->>>>>>> 353a7774
 		{
 			deviceFlags |= D3D11_CREATE_DEVICE_DEBUG;
 		}
@@ -2926,10 +2862,6 @@
 		}
 
 		ID3D11Device * device;
-<<<<<<< HEAD
-		if(FAILED(D3D11CreateDevice(NULL, D3D_DRIVER_TYPE_HARDWARE ,0,deviceFlags, NULL, 0, D3D11_SDK_VERSION, &device, 0 , 0)))
-		{
-=======
 		hr = D3D11CreateDevice(NULL, D3D_DRIVER_TYPE_HARDWARE ,0,deviceFlags, NULL, 0, D3D11_SDK_VERSION, &device, 0 , 0);
 
 		if(FAILED(hr))
@@ -2937,15 +2869,11 @@
 			std::stringstream error;
 			error<<"Failed to create Direct3D11 object."<<std::endl<<DXGetErrorDescription(hr)<<std::endl;
 
->>>>>>> 353a7774
 			OGRE_EXCEPT( Exception::ERR_INTERNAL_ERROR, 
 				"Failed to create Direct3D11 object", 
 				"D3D11RenderSystem::D3D11RenderSystem" );
 		}
-<<<<<<< HEAD
-=======
-
->>>>>>> 353a7774
+
 		mDevice = D3D11Device(device) ;
 
 
