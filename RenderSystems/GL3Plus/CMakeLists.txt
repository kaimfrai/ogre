#-------------------------------------------------------------------
# This file is part of the CMake build system for OGRE
#     (Object-oriented Graphics Rendering Engine)
# For the latest info, see http://www.ogre3d.org/
#
# The contents of this file are placed in the public domain. Feel
# free to make use of it in any way you like.
#-------------------------------------------------------------------

# Configure OpenGL 3+ RenderSystem build

file(GLOB HEADER_FILES "${CMAKE_CURRENT_SOURCE_DIR}/include/*.h")
file(GLOB SOURCE_FILES "${CMAKE_CURRENT_SOURCE_DIR}/src/*.cpp")

file(GLOB GLSL_HEADERS "${CMAKE_CURRENT_SOURCE_DIR}/src/GLSL/include/*.h")
file(GLOB GLSL_SOURCE "${CMAKE_CURRENT_SOURCE_DIR}/src/GLSL/src/*.cpp")

# Add system specific settings
if (WIN32)
<<<<<<< HEAD
  set(PLATFORM_HEADERS
    include/win32/OgreWin32Context.h
    include/win32/OgreWin32GLSupport.h
    include/win32/OgreWin32Prerequisites.h
    include/win32/OgreWin32Window.h
    src/win32/OgreGL3PlusUtil.h
  )
  set(PLATFORM_SOURCES
    src/win32/OgreWin32GLSupport.cpp
    src/win32/OgreWin32Window.cpp
    src/win32/OgreWin32Context.cpp
  )
=======
  file(GLOB PLATFORM_HEADERS "include/Win32/*.h" "src/Win32/*.h")
  file(GLOB PLATFORM_SOURCES "src/Win32/*.cpp")

>>>>>>> c40cd09d
  include_directories(src/win32 include/win32)
  source_group(GLSL FILES ${GLSL_SOURCE} ${GLSL_HEADERS})
  set(PLATFORM_HEADER_INSTALL "")
elseif (APPLE)
  file(GLOB PLATFORM_HEADERS "include/OSX/*.h" "src/OSX/*.h")
  file(GLOB PLATFORM_SOURCES "src/OSX/*.mm")

  include_directories(src/OSX include/OSX "${OGRE_SOURCE_DIR}/OgreMain/include/OSX")
  set(PLATFORM_LIBS ${Cocoa_LIBRARY_FWK})
  set(PLATFORM_HEADER_INSTALL "OSX")
elseif (UNIX)
  file(GLOB PLATFORM_HEADERS "include/GLX/*.h" "src/GLX/*.h")
  file(GLOB PLATFORM_SOURCES "src/GLX/*.cpp")

  include_directories(src/GLX include/GLX)
  set(PLATFORM_HEADER_INSTALL "GLX")
  set(PLATFORM_LIBS ${X11_LIBRARIES} ${X11_Xrandr_LIB})
endif ()

set(HEADER_FILES ${HEADER_FILES} ${GLSL_HEADERS})

include_directories(
  BEFORE ${CMAKE_CURRENT_SOURCE_DIR}/include
)
include_directories(
  ${CMAKE_CURRENT_SOURCE_DIR}/src/GLSL/include
)

if(NOT APPLE)
  include_directories(
    ${OPENGL_INCLUDE_DIR}
  )
endif()

if (UNIX AND NOT APPLE)
  # Separate GLSupport and Window out to fix Unity builds
  ogre_add_library(RenderSystem_GL3Plus ${OGRE_LIB_TYPE} ${HEADER_FILES} ${GLSL_SOURCE} ${PLATFORM_HEADERS} ${PLATFORM_SOURCES} ${SOURCE_FILES} SEPARATE "src/GLX/OgreGLXWindow.cpp" "src/GLX/OgreGLXGLSupport.cpp")
else()
  ogre_add_library(RenderSystem_GL3Plus ${OGRE_LIB_TYPE} ${HEADER_FILES} ${GLSL_SOURCE} ${PLATFORM_HEADERS} ${PLATFORM_SOURCES} ${SOURCE_FILES})
endif()
target_link_libraries(RenderSystem_GL3Plus OgreMain ${OPENGL_LIBRARIES} ${PLATFORM_LIBS})

if (NOT OGRE_STATIC)
  set_target_properties(RenderSystem_GL3Plus PROPERTIES
    COMPILE_DEFINITIONS OGRE_GLPLUGIN_EXPORTS
  )
endif ()
if (OGRE_CONFIG_THREADS)
  target_link_libraries(RenderSystem_GL3Plus ${OGRE_THREAD_LIBRARIES})
<<<<<<< HEAD
=======
endif ()

if (APPLE)
    set_target_properties(RenderSystem_GL3Plus PROPERTIES
        LINK_FLAGS "-framework Cocoa -framework OpenGL")
>>>>>>> c40cd09d
endif ()

ogre_config_framework(RenderSystem_GL3Plus)

ogre_config_plugin(RenderSystem_GL3Plus)
install(FILES ${HEADER_FILES} DESTINATION include/OGRE/RenderSystems/GL3Plus)
install(FILES ${PLATFORM_HEADERS} DESTINATION include/OGRE/RenderSystems/GL3Plus/${PLATFORM_HEADER_INSTALL})
install(DIRECTORY ${CMAKE_CURRENT_SOURCE_DIR}/include DESTINATION include/OGRE/RenderSystems/GL3Plus)
install(DIRECTORY ${CMAKE_CURRENT_SOURCE_DIR}/src/GLSL/include/ DESTINATION include/OGRE/RenderSystems/GL3Plus)<|MERGE_RESOLUTION|>--- conflicted
+++ resolved
@@ -17,24 +17,9 @@
 
 # Add system specific settings
 if (WIN32)
-<<<<<<< HEAD
-  set(PLATFORM_HEADERS
-    include/win32/OgreWin32Context.h
-    include/win32/OgreWin32GLSupport.h
-    include/win32/OgreWin32Prerequisites.h
-    include/win32/OgreWin32Window.h
-    src/win32/OgreGL3PlusUtil.h
-  )
-  set(PLATFORM_SOURCES
-    src/win32/OgreWin32GLSupport.cpp
-    src/win32/OgreWin32Window.cpp
-    src/win32/OgreWin32Context.cpp
-  )
-=======
   file(GLOB PLATFORM_HEADERS "include/Win32/*.h" "src/Win32/*.h")
   file(GLOB PLATFORM_SOURCES "src/Win32/*.cpp")
 
->>>>>>> c40cd09d
   include_directories(src/win32 include/win32)
   source_group(GLSL FILES ${GLSL_SOURCE} ${GLSL_HEADERS})
   set(PLATFORM_HEADER_INSTALL "")
@@ -84,14 +69,11 @@
 endif ()
 if (OGRE_CONFIG_THREADS)
   target_link_libraries(RenderSystem_GL3Plus ${OGRE_THREAD_LIBRARIES})
-<<<<<<< HEAD
-=======
 endif ()
 
 if (APPLE)
     set_target_properties(RenderSystem_GL3Plus PROPERTIES
         LINK_FLAGS "-framework Cocoa -framework OpenGL")
->>>>>>> c40cd09d
 endif ()
 
 ogre_config_framework(RenderSystem_GL3Plus)
