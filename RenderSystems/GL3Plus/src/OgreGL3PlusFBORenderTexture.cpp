--- conflicted
+++ resolved
@@ -131,23 +131,15 @@
     GL3PlusFBOManager::GL3PlusFBOManager(const GL3PlusSupport& support) : mGLSupport(support)
     {
         detectFBOFormats();
-<<<<<<< HEAD
 
         mTempFBO.resize(Ogre::TEMP_FBOS, 0);
 
         for (size_t i = 0; i < Ogre::TEMP_FBOS; i++)
-=======
-        
-        mTempFBO.resize(TEMP_FBOS, 0);
-
-        for (int i = 0; i < TEMP_FBOS; i++)
->>>>>>> c902f1d1
         {
             OGRE_CHECK_GL_ERROR(glGenFramebuffers(1, &mTempFBO[i]));
         }
     }
 
-<<<<<<< HEAD
     GL3PlusFBOManager::~GL3PlusFBOManager()
     {
         if(!mRenderBufferMap.empty())
@@ -160,20 +152,6 @@
             OGRE_CHECK_GL_ERROR(glDeleteFramebuffers(1, &mTempFBO[i]));
         }
     }
-=======
-	GL3PlusFBOManager::~GL3PlusFBOManager()
-	{
-		if(!mRenderBufferMap.empty())
-		{
-			LogManager::getSingleton().logMessage("GL: Warning! GL3PlusFBOManager destructor called, but not all renderbuffers were released.", LML_CRITICAL);
-		}
-        
-        for (int i = 0; i < TEMP_FBOS; i++)
-        {
-            OGRE_CHECK_GL_ERROR(glDeleteFramebuffers(1, &mTempFBO[i]));
-        }
-	}
->>>>>>> c902f1d1
 
     void GL3PlusFBOManager::_createTempFramebuffer(int ogreFormat, GLuint internalFormat, GLuint fmt, GLenum dataType, GLuint &fb, GLuint &tid)
     {
@@ -565,7 +543,6 @@
         RBFormat key(surface.buffer->getGLFormat(), surface.buffer->getWidth(), surface.buffer->getHeight(), surface.numSamples);
         RenderBufferMap::iterator it = mRenderBufferMap.find(key);
         if(it != mRenderBufferMap.end())
-<<<<<<< HEAD
         {
             // Decrease refcount
             --it->second.refcount;
@@ -585,26 +562,5 @@
         assert(i < mTempFBO.size());
 
         return mTempFBO[i];
-=======
-		{
-			// Decrease refcount
-			--it->second.refcount;
-			if(it->second.refcount==0)
-			{
-				// If refcount reaches zero, delete buffer and remove from map
-				delete it->second.buffer;
-				mRenderBufferMap.erase(it);
-//				std::cerr << "Destroyed renderbuffer of format " << std::hex << key.format << std::dec
-//				        << " of " << key.width << "x" << key.height << std::endl;
-			}
-        }
-    }
-
-    GLuint GL3PlusFBOManager::getTemporaryFBO(size_t id)
-    {
-        assert(id < mTempFBO.size());
-
-        return mTempFBO[id];
->>>>>>> c902f1d1
     }
 }