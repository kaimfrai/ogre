/*
-----------------------------------------------------------------------------
This source file is part of OGRE
(Object-oriented Graphics Rendering Engine)
For the latest info, see http://www.ogre3d.org

Copyright (c) 2000-2013 Torus Knot Software Ltd

Permission is hereby granted, free of charge, to any person obtaining a copy
of this software and associated documentation files (the "Software"), to deal
in the Software without restriction, including without limitation the rights
to use, copy, modify, merge, publish, distribute, sublicense, and/or sell
copies of the Software, and to permit persons to whom the Software is
furnished to do so, subject to the following conditions:

The above copyright notice and this permission notice shall be included in
all copies or substantial portions of the Software.

THE SOFTWARE IS PROVIDED "AS IS", WITHOUT WARRANTY OF ANY KIND, EXPRESS OR
IMPLIED, INCLUDING BUT NOT LIMITED TO THE WARRANTIES OF MERCHANTABILITY,
FITNESS FOR A PARTICULAR PURPOSE AND NONINFRINGEMENT. IN NO EVENT SHALL THE
AUTHORS OR COPYRIGHT HOLDERS BE LIABLE FOR ANY CLAIM, DAMAGES OR OTHER
LIABILITY, WHETHER IN AN ACTION OF CONTRACT, TORT OR OTHERWISE, ARISING FROM,
OUT OF OR IN CONNECTION WITH THE SOFTWARE OR THE USE OR OTHER DEALINGS IN
THE SOFTWARE.
-----------------------------------------------------------------------------
*/

#include "OgreGL3PlusRenderSystem.h"
#include "OgreRenderSystem.h"
#include "OgreLogManager.h"
#include "OgreStringConverter.h"
#include "OgreLight.h"
#include "OgreCamera.h"
#include "OgreGL3PlusTextureManager.h"
#include "OgreGL3PlusHardwareCounterBuffer.h"
#include "OgreGL3PlusHardwareUniformBuffer.h"
#include "OgreGL3PlusHardwareShaderStorageBuffer.h"
#include "OgreGL3PlusHardwareVertexBuffer.h"
#include "OgreGL3PlusHardwareIndexBuffer.h"
#include "OgreGL3PlusDefaultHardwareBufferManager.h"
#include "OgreGL3PlusUtil.h"
#include "OgreGLSLShader.h"
#include "OgreGLSLShaderManager.h"
#include "OgreException.h"
#include "OgreGLSLExtSupport.h"
#include "OgreGL3PlusHardwareOcclusionQuery.h"
#include "OgreGL3PlusDepthBuffer.h"
#include "OgreGL3PlusHardwarePixelBuffer.h"
#include "OgreGL3PlusContext.h"
#include "OgreGLSLShaderFactory.h"
#include "OgreGL3PlusFBORenderTexture.h"
#include "OgreGL3PlusHardwareBufferManager.h"
#include "OgreGLSLSeparableProgramManager.h"
#include "OgreGLSLSeparableProgram.h"
#include "OgreGLSLMonolithicProgramManager.h"
#include "OgreGL3PlusVertexArrayObject.h"
#include "OgreRoot.h"
#include "OgreConfig.h"

#if OGRE_DEBUG_MODE
static void APIENTRY GLDebugCallback(GLenum source,
                                     GLenum type,
                                     GLuint id,
                                     GLenum severity,
                                     GLsizei length,
                                     const GLchar* message,
                                     GLvoid* userParam)
{
    char debSource[32], debType[32], debSev[32];

    if (source == GL_DEBUG_SOURCE_API)
        strcpy(debSource, "OpenGL");
    else if (source == GL_DEBUG_SOURCE_WINDOW_SYSTEM)
        strcpy(debSource, "Windows");
    else if (source == GL_DEBUG_SOURCE_SHADER_COMPILER)
        strcpy(debSource, "Shader Compiler");
    else if (source == GL_DEBUG_SOURCE_THIRD_PARTY)
        strcpy(debSource, "Third Party");
    else if (source == GL_DEBUG_SOURCE_APPLICATION)
        strcpy(debSource, "Application");
    else if (source == GL_DEBUG_SOURCE_OTHER)
        strcpy(debSource, "Other");

    if (type == GL_DEBUG_TYPE_ERROR)
        strcpy(debType, "error");
    else if (type == GL_DEBUG_TYPE_DEPRECATED_BEHAVIOR)
        strcpy(debType, "deprecated behavior");
    else if (type == GL_DEBUG_TYPE_UNDEFINED_BEHAVIOR)
        strcpy(debType, "undefined behavior");
    else if (type == GL_DEBUG_TYPE_PORTABILITY)
        strcpy(debType, "portability");
    else if (type == GL_DEBUG_TYPE_PERFORMANCE)
        strcpy(debType, "performance");
    else if (type == GL_DEBUG_TYPE_OTHER)
        strcpy(debType, "message");

    if (severity == GL_DEBUG_SEVERITY_HIGH)
    {
        strcpy(debSev, "high");
    }
    else if (severity == GL_DEBUG_SEVERITY_MEDIUM)
        strcpy(debSev, "medium");
    else if (severity == GL_DEBUG_SEVERITY_LOW)
        strcpy(debSev, "low");

    Ogre::LogManager::getSingleton().stream() << debSource << ":" << debType << "(" << debSev << ") " << id << ": " << message;
}
#endif

namespace Ogre {

    GL3PlusRenderSystem::GL3PlusRenderSystem()
        : mDepthWrite(true),
          mStencilWriteMask(0xFFFFFFFF),
          mShaderManager(0),
          mGLSLShaderFactory(0),
          mHardwareBufferManager(0),
          mRTTManager(0),
          mActiveTextureUnit(0)
    {
        size_t i;

        LogManager::getSingleton().logMessage(getName() + " created.");

        mRenderAttribsBound.reserve(100);
        mRenderInstanceAttribsBound.reserve(100);

        // Get our GLSupport
        mGLSupport = getGLSupport();

        mWorldMatrix = Matrix4::IDENTITY;
        mViewMatrix = Matrix4::IDENTITY;

        initConfigOptions();

        mColourWrite[0] = mColourWrite[1] = mColourWrite[2] = mColourWrite[3] = true;

        for (i = 0; i < OGRE_MAX_TEXTURE_LAYERS; i++)
        {
            // Dummy value
            mTextureCoordIndex[i] = 99;
            mTextureTypes[i] = 0;
        }

        mActiveRenderTarget = 0;
        mCurrentContext = 0;
        mMainContext = 0;
        mGLInitialised = false;
        mTextureMipmapCount = 0;
        mMinFilter = FO_LINEAR;
        mMipFilter = FO_POINT;
        mCurrentVertexShader = 0;
        mCurrentGeometryShader = 0;
        mCurrentFragmentShader = 0;
        mCurrentHullShader = 0;
        mCurrentDomainShader = 0;
        mCurrentComputeShader = 0;
        mPolygonMode = GL_FILL;
        mEnableFixedPipeline = false;
    }

    GL3PlusRenderSystem::~GL3PlusRenderSystem()
    {
        shutdown();

        // Destroy render windows
        RenderTargetMap::iterator i;
        for (i = mRenderTargets.begin(); i != mRenderTargets.end(); ++i)
        {
            OGRE_DELETE i->second;
        }
        mRenderTargets.clear();

        if (mGLSupport)
            OGRE_DELETE mGLSupport;
    }

    const String& GL3PlusRenderSystem::getName(void) const
    {
        static String strName("OpenGL 3+ Rendering Subsystem (ALPHA)");
        return strName;
    }

    void GL3PlusRenderSystem::initConfigOptions(void)
    {
        mGLSupport->addConfig();
    }

    ConfigOptionMap& GL3PlusRenderSystem::getConfigOptions(void)
    {
        return mGLSupport->getConfigOptions();
    }

    void GL3PlusRenderSystem::setConfigOption(const String &name, const String &value)
    {
        mGLSupport->setConfigOption(name, value);
    }

    String GL3PlusRenderSystem::validateConfigOptions(void)
    {
        // XXX Return an error string if something is invalid
        return mGLSupport->validateConfig();
    }

    RenderWindow* GL3PlusRenderSystem::_initialise(bool autoCreateWindow,
                                                   const String& windowTitle)
    {
        mGLSupport->start();

        RenderWindow *autoWindow = mGLSupport->createWindow(autoCreateWindow,
                                                            this, windowTitle);
        RenderSystem::_initialise(autoCreateWindow, windowTitle);
        return autoWindow;
    }

    RenderSystemCapabilities* GL3PlusRenderSystem::createRenderSystemCapabilities() const
    {
        RenderSystemCapabilities* rsc = OGRE_NEW RenderSystemCapabilities();

        rsc->setCategoryRelevant(CAPS_CATEGORY_GL, true);
        rsc->setDriverVersion(mDriverVersion);

        const char* deviceName = (const char*)glGetString(GL_RENDERER);
        const char* vendorName = (const char*)glGetString(GL_VENDOR);
        if (deviceName)
        {
            rsc->setDeviceName(deviceName);
        }

        rsc->setRenderSystemName(getName());

        // Determine vendor
        if (strstr(vendorName, "NVIDIA"))
            rsc->setVendor(GPU_NVIDIA);
        else if (strstr(vendorName, "ATI"))
            rsc->setVendor(GPU_AMD);
        else if (strstr(vendorName, "AMD"))
            rsc->setVendor(GPU_AMD);
        else if (strstr(vendorName, "Intel"))
            rsc->setVendor(GPU_INTEL);
        else
            rsc->setVendor(GPU_UNKNOWN);

        // Check for hardware mipmapping support.
        bool disableAutoMip = false;
#if OGRE_PLATFORM == OGRE_PLATFORM_APPLE || OGRE_PLATFORM == OGRE_PLATFORM_LINUX
        // Apple & Linux ATI drivers have faults in hardware mipmap generation
        // TODO: Test this with GL3+
        if (rsc->getVendor() == GPU_AMD)
            disableAutoMip = true;
#endif
        // The Intel 915G frequently corrupts textures when using hardware mip generation
        // I'm not currently sure how many generations of hardware this affects,
        // so for now, be safe.
        if (rsc->getVendor() == GPU_INTEL)
            disableAutoMip = true;

        if (!disableAutoMip)
            rsc->setCapability(RSC_AUTOMIPMAP);

        // Check for blending support
        rsc->setCapability(RSC_BLENDING);

        // Multitexturing support and set number of texture units
        GLint units;
        OGRE_CHECK_GL_ERROR(glGetIntegerv(GL_MAX_TEXTURE_IMAGE_UNITS, &units));
        rsc->setNumTextureUnits(std::min<ushort>(16, units));

        // Check for Anisotropy support
        if (mGLSupport->checkExtension("GL_EXT_texture_filter_anisotropic"))
            rsc->setCapability(RSC_ANISOTROPY);

        // DOT3 support is standard
        rsc->setCapability(RSC_DOT3);

        // Cube map
        rsc->setCapability(RSC_CUBEMAPPING);

        // Point sprites
        rsc->setCapability(RSC_POINT_SPRITES);
        rsc->setCapability(RSC_POINT_EXTENDED_PARAMETERS);

        // Check for hardware stencil support and set bit depth
        rsc->setCapability(RSC_HWSTENCIL);
        rsc->setCapability(RSC_TWO_SIDED_STENCIL);
        rsc->setStencilBufferBitDepth(8);

        // Vertex Buffer Objects are always supported
        rsc->setCapability(RSC_VBO);

        // Vertex Array Objects are supported in 3.0
        rsc->setCapability(RSC_VAO);

        // Check for texture compression
        rsc->setCapability(RSC_TEXTURE_COMPRESSION);

        // Check for dxt compression
        if (mGLSupport->checkExtension("GL_EXT_texture_compression_s3tc"))
        {
            rsc->setCapability(RSC_TEXTURE_COMPRESSION_DXT);
        }

        // Check for etc compression
        if (mGLSupport->checkExtension("GL_ARB_ES3_compatibility") || gl3wIsSupported(4, 3))
        {
            rsc->setCapability(RSC_TEXTURE_COMPRESSION_ETC2);
        }

        // Check for vtc compression
        if (mGLSupport->checkExtension("GL_NV_texture_compression_vtc"))
        {
            rsc->setCapability(RSC_TEXTURE_COMPRESSION_VTC);
        }

        // RGTC(BC4/BC5) is supported by the 3.0 spec
        rsc->setCapability(RSC_TEXTURE_COMPRESSION_BC4_BC5);

        // BPTC(BC6H/BC7) is supported by the extension or OpenGL 4.2 or higher
        if (mGLSupport->checkExtension("GL_ARB_texture_compression_bptc") || gl3wIsSupported(4, 2))
        {
            rsc->setCapability(RSC_TEXTURE_COMPRESSION_BC6H_BC7);
        }

        rsc->setCapability(RSC_FBO);
        rsc->setCapability(RSC_HWRENDER_TO_TEXTURE);
        // Probe number of draw buffers
        // Only makes sense with FBO support, so probe here
        GLint buffers;
        OGRE_CHECK_GL_ERROR(glGetIntegerv(GL_MAX_DRAW_BUFFERS, &buffers));
        rsc->setNumMultiRenderTargets(std::min<int>(buffers, (GLint)OGRE_MAX_MULTIPLE_RENDER_TARGETS));
        rsc->setCapability(RSC_MRT_DIFFERENT_BIT_DEPTHS);

        // Stencil wrapping
        rsc->setCapability(RSC_STENCIL_WRAP);

        // GL always shares vertex and fragment texture units (for now?)
        rsc->setVertexTextureUnitsShared(true);

        // Blending support
        rsc->setCapability(RSC_BLENDING);
        rsc->setCapability(RSC_ADVANCED_BLEND_OPERATIONS);

        // Check for non-power-of-2 texture support
        if (mGLSupport->checkExtension("GL_ARB_texture_rectangle") || mGLSupport->checkExtension("GL_ARB_texture_non_power_of_two") ||
            gl3wIsSupported(3, 1))
            rsc->setCapability(RSC_NON_POWER_OF_2_TEXTURES);

        // Check for atomic counter support
        if (mGLSupport->checkExtension("GL_ARB_shader_atomic_counters") || gl3wIsSupported(4, 2))
            rsc->setCapability(RSC_ATOMIC_COUNTERS);

        // Scissor test is standard
        rsc->setCapability(RSC_SCISSOR_TEST);

        // As are user clipping planes
        rsc->setCapability(RSC_USER_CLIP_PLANES);

        // So are 1D & 3D textures
        rsc->setCapability(RSC_TEXTURE_1D);
        rsc->setCapability(RSC_TEXTURE_3D);

        // UBYTE4 always supported
        rsc->setCapability(RSC_VERTEX_FORMAT_UBYTE4);

        // Infinite far plane always supported
        rsc->setCapability(RSC_INFINITE_FAR_PLANE);

        // Check for hardware occlusion support
        rsc->setCapability(RSC_HWOCCLUSION);

        // Point size
        GLfloat psRange[2] = {0.0, 0.0};
        OGRE_CHECK_GL_ERROR(glGetFloatv(GL_POINT_SIZE_RANGE, psRange));
        rsc->setMaxPointSize(psRange[1]);

        // GLSL is always supported in GL
        rsc->addShaderProfile("glsl");

        // Support for specific shader profiles
        if (getNativeShadingLanguageVersion() >= 440)
            rsc->addShaderProfile("glsl440");
        if (getNativeShadingLanguageVersion() >= 430)
            rsc->addShaderProfile("glsl430");
        if (getNativeShadingLanguageVersion() >= 420)
            rsc->addShaderProfile("glsl420");
        if (getNativeShadingLanguageVersion() >= 410)
            rsc->addShaderProfile("glsl410");
        if (getNativeShadingLanguageVersion() >= 400)
            rsc->addShaderProfile("glsl400");
        if (getNativeShadingLanguageVersion() >= 330)
            rsc->addShaderProfile("glsl330");
        if (getNativeShadingLanguageVersion() >= 150)
            rsc->addShaderProfile("glsl150");
        if (getNativeShadingLanguageVersion() >= 140)
            rsc->addShaderProfile("glsl140");
        if (getNativeShadingLanguageVersion() >= 130)
            rsc->addShaderProfile("glsl130");

        // FIXME: This isn't working right yet in some rarer cases
        if (mGLSupport->checkExtension("GL_ARB_separate_shader_objects") || gl3wIsSupported(4, 1))
            rsc->setCapability(RSC_SEPARATE_SHADER_OBJECTS);

        // Vertex/Fragment Programs
        rsc->setCapability(RSC_VERTEX_PROGRAM);
        rsc->setCapability(RSC_FRAGMENT_PROGRAM);

        GLfloat floatConstantCount = 0;
        OGRE_CHECK_GL_ERROR(glGetFloatv(GL_MAX_VERTEX_UNIFORM_COMPONENTS, &floatConstantCount));
        rsc->setVertexProgramConstantFloatCount((Ogre::ushort)floatConstantCount);
        rsc->setVertexProgramConstantBoolCount((Ogre::ushort)floatConstantCount);
        rsc->setVertexProgramConstantIntCount((Ogre::ushort)floatConstantCount);

        // Fragment Program Properties
        floatConstantCount = 0;
        OGRE_CHECK_GL_ERROR(glGetFloatv(GL_MAX_FRAGMENT_UNIFORM_COMPONENTS, &floatConstantCount));
        rsc->setFragmentProgramConstantFloatCount((Ogre::ushort)floatConstantCount);
        rsc->setFragmentProgramConstantBoolCount((Ogre::ushort)floatConstantCount);
        rsc->setFragmentProgramConstantIntCount((Ogre::ushort)floatConstantCount);

        // Geometry Program Properties
        rsc->setCapability(RSC_GEOMETRY_PROGRAM);

        OGRE_CHECK_GL_ERROR(glGetFloatv(GL_MAX_GEOMETRY_UNIFORM_COMPONENTS, &floatConstantCount));
        rsc->setGeometryProgramConstantFloatCount(floatConstantCount);

        GLint maxOutputVertices;
        OGRE_CHECK_GL_ERROR(glGetIntegerv(GL_MAX_GEOMETRY_OUTPUT_VERTICES, &maxOutputVertices));
        rsc->setGeometryProgramNumOutputVertices(maxOutputVertices);

        //FIXME Is this correct?
        OGRE_CHECK_GL_ERROR(glGetFloatv(GL_MAX_GEOMETRY_UNIFORM_COMPONENTS, &floatConstantCount));
        rsc->setGeometryProgramConstantFloatCount(floatConstantCount);
        rsc->setGeometryProgramConstantBoolCount(floatConstantCount);
        rsc->setGeometryProgramConstantIntCount(floatConstantCount);
        
        // Tessellation Program Properties
        if (mGLSupport->checkExtension("GL_ARB_tessellation_shader") || gl3wIsSupported(4, 0))
        {
<<<<<<< HEAD
            rsc->setCapability(RSC_TESSELLATION_HULL_PROGRAM);
            rsc->setCapability(RSC_TESSELLATION_DOMAIN_PROGRAM);
        
            OGRE_CHECK_GL_ERROR(glGetFloatv(GL_MAX_TESS_CONTROL_UNIFORM_COMPONENTS, &floatConstantCount));
=======
            rsc->setCapability(RSC_TESSELATION_HULL_PROGRAM);
            rsc->setCapability(RSC_TESSELATION_DOMAIN_PROGRAM);
>>>>>>> 5835f46e

            OGRE_CHECK_GL_ERROR(glGetFloatv(GL_MAX_TESS_CONTROL_UNIFORM_COMPONENTS, &floatConstantCount));
            // 16 boolean params allowed
            rsc->setTessellationHullProgramConstantBoolCount(floatConstantCount);
            // 16 integer params allowed, 4D
            rsc->setTessellationHullProgramConstantIntCount(floatConstantCount);
            // float params, always 4D
            rsc->setTessellationHullProgramConstantFloatCount(floatConstantCount);

            OGRE_CHECK_GL_ERROR(glGetFloatv(GL_MAX_TESS_EVALUATION_UNIFORM_COMPONENTS, &floatConstantCount));
            // 16 boolean params allowed
            rsc->setTessellationDomainProgramConstantBoolCount(floatConstantCount);
            // 16 integer params allowed, 4D
            rsc->setTessellationDomainProgramConstantIntCount(floatConstantCount);
            // float params, always 4D
            rsc->setTessellationDomainProgramConstantFloatCount(floatConstantCount);
        }

        // Compute Program Properties
        if (mGLSupport->checkExtension("GL_ARB_compute_shader") || gl3wIsSupported(4, 3))
        {
            rsc->setCapability(RSC_COMPUTE_PROGRAM);

            //FIXME Is this correct?
            OGRE_CHECK_GL_ERROR(glGetFloatv(GL_MAX_COMPUTE_UNIFORM_COMPONENTS, &floatConstantCount));
            rsc->setComputeProgramConstantFloatCount(floatConstantCount);
            rsc->setComputeProgramConstantBoolCount(floatConstantCount);
            rsc->setComputeProgramConstantIntCount(floatConstantCount);

            //TODO we should also check max workgroup count & size
            // OGRE_CHECK_GL_ERROR(glGetFloatv(GL_MAX_COMPUTE_WORK_GROUP_SIZE, &workgroupCount));
            // OGRE_CHECK_GL_ERROR(glGetFloatv(GL_MAX_COMPUTE_WORK_GROUP_INVOCATIONS, &workgroupInvocations));
        }

        if (mGLSupport->checkExtension("GL_ARB_get_program_binary") || gl3wIsSupported(4, 1))
        {
            GLint formats;
            OGRE_CHECK_GL_ERROR(glGetIntegerv(GL_NUM_PROGRAM_BINARY_FORMATS, &formats));

            if (formats > 0)
                rsc->setCapability(RSC_CAN_GET_COMPILED_SHADER_BUFFER);
        }

        if (mGLSupport->checkExtension("GL_ARB_instanced_arrays") || gl3wIsSupported(3, 3))
        {
            rsc->setCapability(RSC_VERTEX_BUFFER_INSTANCE_DATA);
        }

        // Check for Float textures
        rsc->setCapability(RSC_TEXTURE_FLOAT);

        // OpenGL 3.0 requires a minimum of 16 texture image units
        units = std::max<GLint>(16, units);

        rsc->setNumVertexTextureUnits(static_cast<ushort>(units));
        if (units > 0)
        {
            rsc->setCapability(RSC_VERTEX_TEXTURE_FETCH);
        }

        // Mipmap LOD biasing?
        rsc->setCapability(RSC_MIPMAP_LOD_BIAS);

        // Alpha to coverage always 'supported' when MSAA is available
        // although card may ignore it if it doesn't specifically support A2C
        rsc->setCapability(RSC_ALPHA_TO_COVERAGE);

        // Check if render to vertex buffer (transform feedback in OpenGL)
        rsc->setCapability(RSC_HWRENDER_TO_VERTEX_BUFFER);

        return rsc;
    }

    void GL3PlusRenderSystem::initialiseFromRenderSystemCapabilities(RenderSystemCapabilities* caps, RenderTarget* primary)
    {
        if (caps->getRenderSystemName() != getName())
        {
            OGRE_EXCEPT(Exception::ERR_INVALIDPARAMS,
                        "Trying to initialize GL3PlusRenderSystem from RenderSystemCapabilities that do not support OpenGL 3+",
                        "GL3PlusRenderSystem::initialiseFromRenderSystemCapabilities");
        }

        mShaderManager = OGRE_NEW GLSLShaderManager();

        // Create GLSL shader factory
        mGLSLShaderFactory = new GLSLShaderFactory();
        HighLevelGpuProgramManager::getSingleton().addFactory(mGLSLShaderFactory);

        // Set texture the number of texture units
        mFixedFunctionTextureUnits = caps->getNumTextureUnits();

        // Use VBO's by default
        mHardwareBufferManager = new GL3PlusHardwareBufferManager();

        // Use FBO's for RTT, PBuffers and Copy are no longer supported
        // Create FBO manager
        LogManager::getSingleton().logMessage("GL3+: Using FBOs for rendering to textures");
        mRTTManager = new GL3PlusFBOManager();
        caps->setCapability(RSC_RTT_DEPTHBUFFER_RESOLUTION_LESSEQUAL);

        Log* defaultLog = LogManager::getSingleton().getDefaultLog();
        if (defaultLog)
        {
            caps->log(defaultLog);
        }

        // Create the texture manager
        mTextureManager = new GL3PlusTextureManager(*mGLSupport);

        if (caps->hasCapability(RSC_CAN_GET_COMPILED_SHADER_BUFFER))
        {
            // Enable microcache
            mShaderManager->setSaveMicrocodesToCache(true);
        }

        mGLInitialised = true;
    }

    void GL3PlusRenderSystem::reinitialise(void)
    {
        this->shutdown();
        this->_initialise(true);
    }

    void GL3PlusRenderSystem::shutdown(void)
    {
        RenderSystem::shutdown();

        // Deleting the GLSL program factory
        if (mGLSLShaderFactory)
        {
            // Remove from manager safely
            if (HighLevelGpuProgramManager::getSingletonPtr())
                HighLevelGpuProgramManager::getSingleton().removeFactory(mGLSLShaderFactory);
            OGRE_DELETE mGLSLShaderFactory;
            mGLSLShaderFactory = 0;
        }

        // Deleting the GPU program manager and hardware buffer manager.  Has to be done before the mGLSupport->stop().
        OGRE_DELETE mShaderManager;
        mShaderManager = 0;

        OGRE_DELETE mHardwareBufferManager;
        mHardwareBufferManager = 0;

        OGRE_DELETE mRTTManager;
        mRTTManager = 0;

        OGRE_DELETE mTextureManager;
        mTextureManager = 0;

        // Delete extra threads contexts
        for (GL3PlusContextList::iterator i = mBackgroundContextList.begin();
             i != mBackgroundContextList.end(); ++i)
        {
            GL3PlusContext* pCurContext = *i;

            pCurContext->releaseContext();

            OGRE_DELETE pCurContext;
        }
        mBackgroundContextList.clear();

        mGLSupport->stop();
        mStopRendering = true;

        // delete mTextureManager;
        // mTextureManager = 0;

        mGLInitialised = 0;

        // RenderSystem::shutdown();
    }

    bool GL3PlusRenderSystem::_createRenderWindows(const RenderWindowDescriptionList& renderWindowDescriptions,
                                                   RenderWindowList& createdWindows)
    {
        // Call base render system method.
        if (false == RenderSystem::_createRenderWindows(renderWindowDescriptions, createdWindows))
            return false;

        // Simply call _createRenderWindow in a loop.
        for (size_t i = 0; i < renderWindowDescriptions.size(); ++i)
        {
            const RenderWindowDescription& curRenderWindowDescription = renderWindowDescriptions[i];
            RenderWindow* curWindow = NULL;

            curWindow = _createRenderWindow(curRenderWindowDescription.name,
                                            curRenderWindowDescription.width,
                                            curRenderWindowDescription.height,
                                            curRenderWindowDescription.useFullScreen,
                                            &curRenderWindowDescription.miscParams);

            createdWindows.push_back(curWindow);
        }

        return true;
    }

    RenderWindow* GL3PlusRenderSystem::_createRenderWindow(const String &name, unsigned int width, unsigned int height,
                                                           bool fullScreen, const NameValuePairList *miscParams)
    {
        if (mRenderTargets.find(name) != mRenderTargets.end())
        {
            OGRE_EXCEPT(Exception::ERR_INVALIDPARAMS,
                        "Window with name '" + name + "' already exists",
                        "GL3PlusRenderSystem::_createRenderWindow");
        }

        // Log a message
        StringStream ss;
        ss << "GL3PlusRenderSystem::_createRenderWindow \"" << name << "\", " <<
            width << "x" << height << " ";
        if (fullScreen)
            ss << "fullscreen ";
        else
            ss << "windowed ";

        if (miscParams)
        {
            ss << " miscParams: ";
            NameValuePairList::const_iterator it;
            for (it = miscParams->begin(); it != miscParams->end(); ++it)
            {
                ss << it->first << "=" << it->second << " ";
            }

            LogManager::getSingleton().logMessage(ss.str());
        }

        // Create the window
        RenderWindow* win = mGLSupport->newWindow(name, width, height, fullScreen, miscParams);
        attachRenderTarget((Ogre::RenderTarget&) *win);

        if (!mGLInitialised)
        {
            initialiseContext(win);

            StringVector tokens = StringUtil::split(mGLSupport->getGLVersion(), ".");
            if (!tokens.empty())
            {
                mDriverVersion.major = StringConverter::parseInt(tokens[0]);
                if (tokens.size() > 1)
                    mDriverVersion.minor = StringConverter::parseInt(tokens[1]);
                if (tokens.size() > 2)
                    mDriverVersion.release = StringConverter::parseInt(tokens[2]);
            }

            if (mDriverVersion.major < 3)
                OGRE_EXCEPT(Exception::ERR_RENDERINGAPI_ERROR,
                            "Driver does not support at least OpenGL 3.0.",
                            "GL3PlusRenderSystem::_createRenderWindow");

            mDriverVersion.build = 0;

            const char* shadingLangVersion = (const char*)glGetString(GL_SHADING_LANGUAGE_VERSION);
            tokens = StringUtil::split(shadingLangVersion, ". ");
            mNativeShadingLanguageVersion = (StringConverter::parseUnsignedInt(tokens[0]) * 100) + StringConverter::parseUnsignedInt(tokens[1]);

            // Initialise GL after the first window has been created
            // TODO: fire this from emulation options, and don't duplicate Real and Current capabilities
            mRealCapabilities = createRenderSystemCapabilities();

            // use real capabilities if custom capabilities are not available
            if (!mUseCustomCapabilities)
                mCurrentCapabilities = mRealCapabilities;

            fireEvent("RenderSystemCapabilitiesCreated");

            initialiseFromRenderSystemCapabilities(mCurrentCapabilities, (RenderTarget *) win);

            // Initialise the main context
            _oneTimeContextInitialization();
            if (mCurrentContext)
                mCurrentContext->setInitialized();
        }

        if ( win->getDepthBufferPool() != DepthBuffer::POOL_NO_DEPTH )
        {
            // Unlike D3D9, OGL doesn't allow sharing the main depth buffer, so keep them separate.
            // Only Copy does, but Copy means only one depth buffer...
			GL3PlusContext *windowContext = 0;
            win->getCustomAttribute( GL3PlusRenderTexture::CustomAttributeString_GLCONTEXT, &windowContext );
            GL3PlusDepthBuffer *depthBuffer = new GL3PlusDepthBuffer( DepthBuffer::POOL_DEFAULT, this,
                                                                      windowContext, 0, 0,
                                                                      win->getWidth(), win->getHeight(),
                                                                      win->getFSAA(), 0, true );

            mDepthBufferPool[depthBuffer->getPoolId()].push_back( depthBuffer );

            win->attachDepthBuffer( depthBuffer );
        }

        return win;
    }

    
    DepthBuffer* GL3PlusRenderSystem::_createDepthBufferFor( RenderTarget *renderTarget )
    {
        GL3PlusDepthBuffer *retVal = 0;

        // Only FBOs support different depth buffers, so everything
        // else creates dummy (empty) containers
        // retVal = mRTTManager->_createDepthBufferFor( renderTarget );
        GL3PlusFrameBufferObject *fbo = 0;
        renderTarget->getCustomAttribute(GL3PlusRenderTexture::CustomAttributeString_FBO, &fbo);

        if ( fbo )
        {
            // Presence of an FBO means the manager is an FBO Manager, that's why it's safe to downcast.
            // Find best depth & stencil format suited for the RT's format.
            GLuint depthFormat, stencilFormat;
            static_cast<GL3PlusFBOManager*>(mRTTManager)->getBestDepthStencil( fbo->getFormat(),
                                                                               &depthFormat, &stencilFormat );

            GL3PlusRenderBuffer *depthBuffer = new GL3PlusRenderBuffer( depthFormat, fbo->getWidth(),
                                                                        fbo->getHeight(), fbo->getFSAA() );

            GL3PlusRenderBuffer *stencilBuffer = fbo->getFormat() != PF_DEPTH ? depthBuffer : 0;
            if ( depthFormat != GL_DEPTH24_STENCIL8 && depthFormat != GL_DEPTH32F_STENCIL8 && stencilFormat != GL_NONE )
            {
                stencilBuffer = new GL3PlusRenderBuffer( stencilFormat, fbo->getWidth(),
                                                         fbo->getHeight(), fbo->getFSAA() );
            }

            // No "custom-quality" multisample for now in GL
            retVal = new GL3PlusDepthBuffer( 0, this, mCurrentContext, depthBuffer, stencilBuffer,
                                             fbo->getWidth(), fbo->getHeight(), fbo->getFSAA(), 0, false );
        }

        return retVal;
    }
    
    void GL3PlusRenderSystem::_getDepthStencilFormatFor( GLenum internalColourFormat, GLenum *depthFormat,
                                                         GLenum *stencilFormat )
    {
        mRTTManager->getBestDepthStencil( internalColourFormat, depthFormat, stencilFormat );
    }

    MultiRenderTarget* GL3PlusRenderSystem::createMultiRenderTarget(const String & name)
    {
        MultiRenderTarget *retval = mRTTManager->createMultiRenderTarget(name);
        attachRenderTarget(*retval);
        return retval;
    }

    void GL3PlusRenderSystem::destroyRenderWindow(RenderWindow* pWin)
    {
        // Find it to remove from list.
        RenderTargetMap::iterator i = mRenderTargets.begin();

        while (i != mRenderTargets.end())
        {
            if (i->second == pWin)
            {
				GL3PlusContext *windowContext = 0;
                pWin->getCustomAttribute(GL3PlusRenderTexture::CustomAttributeString_GLCONTEXT, &windowContext);

                // 1 Window <-> 1 Context, should be always true.
                assert( windowContext );

                bool bFound = false;
                // Find the depth buffer from this window and remove it.
                DepthBufferMap::iterator itMap = mDepthBufferPool.begin();
                DepthBufferMap::iterator enMap = mDepthBufferPool.end();

                while( itMap != enMap && !bFound )
                {
                    DepthBufferVec::iterator itor = itMap->second.begin();
                    DepthBufferVec::iterator end  = itMap->second.end();

                    while( itor != end )
                    {
                        // A DepthBuffer with no depth & stencil pointers is a dummy one,
                        // look for the one that matches the same GL context.
                        GL3PlusDepthBuffer *depthBuffer = static_cast<GL3PlusDepthBuffer*>(*itor);
                        GL3PlusContext *glContext = depthBuffer->getGLContext();

                        if ( glContext == windowContext &&
                             (depthBuffer->getDepthBuffer() || depthBuffer->getStencilBuffer()) )
                        {
                            bFound = true;

                            delete *itor;
                            itMap->second.erase( itor );
                            break;
                        }
                        ++itor;
                    }

                    ++itMap;
                }

                mRenderTargets.erase(i);
                delete pWin;
                break;
            }
        }
    }

    String GL3PlusRenderSystem::getErrorDescription(long errorNumber) const
    {
        return StringUtil::BLANK;
    }

    VertexElementType GL3PlusRenderSystem::getColourVertexElementType(void) const
    {
        return VET_COLOUR_ABGR;
    }

    void GL3PlusRenderSystem::_setWorldMatrix(const Matrix4 &m)
    {
        mWorldMatrix = m;
    }

    void GL3PlusRenderSystem::_setViewMatrix(const Matrix4 &m)
    {
        mViewMatrix = m;

        // Also mark clip planes dirty.
        if (!mClipPlanes.empty())
        {
            mClipPlanesDirty = true;
        }
    }

    void GL3PlusRenderSystem::_setProjectionMatrix(const Matrix4 &m)
    {
        // Nothing to do but mark clip planes dirty.
        if (!mClipPlanes.empty())
            mClipPlanesDirty = true;
    }

    void GL3PlusRenderSystem::_setPointParameters(Real size,
                                                  bool attenuationEnabled, Real constant, Real linear, Real quadratic,
                                                  Real minSize, Real maxSize)
    {
        // float val[4] = {1, 0, 0, 1};

        if (attenuationEnabled)
        {
            // Point size is still calculated in pixels even when attenuation is
            // enabled, which is pretty awkward, since you typically want a viewport
            // independent size if you're looking for attenuation.
            // So, scale the point size up by viewport size (this is equivalent to
            // what D3D does as standard).
            size = size * mActiveViewport->getActualHeight();

            // XXX: why do I need this for results to be consistent with D3D?
            // Equations are supposedly the same once you factor in vp height.
            // Real correction = 0.005;
            // Scaling required.
            // val[0] = constant;
            // val[1] = linear * correction;
            // val[2] = quadratic * correction;
            // val[3] = 1;

            if (mCurrentCapabilities->hasCapability(RSC_VERTEX_PROGRAM))
            {
                if (gl3wIsSupported(3, 2))
                {
                    OGRE_CHECK_GL_ERROR(glEnable(GL_PROGRAM_POINT_SIZE));
                }
                else
                {
                    OGRE_CHECK_GL_ERROR(glEnable(GL_VERTEX_PROGRAM_POINT_SIZE));
                }
            }
        }
        else
        {
            if (mCurrentCapabilities->hasCapability(RSC_VERTEX_PROGRAM))
            {
                if (gl3wIsSupported(3, 2))
                {
                    OGRE_CHECK_GL_ERROR(glDisable(GL_PROGRAM_POINT_SIZE));
                }
                else
                {
                    OGRE_CHECK_GL_ERROR(glDisable(GL_VERTEX_PROGRAM_POINT_SIZE));
                }
            }
        }

        //FIXME Points do not seem affected by setting this.
        // OGRE_CHECK_GL_ERROR(glPointSize(size));
        OGRE_CHECK_GL_ERROR(glPointSize(30.0));

        //OGRE_CHECK_GL_ERROR(glPointParameterf(GL_POINT_FADE_THRESHOLD_SIZE, 64.0));
    }

    void GL3PlusRenderSystem::_setPointSpritesEnabled(bool enabled)
    {
        // Point sprites are always on in OpenGL 3.2 and up.
    }

    void GL3PlusRenderSystem::_setTexture(size_t stage, bool enabled, const TexturePtr &texPtr)
    {
        GL3PlusTexturePtr tex = texPtr.staticCast<GL3PlusTexture>();

        if (!activateGLTextureUnit(stage))
            return;

        if (enabled)
        {
            if (!tex.isNull())
            {
                // Note used
                tex->touch();
                mTextureTypes[stage] = tex->getGL3PlusTextureTarget();

                // Store the number of mipmaps.
                mTextureMipmapCount = tex->getNumMipmaps();
            }
            else
                // Assume 2D.
                mTextureTypes[stage] = GL_TEXTURE_2D;

            if (!tex.isNull())
            {
                OGRE_CHECK_GL_ERROR(glBindTexture( mTextureTypes[stage], tex->getGLID() ));
            }
            else
            {
                OGRE_CHECK_GL_ERROR(glBindTexture( mTextureTypes[stage], static_cast<GL3PlusTextureManager*>(mTextureManager)->getWarningTextureID() ));
            }
        }
        else
        {
            // Bind zero texture.
            OGRE_CHECK_GL_ERROR(glBindTexture(GL_TEXTURE_2D, 0));
        }

        activateGLTextureUnit(0);
    }

    void GL3PlusRenderSystem::_setTextureCoordSet(size_t stage, size_t index)
    {
        mTextureCoordIndex[stage] = index;
    }

    GLint GL3PlusRenderSystem::getTextureAddressingMode(TextureUnitState::TextureAddressingMode tam) const
    {
        switch (tam)
        {
        default:
        case TextureUnitState::TAM_WRAP:
            return GL_REPEAT;
        case TextureUnitState::TAM_MIRROR:
            return GL_MIRRORED_REPEAT;
        case TextureUnitState::TAM_CLAMP:
            return GL_CLAMP_TO_EDGE;
        case TextureUnitState::TAM_BORDER:
            return GL_CLAMP_TO_BORDER;
        }
    }

    void GL3PlusRenderSystem::_setTextureAddressingMode(size_t stage, const TextureUnitState::UVWAddressingMode& uvw)
    {
        if (!activateGLTextureUnit(stage))
            return;
        OGRE_CHECK_GL_ERROR(glTexParameteri( mTextureTypes[stage], GL_TEXTURE_WRAP_S, getTextureAddressingMode(uvw.u)));
        OGRE_CHECK_GL_ERROR(glTexParameteri( mTextureTypes[stage], GL_TEXTURE_WRAP_T, getTextureAddressingMode(uvw.v)));
        OGRE_CHECK_GL_ERROR(glTexParameteri( mTextureTypes[stage], GL_TEXTURE_WRAP_R, getTextureAddressingMode(uvw.w)));

        activateGLTextureUnit(0);
    }

    void GL3PlusRenderSystem::_setTextureBorderColour(size_t stage, const ColourValue& colour)
    {
        GLfloat border[4] = { colour.r, colour.g, colour.b, colour.a };
        if (activateGLTextureUnit(stage))
        {
            OGRE_CHECK_GL_ERROR(glTexParameterfv( mTextureTypes[stage], GL_TEXTURE_BORDER_COLOR, border));
            activateGLTextureUnit(0);
        }
    }

    void GL3PlusRenderSystem::_setTextureMipmapBias(size_t stage, float bias)
    {
        if (mCurrentCapabilities->hasCapability(RSC_MIPMAP_LOD_BIAS))
        {
            if (activateGLTextureUnit(stage))
            {
                OGRE_CHECK_GL_ERROR(glTexParameterf(mTextureTypes[stage], GL_TEXTURE_LOD_BIAS, bias));
                activateGLTextureUnit(0);
            }
        }
    }

    GLenum GL3PlusRenderSystem::getBlendMode(SceneBlendFactor ogreBlend) const
    {
        switch (ogreBlend)
        {
        case SBF_ONE:
            return GL_ONE;
        case SBF_ZERO:
            return GL_ZERO;
        case SBF_DEST_COLOUR:
            return GL_DST_COLOR;
        case SBF_SOURCE_COLOUR:
            return GL_SRC_COLOR;
        case SBF_ONE_MINUS_DEST_COLOUR:
            return GL_ONE_MINUS_DST_COLOR;
        case SBF_ONE_MINUS_SOURCE_COLOUR:
            return GL_ONE_MINUS_SRC_COLOR;
        case SBF_DEST_ALPHA:
            return GL_DST_ALPHA;
        case SBF_SOURCE_ALPHA:
            return GL_SRC_ALPHA;
        case SBF_ONE_MINUS_DEST_ALPHA:
            return GL_ONE_MINUS_DST_ALPHA;
        case SBF_ONE_MINUS_SOURCE_ALPHA:
            return GL_ONE_MINUS_SRC_ALPHA;
        };

        // To keep compiler happy.
        return GL_ONE;
    }

    void GL3PlusRenderSystem::_setSceneBlending(SceneBlendFactor sourceFactor, SceneBlendFactor destFactor, SceneBlendOperation op)
    {
        GLenum sourceBlend = getBlendMode(sourceFactor);
        GLenum destBlend = getBlendMode(destFactor);
        if (sourceFactor == SBF_ONE && destFactor == SBF_ZERO)
        {
            OGRE_CHECK_GL_ERROR(glDisable(GL_BLEND));
        }
        else
        {
            OGRE_CHECK_GL_ERROR(glEnable(GL_BLEND));
            OGRE_CHECK_GL_ERROR(glBlendFunc(sourceBlend, destBlend));
        }

        GLint func = GL_FUNC_ADD;
        switch(op)
        {
        case SBO_ADD:
            func = GL_FUNC_ADD;
            break;
        case SBO_SUBTRACT:
            func = GL_FUNC_SUBTRACT;
            break;
        case SBO_REVERSE_SUBTRACT:
            func = GL_FUNC_REVERSE_SUBTRACT;
            break;
        case SBO_MIN:
            func = GL_MIN;
            break;
        case SBO_MAX:
            func = GL_MAX;
            break;
        }

        OGRE_CHECK_GL_ERROR(glBlendEquation(func));
    }

    void GL3PlusRenderSystem::_setSeparateSceneBlending(
        SceneBlendFactor sourceFactor, SceneBlendFactor destFactor,
        SceneBlendFactor sourceFactorAlpha, SceneBlendFactor destFactorAlpha,
        SceneBlendOperation op, SceneBlendOperation alphaOp )
    {
        GLenum sourceBlend = getBlendMode(sourceFactor);
        GLenum destBlend = getBlendMode(destFactor);
        GLenum sourceBlendAlpha = getBlendMode(sourceFactorAlpha);
        GLenum destBlendAlpha = getBlendMode(destFactorAlpha);

        if (sourceFactor == SBF_ONE && destFactor == SBF_ZERO &&
            sourceFactorAlpha == SBF_ONE && destFactorAlpha == SBF_ZERO)
        {
            OGRE_CHECK_GL_ERROR(glDisable(GL_BLEND));
        }
        else
        {
            OGRE_CHECK_GL_ERROR(glEnable(GL_BLEND));
            OGRE_CHECK_GL_ERROR(glBlendFuncSeparate(sourceBlend, destBlend, sourceBlendAlpha, destBlendAlpha));
        }

        GLint func = GL_FUNC_ADD, alphaFunc = GL_FUNC_ADD;

        switch(op)
        {
        case SBO_ADD:
            func = GL_FUNC_ADD;
            break;
        case SBO_SUBTRACT:
            func = GL_FUNC_SUBTRACT;
            break;
        case SBO_REVERSE_SUBTRACT:
            func = GL_FUNC_REVERSE_SUBTRACT;
            break;
        case SBO_MIN:
            func = GL_MIN;
            break;
        case SBO_MAX:
            func = GL_MAX;
            break;
        }

        switch(alphaOp)
        {
        case SBO_ADD:
            alphaFunc = GL_FUNC_ADD;
            break;
        case SBO_SUBTRACT:
            alphaFunc = GL_FUNC_SUBTRACT;
            break;
        case SBO_REVERSE_SUBTRACT:
            alphaFunc = GL_FUNC_REVERSE_SUBTRACT;
            break;
        case SBO_MIN:
            alphaFunc = GL_MIN;
            break;
        case SBO_MAX:
            alphaFunc = GL_MAX;
            break;
        }

        OGRE_CHECK_GL_ERROR(glBlendEquationSeparate(func, alphaFunc));
    }

    void GL3PlusRenderSystem::_setAlphaRejectSettings(CompareFunction func, unsigned char value, bool alphaToCoverage)
    {
        bool a2c = false;
        static bool lasta2c = false;

        if (func != CMPF_ALWAYS_PASS)
        {
            a2c = alphaToCoverage;
        }

        if (a2c != lasta2c && getCapabilities()->hasCapability(RSC_ALPHA_TO_COVERAGE))
        {
            if (a2c)
            {
                OGRE_CHECK_GL_ERROR(glEnable(GL_SAMPLE_ALPHA_TO_COVERAGE));
            }
            else
            {
                OGRE_CHECK_GL_ERROR(glDisable(GL_SAMPLE_ALPHA_TO_COVERAGE));
            }

            lasta2c = a2c;
        }
    }

    void GL3PlusRenderSystem::_setViewport(Viewport *vp)
    {
        // Check if viewport is different
        if (!vp)
        {
            mActiveViewport = NULL;
            _setRenderTarget(NULL);
        }
        else if (vp != mActiveViewport || vp->_isUpdated())
        {
            RenderTarget* target;

            target = vp->getTarget();
            _setRenderTarget(target);
            mActiveViewport = vp;

            GLsizei x, y, w, h;

            // Calculate the "lower-left" corner of the viewport
            w = vp->getActualWidth();
            h = vp->getActualHeight();
            x = vp->getActualLeft();
            y = vp->getActualTop();

            if (target && !target->requiresTextureFlipping())
            {
                // Convert "upper-left" corner to "lower-left"
                y = target->getHeight() - h - y;
            }

            OGRE_CHECK_GL_ERROR(glViewport(x, y, w, h));

            // Configure the viewport clipping
            OGRE_CHECK_GL_ERROR(glScissor(x, y, w, h));

            vp->_clearUpdatedFlag();
        }
    }

    void GL3PlusRenderSystem::_beginFrame(void)
    {
        if (!mActiveViewport)
            OGRE_EXCEPT(Exception::ERR_INVALID_STATE,
                        "Cannot begin frame - no viewport selected.",
                        "GL3PlusRenderSystem::_beginFrame");

        OGRE_CHECK_GL_ERROR(glEnable(GL_SCISSOR_TEST));
    }

    void GL3PlusRenderSystem::_endFrame(void)
    {
        // Deactivate the viewport clipping.
        OGRE_CHECK_GL_ERROR(glDisable(GL_SCISSOR_TEST));

        OGRE_CHECK_GL_ERROR(glDisable(GL_DEPTH_CLAMP));

        // unbind GPU programs at end of frame
        // this is mostly to avoid holding bound programs that might get deleted
        // outside via the resource manager
        unbindGpuProgram(GPT_VERTEX_PROGRAM);
        unbindGpuProgram(GPT_FRAGMENT_PROGRAM);
        unbindGpuProgram(GPT_GEOMETRY_PROGRAM);

        if (mDriverVersion.major >= 4)
        {
            unbindGpuProgram(GPT_HULL_PROGRAM);
            unbindGpuProgram(GPT_DOMAIN_PROGRAM);
            if (mDriverVersion.minor >= 3)
                unbindGpuProgram(GPT_COMPUTE_PROGRAM);
        }
    }

    void GL3PlusRenderSystem::_setCullingMode(CullingMode mode)
    {
        mCullingMode = mode;
        // NB: Because two-sided stencil API dependence of the front face, we must
        // use the same 'winding' for the front face everywhere. As the OGRE default
        // culling mode is clockwise, we also treat anticlockwise winding as front
        // face for consistently. On the assumption that, we can't change the front
        // face by glFrontFace anywhere.

        GLenum cullMode;

        switch( mode )
        {
        case CULL_NONE:
            OGRE_CHECK_GL_ERROR(glDisable(GL_CULL_FACE));
            return;

        default:
        case CULL_CLOCKWISE:
            if (mActiveRenderTarget &&
                ((mActiveRenderTarget->requiresTextureFlipping() && !mInvertVertexWinding) ||
                 (!mActiveRenderTarget->requiresTextureFlipping() && mInvertVertexWinding)))
            {
                cullMode = GL_FRONT;
            }
            else
            {
                cullMode = GL_BACK;
            }
            break;
        case CULL_ANTICLOCKWISE:
            if (mActiveRenderTarget &&
                ((mActiveRenderTarget->requiresTextureFlipping() && !mInvertVertexWinding) ||
                 (!mActiveRenderTarget->requiresTextureFlipping() && mInvertVertexWinding)))
            {
                cullMode = GL_BACK;
            }
            else
            {
                cullMode = GL_FRONT;
            }
            break;
        }

        OGRE_CHECK_GL_ERROR(glEnable(GL_CULL_FACE));
        OGRE_CHECK_GL_ERROR(glCullFace(cullMode));
    }

    void GL3PlusRenderSystem::_setDepthBufferParams(bool depthTest, bool depthWrite, CompareFunction depthFunction)
    {
        _setDepthBufferCheckEnabled(depthTest);
        _setDepthBufferWriteEnabled(depthWrite);
        _setDepthBufferFunction(depthFunction);
    }

    void GL3PlusRenderSystem::_setDepthBufferCheckEnabled(bool enabled)
    {
        if (enabled)
        {
            OGRE_CHECK_GL_ERROR(glClearDepth(1.0));
            OGRE_CHECK_GL_ERROR(glEnable(GL_DEPTH_TEST));
        }
        else
        {
            OGRE_CHECK_GL_ERROR(glDisable(GL_DEPTH_TEST));
        }
    }

    void GL3PlusRenderSystem::_setDepthBufferWriteEnabled(bool enabled)
    {
        GLboolean flag = enabled ? GL_TRUE : GL_FALSE;
        OGRE_CHECK_GL_ERROR(glDepthMask(flag));

        // Store for reference in _beginFrame
        mDepthWrite = enabled;
    }

    void GL3PlusRenderSystem::_setDepthBufferFunction(CompareFunction func)
    {
        OGRE_CHECK_GL_ERROR(glDepthFunc(convertCompareFunction(func)));
    }

    void GL3PlusRenderSystem::_setDepthBias(float constantBias, float slopeScaleBias)
    {
        //FIXME glPolygonOffset currently is buggy in GL3+ RS but not GL RS.
        if (constantBias != 0 || slopeScaleBias != 0)
        {
            OGRE_CHECK_GL_ERROR(glEnable(GL_POLYGON_OFFSET_FILL));
            OGRE_CHECK_GL_ERROR(glEnable(GL_POLYGON_OFFSET_POINT));
            OGRE_CHECK_GL_ERROR(glEnable(GL_POLYGON_OFFSET_LINE));
            OGRE_CHECK_GL_ERROR(glPolygonOffset(-slopeScaleBias, -constantBias));
        }
        else
        {
            OGRE_CHECK_GL_ERROR(glDisable(GL_POLYGON_OFFSET_FILL));
            OGRE_CHECK_GL_ERROR(glDisable(GL_POLYGON_OFFSET_POINT));
            OGRE_CHECK_GL_ERROR(glDisable(GL_POLYGON_OFFSET_LINE));
        }
    }

    void GL3PlusRenderSystem::_setColourBufferWriteEnabled(bool red, bool green, bool blue, bool alpha)
    {
        OGRE_CHECK_GL_ERROR(glColorMask(red, green, blue, alpha));

        // record this
        mColourWrite[0] = red;
        mColourWrite[1] = blue;
        mColourWrite[2] = green;
        mColourWrite[3] = alpha;
    }

    void GL3PlusRenderSystem::_setFog(FogMode mode, const ColourValue& colour, Real density, Real start, Real end)
    {
    }

    void GL3PlusRenderSystem::_convertProjectionMatrix(const Matrix4& matrix,
                                                       Matrix4& dest,
                                                       bool forGpuProgram)
    {
        // no any conversion request for OpenGL
        dest = matrix;
    }

    void GL3PlusRenderSystem::_makeProjectionMatrix(const Radian& fovy, Real aspect,
                                                    Real nearPlane, Real farPlane,
                                                    Matrix4& dest, bool forGpuProgram)
    {
        Radian thetaY(fovy / 2.0f);
        Real tanThetaY = Math::Tan(thetaY);

        // Calc matrix elements
        Real w = (1.0f / tanThetaY) / aspect;
        Real h = 1.0f / tanThetaY;
        Real q, qn;
        if (farPlane == 0)
        {
            // Infinite far plane
            q = Frustum::INFINITE_FAR_PLANE_ADJUST - 1;
            qn = nearPlane * (Frustum::INFINITE_FAR_PLANE_ADJUST - 2);
        }
        else
        {
            q = -(farPlane + nearPlane) / (farPlane - nearPlane);
            qn = -2 * (farPlane * nearPlane) / (farPlane - nearPlane);
        }

        // NB This creates Z in range [-1,1]
        //
        // [ w   0   0   0  ]
        // [ 0   h   0   0  ]
        // [ 0   0   q   qn ]
        // [ 0   0   -1  0  ]

        dest = Matrix4::ZERO;
        dest[0][0] = w;
        dest[1][1] = h;
        dest[2][2] = q;
        dest[2][3] = qn;
        dest[3][2] = -1;
    }

    void GL3PlusRenderSystem::_makeProjectionMatrix(Real left, Real right,
                                                    Real bottom, Real top,
                                                    Real nearPlane, Real farPlane,
                                                    Matrix4& dest, bool forGpuProgram)
    {
        Real width = right - left;
        Real height = top - bottom;
        Real q, qn;
        if (farPlane == 0)
        {
            // Infinite far plane
            q = Frustum::INFINITE_FAR_PLANE_ADJUST - 1;
            qn = nearPlane * (Frustum::INFINITE_FAR_PLANE_ADJUST - 2);
        }
        else
        {
            q = -(farPlane + nearPlane) / (farPlane - nearPlane);
            qn = -2 * (farPlane * nearPlane) / (farPlane - nearPlane);
        }

        dest = Matrix4::ZERO;
        dest[0][0] = 2 * nearPlane / width;
        dest[0][2] = (right+left) / width;
        dest[1][1] = 2 * nearPlane / height;
        dest[1][2] = (top+bottom) / height;
        dest[2][2] = q;
        dest[2][3] = qn;
        dest[3][2] = -1;
    }

    void GL3PlusRenderSystem::_makeOrthoMatrix(const Radian& fovy, Real aspect,
                                               Real nearPlane, Real farPlane,
                                               Matrix4& dest, bool forGpuProgram)
    {
        Radian thetaY(fovy / 2.0f);
        Real tanThetaY = Math::Tan(thetaY);

        // Real thetaX = thetaY * aspect;
        Real tanThetaX = tanThetaY * aspect; // Math::Tan(thetaX);
        Real half_w = tanThetaX * nearPlane;
        Real half_h = tanThetaY * nearPlane;
        Real iw = 1.0 / half_w;
        Real ih = 1.0 / half_h;
        Real q;
        if (farPlane == 0)
        {
            q = 0;
        }
        else
        {
            q = 2.0 / (farPlane - nearPlane);
        }
        dest = Matrix4::ZERO;
        dest[0][0] = iw;
        dest[1][1] = ih;
        dest[2][2] = -q;
        dest[2][3] = -(farPlane + nearPlane) / (farPlane - nearPlane);
        dest[3][3] = 1;
    }

    void GL3PlusRenderSystem::_applyObliqueDepthProjection(Matrix4& matrix,
                                                           const Plane& plane,
                                                           bool forGpuProgram)
    {
        // Thanks to Eric Lenyel for posting this calculation at www.terathon.com

        // Calculate the clip-space corner point opposite the clipping plane
        // as (sgn(clipPlane.x), sgn(clipPlane.y), 1, 1) and
        // transform it into camera space by multiplying it
        // by the inverse of the projection matrix

        Vector4 q;
        q.x = (Math::Sign(plane.normal.x) + matrix[0][2]) / matrix[0][0];
        q.y = (Math::Sign(plane.normal.y) + matrix[1][2]) / matrix[1][1];
        q.z = -1.0F;
        q.w = (1.0F + matrix[2][2]) / matrix[2][3];

        // Calculate the scaled plane vector
        Vector4 clipPlane4d(plane.normal.x, plane.normal.y, plane.normal.z, plane.d);
        Vector4 c = clipPlane4d * (2.0F / (clipPlane4d.dotProduct(q)));

        // Replace the third row of the projection matrix
        matrix[2][0] = c.x;
        matrix[2][1] = c.y;
        matrix[2][2] = c.z + 1.0F;
        matrix[2][3] = c.w;
    }

    HardwareOcclusionQuery* GL3PlusRenderSystem::createHardwareOcclusionQuery(void)
    {
        GL3PlusHardwareOcclusionQuery* ret = new GL3PlusHardwareOcclusionQuery();
        mHwOcclusionQueries.push_back(ret);
        return ret;
    }

    void GL3PlusRenderSystem::_setPolygonMode(PolygonMode level)
    {
        switch(level)
        {
        case PM_POINTS:
            //mPolygonMode = GL_POINTS;
            mPolygonMode = GL_POINT;
            break;
        case PM_WIREFRAME:
            //mPolygonMode = GL_LINE_STRIP;
            mPolygonMode = GL_LINE;
            break;
        default:
        case PM_SOLID:
            mPolygonMode = GL_FILL;
            break;
        }
        OGRE_CHECK_GL_ERROR(glPolygonMode(GL_FRONT_AND_BACK, mPolygonMode));
    }

    void GL3PlusRenderSystem::setStencilCheckEnabled(bool enabled)
    {
        if (enabled)
        {
            OGRE_CHECK_GL_ERROR(glEnable(GL_STENCIL_TEST));
        }
        else
        {
            OGRE_CHECK_GL_ERROR(glDisable(GL_STENCIL_TEST));
        }
    }

    void GL3PlusRenderSystem::setStencilBufferParams(CompareFunction func,
                                                     uint32 refValue, uint32 compareMask, uint32 writeMask,
                                                     StencilOperation stencilFailOp,
                                                     StencilOperation depthFailOp,
                                                     StencilOperation passOp,
                                                     bool twoSidedOperation)
    {
        bool flip;
        mStencilWriteMask = writeMask;

        if (twoSidedOperation)
        {
            if (!mCurrentCapabilities->hasCapability(RSC_TWO_SIDED_STENCIL))
                OGRE_EXCEPT(Exception::ERR_INVALIDPARAMS, "2-sided stencils are not supported",
                            "GL3PlusRenderSystem::setStencilBufferParams");

            // NB: We should always treat CCW as front face for consistent with default
            // culling mode. Therefore, we must take care with two-sided stencil settings.
            flip = (mInvertVertexWinding && !mActiveRenderTarget->requiresTextureFlipping()) ||
                (!mInvertVertexWinding && mActiveRenderTarget->requiresTextureFlipping());
            // Back
            OGRE_CHECK_GL_ERROR(glStencilMaskSeparate(GL_BACK, writeMask));
            OGRE_CHECK_GL_ERROR(glStencilFuncSeparate(GL_BACK, convertCompareFunction(func), refValue, compareMask));
            OGRE_CHECK_GL_ERROR(glStencilOpSeparate(GL_BACK,
                                                    convertStencilOp(stencilFailOp, !flip),
                                                    convertStencilOp(depthFailOp, !flip),
                                                    convertStencilOp(passOp, !flip)));

            // Front
            OGRE_CHECK_GL_ERROR(glStencilMaskSeparate(GL_FRONT, writeMask));
            OGRE_CHECK_GL_ERROR(glStencilFuncSeparate(GL_FRONT, convertCompareFunction(func), refValue, compareMask));
            OGRE_CHECK_GL_ERROR(glStencilOpSeparate(GL_FRONT,
                                                    convertStencilOp(stencilFailOp, flip),
                                                    convertStencilOp(depthFailOp, flip),
                                                    convertStencilOp(passOp, flip)));
        }
        else
        {
            flip = false;
            OGRE_CHECK_GL_ERROR(glStencilMask(writeMask));
            OGRE_CHECK_GL_ERROR(glStencilFunc(convertCompareFunction(func), refValue, compareMask));
            OGRE_CHECK_GL_ERROR(glStencilOp(
                convertStencilOp(stencilFailOp, flip),
                convertStencilOp(depthFailOp, flip),
                convertStencilOp(passOp, flip)));
        }
    }

    GLint GL3PlusRenderSystem::getCombinedMinMipFilter(void) const
    {
        switch(mMinFilter)
        {
        case FO_ANISOTROPIC:
        case FO_LINEAR:
            switch (mMipFilter)
            {
            case FO_ANISOTROPIC:
            case FO_LINEAR:
                // linear min, linear mip
                return GL_LINEAR_MIPMAP_LINEAR;
            case FO_POINT:
                // linear min, point mip
                return GL_LINEAR_MIPMAP_NEAREST;
            case FO_NONE:
                // linear min, no mip
                return GL_LINEAR;
            }
            break;
        case FO_POINT:
        case FO_NONE:
            switch (mMipFilter)
            {
            case FO_ANISOTROPIC:
            case FO_LINEAR:
                // nearest min, linear mip
                return GL_NEAREST_MIPMAP_LINEAR;
            case FO_POINT:
                // nearest min, point mip
                return GL_NEAREST_MIPMAP_NEAREST;
            case FO_NONE:
                // nearest min, no mip
                return GL_NEAREST;
            }
            break;
        }

        // should never get here
        return 0;
    }

    void GL3PlusRenderSystem::_setTextureUnitFiltering(size_t unit, FilterType ftype, FilterOptions fo)
    {
        if (!activateGLTextureUnit(unit))
            return;

        switch (ftype)
        {
        case FT_MIN:
            mMinFilter = fo;

            // Combine with existing mip filter
            OGRE_CHECK_GL_ERROR(glTexParameteri(mTextureTypes[unit],
                                                GL_TEXTURE_MIN_FILTER,
                                                getCombinedMinMipFilter()));
            break;

        case FT_MAG:
            switch (fo)
            {
            case FO_ANISOTROPIC: // GL treats linear and aniso the same
            case FO_LINEAR:
                OGRE_CHECK_GL_ERROR(glTexParameteri(mTextureTypes[unit],
                                                    GL_TEXTURE_MAG_FILTER,
                                                    GL_LINEAR));
                break;
            case FO_POINT:
            case FO_NONE:
                OGRE_CHECK_GL_ERROR(glTexParameteri(mTextureTypes[unit],
                                                    GL_TEXTURE_MAG_FILTER,
                                                    GL_NEAREST));
                break;
            }
            break;
        case FT_MIP:
            mMipFilter = fo;

            // Combine with existing min filter
            OGRE_CHECK_GL_ERROR(glTexParameteri(mTextureTypes[unit],
                                                GL_TEXTURE_MIN_FILTER,
                                                getCombinedMinMipFilter()));
            break;
        }

        activateGLTextureUnit(0);
    }

    GLfloat GL3PlusRenderSystem::_getCurrentAnisotropy(size_t unit)
    {
        GLfloat curAniso = 0;
        OGRE_CHECK_GL_ERROR(glGetTexParameterfv(mTextureTypes[unit],
                                                GL_TEXTURE_MAX_ANISOTROPY_EXT, &curAniso));

        return curAniso ? curAniso : 1;
    }

    void GL3PlusRenderSystem::_setTextureUnitCompareFunction(size_t unit, CompareFunction function)
    {
        // TODO: Sampler objects, GL 3.3 or GL_ARB_sampler_objects required. For example:
        //        OGRE_CHECK_GL_ERROR(glSamplerParameteri(m_rt_ss, GL_TEXTURE_COMPARE_MODE, GL_COMPARE_REF_TO_TEXTURE));
        //        OGRE_CHECK_GL_ERROR(glSamplerParameteri(m_rt_ss, GL_TEXTURE_COMPARE_FUNC, GL_NEVER));
    }

    void GL3PlusRenderSystem::_setTextureUnitCompareEnabled(size_t unit, bool compare)
    {
        // TODO: GL 3.3 or later or GL_ARB_sampler_objects
        mTextureCompareEnabled = compare;
    }

    void GL3PlusRenderSystem::_setTextureLayerAnisotropy(size_t unit, unsigned int maxAnisotropy)
    {
        if (!mCurrentCapabilities->hasCapability(RSC_ANISOTROPY))
            return;

        if (!activateGLTextureUnit(unit))
            return;

        GLfloat largest_supported_anisotropy = 0;
        OGRE_CHECK_GL_ERROR(glGetFloatv(GL_MAX_TEXTURE_MAX_ANISOTROPY_EXT, &largest_supported_anisotropy));

        if (maxAnisotropy > largest_supported_anisotropy)
            maxAnisotropy = largest_supported_anisotropy ?
                static_cast<uint>(largest_supported_anisotropy) : 1;
        if (_getCurrentAnisotropy(unit) != maxAnisotropy)
            OGRE_CHECK_GL_ERROR(glTexParameterf(mTextureTypes[unit], GL_TEXTURE_MAX_ANISOTROPY_EXT, maxAnisotropy));

        activateGLTextureUnit(0);
    }

    void GL3PlusRenderSystem::_render(const RenderOperation& op)
    {
        // Call super class.
        RenderSystem::_render(op);

        // Create variables related to instancing.
        HardwareVertexBufferSharedPtr globalInstanceVertexBuffer = getGlobalInstanceVertexBuffer();
        VertexDeclaration* globalVertexDeclaration = getGlobalInstanceVertexBufferVertexDeclaration();
        bool hasInstanceData = (op.useGlobalInstancingVertexBufferIsAvailable &&
                                !globalInstanceVertexBuffer.isNull() && (globalVertexDeclaration != NULL))
            || op.vertexData->vertexBufferBinding->hasInstanceData();

        size_t numberOfInstances = op.numberOfInstances;

        if (op.useGlobalInstancingVertexBufferIsAvailable)
        {
            numberOfInstances *= getGlobalNumberOfInstances();
        }

        // Get vertex array organization.
        const VertexDeclaration::VertexElementList& decl =
            op.vertexData->vertexDeclaration->getElements();
        VertexDeclaration::VertexElementList::const_iterator elemIter, elemEnd;
        elemEnd = decl.end();

        // Bind VAO (set of per-vertex attributes: position, normal, etc.).
        bool updateVAO = true;
        if (Root::getSingleton().getRenderSystem()->getCapabilities()->hasCapability(RSC_SEPARATE_SHADER_OBJECTS))
        {
            GLSLSeparableProgram* programPipeline =
                GLSLSeparableProgramManager::getSingleton().getActiveSeparableProgram();
            if (programPipeline)
            {
                updateVAO = !programPipeline->getVertexArrayObject()->isInitialised();

                programPipeline->getVertexArrayObject()->bind();
            }
        }
        else
        {
            GLSLMonolithicProgram* linkProgram = GLSLMonolithicProgramManager::getSingleton().getActiveMonolithicProgram();
            if (linkProgram)
            {
                updateVAO = !linkProgram->getVertexArrayObject()->isInitialised();

                linkProgram->getVertexArrayObject()->bind();
            }
        }

        // Bind the appropriate VBOs to the active attributes of the VAO.
        for (elemIter = decl.begin(); elemIter != elemEnd; ++elemIter)
        {
            const VertexElement & elem = *elemIter;
            size_t source = elem.getSource();

            if (!op.vertexData->vertexBufferBinding->isBufferBound(source))
                continue; // Skip unbound elements.

            HardwareVertexBufferSharedPtr vertexBuffer =
                op.vertexData->vertexBufferBinding->getBuffer(source);

            bindVertexElementToGpu(elem, vertexBuffer, op.vertexData->vertexStart,
                                   mRenderAttribsBound, mRenderInstanceAttribsBound, updateVAO);
        }

        if ( !globalInstanceVertexBuffer.isNull() && globalVertexDeclaration != NULL )
        {
            elemEnd = globalVertexDeclaration->getElements().end();
            for (elemIter = globalVertexDeclaration->getElements().begin(); elemIter != elemEnd; ++elemIter)
            {
                const VertexElement & elem = *elemIter;
                bindVertexElementToGpu(elem, globalInstanceVertexBuffer, 0,
                                       mRenderAttribsBound, mRenderInstanceAttribsBound, updateVAO);
            }
        }

        activateGLTextureUnit(0);

        // Launch compute shader job(s).
        if (mCurrentComputeShader) // && mComputeProgramPosition == CP_PRERENDER && mComputeProgramExecutions <= compute_execution_cap)
        {
            //FIXME give user control over when and what memory barriers are created
            // if (mPreComputeMemoryBarrier)
            OGRE_CHECK_GL_ERROR(glMemoryBarrier(GL_ALL_BARRIER_BITS));
            Vector3 workgroupDim = mCurrentComputeShader->getComputeGroupDimensions();
            OGRE_CHECK_GL_ERROR(glDispatchCompute(workgroupDim[0],
                                                  workgroupDim[1],
                                                  workgroupDim[2]));
            // if (mPostComputeMemoryBarrier)
            //     OGRE_CHECK_GL_ERROR(glMemoryBarrier(toGL(MB_TEXTURE)));
            // if (compute_execution_cap > 0)
            //     mComputeProgramExecutions++;
        }


        // Determine the correct primitive type to render.
        GLint primType;
        // Use adjacency if there is a geometry program and it requested adjacency info.
        bool useAdjacency = (mGeometryProgramBound && mCurrentGeometryShader && mCurrentGeometryShader->isAdjacencyInfoRequired());
        switch (op.operationType)
        {
        case RenderOperation::OT_POINT_LIST:
            primType = GL_POINTS;
            break;
        case RenderOperation::OT_LINE_LIST:
            primType = useAdjacency ? GL_LINES_ADJACENCY : GL_LINES;
            break;
        case RenderOperation::OT_LINE_STRIP:
            primType = useAdjacency ? GL_LINE_STRIP_ADJACENCY : GL_LINE_STRIP;
            break;
        default:
        case RenderOperation::OT_TRIANGLE_LIST:
            primType = useAdjacency ? GL_TRIANGLES_ADJACENCY : GL_TRIANGLES;
            break;
        case RenderOperation::OT_TRIANGLE_STRIP:
            primType = useAdjacency ? GL_TRIANGLE_STRIP_ADJACENCY : GL_TRIANGLE_STRIP;
            break;
        case RenderOperation::OT_TRIANGLE_FAN:
            primType = GL_TRIANGLE_FAN;
            break;
        }


        // Bind atomic counter buffers.
        // if (Root::getSingleton().getRenderSystem()->getCapabilities()->hasCapability(RSC_ATOMIC_COUNTERS))
        // {
        //     GLuint atomicsBuffer = 0;

        //     glGenBuffers(1, &atomicsBuffer);
        //     glBindBuffer(GL_ATOMIC_COUNTER_BUFFER,
        //                  static_cast<GL3PlusHardwareCounterBuffer*>(HardwareBufferManager::getSingleton().getCounterBuffer().getGLBufferId()));
        //                  //static_cast<GL3PlusHardwareCounterBuffer*>(op..getCounterBuffer().getGLBufferId()));
        //     // glBufferData(GL_ATOMIC_COUNTER_BUFFER, sizeof(GLuint) * 3, NULL, GL_DYNAMIC_DRAW);
        //     // glBindBuffer(GL_ATOMIC_COUNTER_BUFFER, 0);
        // }
        //TODO: Reset atomic counters somewhere


        // Render to screen!
        if (mCurrentDomainShader)
        {
            // Tessellation shader special case.
            // Note: Only evaluation (domain) shaders are required.

            // GLuint primCount = 0;
            // // Useful primitives for tessellation
            // switch( op.operationType )
            // {
            // case RenderOperation::OT_LINE_LIST:
            //     primCount = (GLuint)(op.useIndexes ? op.indexData->indexCount : op.vertexData->vertexCount) / 2;
            //     break;

            // case RenderOperation::OT_LINE_STRIP:
            //     primCount = (GLuint)(op.useIndexes ? op.indexData->indexCount : op.vertexData->vertexCount) - 1;
            //     break;

            // case RenderOperation::OT_TRIANGLE_LIST:
            //     primCount = (GLuint)(op.useIndexes ? op.indexData->indexCount : op.vertexData->vertexCount);
            //     //primCount = (GLuint)(op.useIndexes ? op.indexData->indexCount : op.vertexData->vertexCount) / 3;
            //     break;

            // case RenderOperation::OT_TRIANGLE_STRIP:
            //     primCount = (GLuint)(op.useIndexes ? op.indexData->indexCount : op.vertexData->vertexCount) - 2;
            //     break;
            // default:
            //     break;
            // }

            // These are set via shader in DX11, SV_InsideTessFactor and SV_OutsideTessFactor
            // Hardcoding for the sample
            // float patchLevel(1.f);
            // OGRE_CHECK_GL_ERROR(glPatchParameterfv(GL_PATCH_DEFAULT_INNER_LEVEL, &patchLevel));
            // OGRE_CHECK_GL_ERROR(glPatchParameterfv(GL_PATCH_DEFAULT_OUTER_LEVEL, &patchLevel));
            // OGRE_CHECK_GL_ERROR(glPatchParameteri(GL_PATCH_VERTICES, op.vertexData->vertexCount));

            if (op.useIndexes)
            {
                OGRE_CHECK_GL_ERROR(glBindBuffer(GL_ELEMENT_ARRAY_BUFFER,
                                                 static_cast<GL3PlusHardwareIndexBuffer*>(op.indexData->indexBuffer.get())->getGLBufferId()));
                void *pBufferData = GL_BUFFER_OFFSET(op.indexData->indexStart *
                                                     op.indexData->indexBuffer->getIndexSize());
                GLuint indexEnd = op.indexData->indexCount - op.indexData->indexStart;
                GLenum indexType = (op.indexData->indexBuffer->getType() == HardwareIndexBuffer::IT_32BIT) ? GL_UNSIGNED_BYTE : GL_UNSIGNED_SHORT;
                OGRE_CHECK_GL_ERROR(glDrawRangeElements(GL_PATCHES, op.indexData->indexStart, indexEnd, op.indexData->indexCount, indexType, pBufferData));
                //OGRE_CHECK_GL_ERROR(glDrawElements(GL_PATCHES, op.indexData->indexCount, indexType, pBufferData));
                //                OGRE_CHECK_GL_ERROR(glDrawArraysInstanced(GL_PATCHES, 0, primCount, 1));
            }
            else
            {
                OGRE_CHECK_GL_ERROR(glDrawArrays(GL_PATCHES, 0, op.vertexData->vertexCount));
                //OGRE_CHECK_GL_ERROR(glDrawArrays(GL_PATCHES, 0, primCount));
                //                OGRE_CHECK_GL_ERROR(glDrawArraysInstanced(GL_PATCHES, 0, primCount, 1));
            }
        }
        else if (op.useIndexes)
        {
            OGRE_CHECK_GL_ERROR(glBindBuffer(GL_ELEMENT_ARRAY_BUFFER,
                                             static_cast<GL3PlusHardwareIndexBuffer*>(op.indexData->indexBuffer.get())->getGLBufferId()));

            void *pBufferData = GL_BUFFER_OFFSET(op.indexData->indexStart *
                                                 op.indexData->indexBuffer->getIndexSize());

            //TODO : GL_UNSIGNED_INT or GL_UNSIGNED_BYTE?  Latter breaks samples.
            GLenum indexType = (op.indexData->indexBuffer->getType() == HardwareIndexBuffer::IT_16BIT) ? GL_UNSIGNED_SHORT : GL_UNSIGNED_INT;

            do
            {
                // Update derived depth bias.
                if (mDerivedDepthBias && mCurrentPassIterationNum > 0)
                {
                    _setDepthBias(mDerivedDepthBiasBase +
                                  mDerivedDepthBiasMultiplier * mCurrentPassIterationNum,
                                  mDerivedDepthBiasSlopeScale);
                }

                GLuint indexEnd = op.indexData->indexCount - op.indexData->indexStart;
                if (hasInstanceData)
                {
                    if (mGLSupport->checkExtension("GL_ARB_draw_elements_base_vertex") || gl3wIsSupported(3, 2))
                    {
                        OGRE_CHECK_GL_ERROR(glDrawElementsInstancedBaseVertex(primType, op.indexData->indexCount, indexType, pBufferData, numberOfInstances, op.vertexData->vertexStart));
                    }
                    else
                    {
                        OGRE_CHECK_GL_ERROR(glDrawElementsInstanced(primType, op.indexData->indexCount, indexType, pBufferData, numberOfInstances));
                    }
                }
                else
                {
                    if (mGLSupport->checkExtension("GL_ARB_draw_elements_base_vertex") || gl3wIsSupported(3, 2))
                    {
                        OGRE_CHECK_GL_ERROR(glDrawRangeElementsBaseVertex(primType, op.indexData->indexStart, indexEnd, op.indexData->indexCount, indexType, pBufferData, op.vertexData->vertexStart));
                    }
                    else
                    {
                        OGRE_CHECK_GL_ERROR(glDrawRangeElements(primType, op.indexData->indexStart, indexEnd, op.indexData->indexCount, indexType, pBufferData));
                    }
                }
            } while (updatePassIterationRenderState());
        }
        else
        {
            do
            {
                // Update derived depth bias.
                if (mDerivedDepthBias && mCurrentPassIterationNum > 0)
                {
                    _setDepthBias(mDerivedDepthBiasBase +
                                  mDerivedDepthBiasMultiplier * mCurrentPassIterationNum,
                                  mDerivedDepthBiasSlopeScale);
                }

                if (hasInstanceData)
                {
                    OGRE_CHECK_GL_ERROR(glDrawArraysInstanced(primType, 0, op.vertexData->vertexCount, numberOfInstances));
                }
                else
                {
                    OGRE_CHECK_GL_ERROR(glDrawArrays(primType, 0, op.vertexData->vertexCount));
                }
            } while (updatePassIterationRenderState());
        }

        // Unbind VAO (if updated).
        if (updateVAO)
        {
            if (Root::getSingleton().getRenderSystem()->getCapabilities()->hasCapability(RSC_SEPARATE_SHADER_OBJECTS))
            {
                GLSLSeparableProgram* programPipeline =
                    GLSLSeparableProgramManager::getSingleton().getActiveSeparableProgram();
                if (programPipeline)
                {
                    programPipeline->getVertexArrayObject()->setInitialised(true);
                }
            }
            else
            {
                GLSLMonolithicProgram* linkProgram = GLSLMonolithicProgramManager::getSingleton().getActiveMonolithicProgram();
                if (linkProgram)
                {
                    linkProgram->getVertexArrayObject()->setInitialised(true);
                }
            }

            // Unbind the vertex array object.
            // Marks the end of what state will be included.
            OGRE_CHECK_GL_ERROR(glBindVertexArray(0));
        }

        // Set fences.
        // This ensures all GL operations called since last fence
        // (e.g., this render) are completed by GPU before executing
        // later GL operations.
        for (elemIter = decl.begin(); elemIter != elemEnd; ++elemIter)
        {
            const VertexElement & elem = *elemIter;
            size_t source = elem.getSource();

            if (!op.vertexData->vertexBufferBinding->isBufferBound(source))
                continue; // Skip unbound elements.

            HardwareVertexBufferSharedPtr vertexBuffer =
                op.vertexData->vertexBufferBinding->getBuffer(source);
            static_cast<GL3PlusHardwareVertexBuffer*>(vertexBuffer.get())->setFence();
        }

        mRenderAttribsBound.clear();
        mRenderInstanceAttribsBound.clear();
    }

    void GL3PlusRenderSystem::setScissorTest(bool enabled, size_t left,
                                             size_t top, size_t right,
                                             size_t bottom)
    {
        // If request texture flipping, use "upper-left", otherwise use "lower-left"
        bool flipping = mActiveRenderTarget->requiresTextureFlipping();
        //  GL measures from the bottom, not the top
        size_t targetHeight = mActiveRenderTarget->getHeight();
        // Calculate the "lower-left" corner of the viewport
        uint64 x = 0, y = 0, w = 0, h = 0;

        if (enabled)
        {
            OGRE_CHECK_GL_ERROR(glEnable(GL_SCISSOR_TEST));
            // NB GL uses width / height rather than right / bottom
            x = left;
            if (flipping)
                y = top;
            else
                y = targetHeight - bottom;
            w = right - left;
            h = bottom - top;
            OGRE_CHECK_GL_ERROR(glScissor(static_cast<GLsizei>(x),
                                          static_cast<GLsizei>(y),
                                          static_cast<GLsizei>(w),
                                          static_cast<GLsizei>(h)));
        }
        else
        {
            OGRE_CHECK_GL_ERROR(glDisable(GL_SCISSOR_TEST));
            // GL requires you to reset the scissor when disabling
            w = mActiveViewport->getActualWidth();
            h = mActiveViewport->getActualHeight();
            x = mActiveViewport->getActualLeft();
            if (flipping)
                y = mActiveViewport->getActualTop();
            else
                y = targetHeight - mActiveViewport->getActualTop() - h;
            OGRE_CHECK_GL_ERROR(glScissor(static_cast<GLsizei>(x),
                                          static_cast<GLsizei>(y),
                                          static_cast<GLsizei>(w),
                                          static_cast<GLsizei>(h)));
        }
    }

    void GL3PlusRenderSystem::clearFrameBuffer(unsigned int buffers,
                                               const ColourValue& colour,
                                               Real depth, unsigned short stencil)
    {
        bool colourMask = !mColourWrite[0] || !mColourWrite[1] ||
            !mColourWrite[2] || !mColourWrite[3];

        GLbitfield flags = 0;
        if (buffers & FBT_COLOUR)
        {
            flags |= GL_COLOR_BUFFER_BIT;
            // Enable buffer for writing if it isn't
            if (colourMask)
            {
                OGRE_CHECK_GL_ERROR(glColorMask(true, true, true, true));
            }
            OGRE_CHECK_GL_ERROR(glClearColor(colour.r, colour.g, colour.b, colour.a));
        }
        if (buffers & FBT_DEPTH)
        {
            flags |= GL_DEPTH_BUFFER_BIT;
            // Enable buffer for writing if it isn't
            if (!mDepthWrite)
            {
                OGRE_CHECK_GL_ERROR(glDepthMask(GL_TRUE));
            }
            OGRE_CHECK_GL_ERROR(glClearDepth(depth));
        }
        if (buffers & FBT_STENCIL)
        {
            flags |= GL_STENCIL_BUFFER_BIT;
            // Enable buffer for writing if it isn't
            OGRE_CHECK_GL_ERROR(glStencilMask(0xFFFFFFFF));
            OGRE_CHECK_GL_ERROR(glClearStencil(stencil));
        }

        // Should be enable scissor test due the clear region is
        // relied on scissor box bounds.
        GLboolean scissorTestEnabled = glIsEnabled(GL_SCISSOR_TEST);
        if (!scissorTestEnabled)
        {
            OGRE_CHECK_GL_ERROR(glEnable(GL_SCISSOR_TEST));
        }

        // Sets the scissor box as same as viewport
        GLint viewport[4], scissor[4];
        OGRE_CHECK_GL_ERROR(glGetIntegerv(GL_VIEWPORT, viewport));
        OGRE_CHECK_GL_ERROR(glGetIntegerv(GL_SCISSOR_BOX, scissor));
        bool scissorBoxDifference =
            viewport[0] != scissor[0] || viewport[1] != scissor[1] ||
            viewport[2] != scissor[2] || viewport[3] != scissor[3];
        if (scissorBoxDifference)
        {
            OGRE_CHECK_GL_ERROR(glScissor(viewport[0], viewport[1], viewport[2], viewport[3]));
        }

        // Clear buffers
        OGRE_CHECK_GL_ERROR(glClear(flags));

        // Restore scissor box
        if (scissorBoxDifference)
        {
            OGRE_CHECK_GL_ERROR(glScissor(scissor[0], scissor[1], scissor[2], scissor[3]));
        }

        // Restore scissor test
        if (!scissorTestEnabled)
        {
            OGRE_CHECK_GL_ERROR(glDisable(GL_SCISSOR_TEST));
        }

        // Reset buffer write state
        if (!mDepthWrite && (buffers & FBT_DEPTH))
        {
            OGRE_CHECK_GL_ERROR(glDepthMask(GL_FALSE));
        }

        if (colourMask && (buffers & FBT_COLOUR))
        {
            OGRE_CHECK_GL_ERROR(glColorMask(mColourWrite[0], mColourWrite[1], mColourWrite[2], mColourWrite[3]));
        }

        if (buffers & FBT_STENCIL)
        {
            OGRE_CHECK_GL_ERROR(glStencilMask(mStencilWriteMask));
        }
    }

    void GL3PlusRenderSystem::_switchContext(GL3PlusContext *context)
    {
        // Unbind GPU programs and rebind to new context later, because
        // scene manager treat render system as ONE 'context' ONLY, and it
        // cached the GPU programs using state.
        if (mCurrentVertexShader)
            mCurrentVertexShader->unbind();
        if (mCurrentGeometryShader)
            mCurrentGeometryShader->unbind();
        if (mCurrentFragmentShader)
            mCurrentFragmentShader->unbind();
        if (mCurrentHullShader)
            mCurrentHullShader->unbind();
        if (mCurrentDomainShader)
            mCurrentDomainShader->unbind();
        if (mCurrentComputeShader)
            mCurrentComputeShader->unbind();

        // Disable textures
        _disableTextureUnitsFrom(0);

        // It's ready for switching
        if (mCurrentContext)
            mCurrentContext->endCurrent();
        mCurrentContext = context;
        mCurrentContext->setCurrent();

        // Check if the context has already done one-time initialisation
        if (!mCurrentContext->getInitialized())
        {
            _oneTimeContextInitialization();
            mCurrentContext->setInitialized();
        }

        // Rebind GPU programs to new context
        if (mCurrentVertexShader)
            mCurrentVertexShader->bind();
        if (mCurrentGeometryShader)
            mCurrentGeometryShader->bind();
        if (mCurrentFragmentShader)
            mCurrentFragmentShader->bind();
        if (mCurrentHullShader)
            mCurrentHullShader->bind();
        if (mCurrentDomainShader)
            mCurrentDomainShader->bind();
        if (mCurrentComputeShader)
            mCurrentComputeShader->bind();

        // Must reset depth/colour write mask to according with user desired, otherwise,
        // clearFrameBuffer would be wrong because the value we are recorded may be
        // difference with the really state stored in GL context.
        OGRE_CHECK_GL_ERROR(glDepthMask(mDepthWrite));
        OGRE_CHECK_GL_ERROR(glColorMask(mColourWrite[0], mColourWrite[1], mColourWrite[2], mColourWrite[3]));
        OGRE_CHECK_GL_ERROR(glStencilMask(mStencilWriteMask));
    }

    void GL3PlusRenderSystem::_unregisterContext(GL3PlusContext *context)
    {
        if (mCurrentContext == context)
        {
            // Change the context to something else so that a valid context
            // remains active. When this is the main context being unregistered,
            // we set the main context to 0.
            if (mCurrentContext != mMainContext)
            {
                _switchContext(mMainContext);
            }
            else
            {
                /// No contexts remain
                mCurrentContext->endCurrent();
                mCurrentContext = 0;
                mMainContext = 0;
            }
        }
    }

    void GL3PlusRenderSystem::_oneTimeContextInitialization()
    {
        OGRE_CHECK_GL_ERROR(glDisable(GL_DITHER));

        // Check for FSAA
        // Enable the extension if it was enabled by the GL3PlusSupport
        int fsaa_active = false;
        OGRE_CHECK_GL_ERROR(glGetIntegerv(GL_SAMPLE_BUFFERS, (GLint*)&fsaa_active));
        if (fsaa_active)
        {
            OGRE_CHECK_GL_ERROR(glEnable(GL_MULTISAMPLE));
            LogManager::getSingleton().logMessage("Using FSAA.");
        }

        if (mGLSupport->checkExtension("GL_ARB_seamless_cube_map") || gl3wIsSupported(3, 2))
        {
#if OGRE_PLATFORM == OGRE_PLATFORM_APPLE
            // Some Apple NVIDIA hardware can't handle seamless cubemaps
            if (mCurrentCapabilities->getVendor() != GPU_NVIDIA)
#endif
                // Enable seamless cube maps
                OGRE_CHECK_GL_ERROR(glEnable(GL_TEXTURE_CUBE_MAP_SEAMLESS));
        }

        if (mGLSupport->checkExtension("GL_ARB_provoking_vertex") || gl3wIsSupported(3, 2))
        {
            // Set provoking vertex convention
            OGRE_CHECK_GL_ERROR(glProvokingVertex(GL_FIRST_VERTEX_CONVENTION));
        }

        if (mGLSupport->checkExtension("GL_KHR_debug") || gl3wIsSupported(4, 3))
        {
#if OGRE_DEBUG_MODE
            OGRE_CHECK_GL_ERROR(glEnable(GL_DEBUG_OUTPUT));
            OGRE_CHECK_GL_ERROR(glEnable(GL_DEBUG_OUTPUT_SYNCHRONOUS));
            OGRE_CHECK_GL_ERROR(glDebugMessageCallbackARB(&GLDebugCallback, NULL));
            OGRE_CHECK_GL_ERROR(glDebugMessageControlARB(GL_DEBUG_SOURCE_THIRD_PARTY, GL_DEBUG_TYPE_OTHER, GL_DONT_CARE, 0, NULL, GL_TRUE));
#endif
        }
    }

    void GL3PlusRenderSystem::initialiseContext(RenderWindow* primary)
    {
        // Set main and current context
        mMainContext = 0;
        primary->getCustomAttribute(GL3PlusRenderTexture::CustomAttributeString_GLCONTEXT, &mMainContext);
        mCurrentContext = mMainContext;

        // Set primary context as active
        if (mCurrentContext)
            mCurrentContext->setCurrent();

        // Initialise GL3W
        if (gl3wInit())
            LogManager::getSingleton().logMessage("Failed to initialize GL3W", LML_CRITICAL);

        // Make sure that OpenGL 3.0+ is supported in this context
        if (!gl3wIsSupported(3, 0))
        {
            OGRE_EXCEPT(Exception::ERR_RENDERINGAPI_ERROR,
                        "OpenGL 3.0 is not supported",
                        "GL3PlusRenderSystem::initialiseContext");
        }

        // Setup GL3PlusSupport
        mGLSupport->initialiseExtensions();

        LogManager::getSingleton().logMessage("**************************************");
        LogManager::getSingleton().logMessage("***   OpenGL 3+ Renderer Started   ***");
        LogManager::getSingleton().logMessage("**************************************");
    }

    void GL3PlusRenderSystem::_setRenderTarget(RenderTarget *target)
    {
        // Unbind frame buffer object
        if (mActiveRenderTarget)
            mRTTManager->unbind(mActiveRenderTarget);

        mActiveRenderTarget = target;
        if (target)
        {
            // Switch context if different from current one
            GL3PlusContext *newContext = 0;
            target->getCustomAttribute(GL3PlusRenderTexture::CustomAttributeString_GLCONTEXT, &newContext);
            if (newContext && mCurrentContext != newContext)
            {
                _switchContext(newContext);
            }

            // Check the FBO's depth buffer status
            GL3PlusDepthBuffer *depthBuffer = static_cast<GL3PlusDepthBuffer*>(target->getDepthBuffer());

            if ( target->getDepthBufferPool() != DepthBuffer::POOL_NO_DEPTH &&
                 (!depthBuffer || depthBuffer->getGLContext() != mCurrentContext ) )
            {
                // Depth is automatically managed and there is no depth buffer attached to this RT
                // or the Current context doesn't match the one this Depth buffer was created with
                setDepthBufferFor( target );
            }

            // Bind frame buffer object
            mRTTManager->bind(target);

            // Enable / disable sRGB states
            if (target->isHardwareGammaEnabled())
            {
                OGRE_CHECK_GL_ERROR(glEnable(GL_FRAMEBUFFER_SRGB));

                // Note: could test GL_FRAMEBUFFER_SRGB_CAPABLE here before
                // enabling, but GL spec says incapable surfaces ignore the setting
                // anyway. We test the capability to enable isHardwareGammaEnabled.
            }
            else
            {
                OGRE_CHECK_GL_ERROR(glDisable(GL_FRAMEBUFFER_SRGB));
            }
        }
    }

    GLint GL3PlusRenderSystem::convertCompareFunction(CompareFunction func) const
    {
        switch(func)
        {
        case CMPF_ALWAYS_FAIL:
            return GL_NEVER;
        case CMPF_ALWAYS_PASS:
            return GL_ALWAYS;
        case CMPF_LESS:
            return GL_LESS;
        case CMPF_LESS_EQUAL:
            return GL_LEQUAL;
        case CMPF_EQUAL:
            return GL_EQUAL;
        case CMPF_NOT_EQUAL:
            return GL_NOTEQUAL;
        case CMPF_GREATER_EQUAL:
            return GL_GEQUAL;
        case CMPF_GREATER:
            return GL_GREATER;
        };
        // To keep compiler happy
        return GL_ALWAYS;
    }

    GLint GL3PlusRenderSystem::convertStencilOp(StencilOperation op, bool invert) const
    {
        switch(op)
        {
        case SOP_KEEP:
            return GL_KEEP;
        case SOP_ZERO:
            return GL_ZERO;
        case SOP_REPLACE:
            return GL_REPLACE;
        case SOP_INCREMENT:
            return invert ? GL_DECR : GL_INCR;
        case SOP_DECREMENT:
            return invert ? GL_INCR : GL_DECR;
        case SOP_INCREMENT_WRAP:
            return invert ? GL_DECR_WRAP : GL_INCR_WRAP;
        case SOP_DECREMENT_WRAP:
            return invert ? GL_INCR_WRAP : GL_DECR_WRAP;
        case SOP_INVERT:
            return GL_INVERT;
        };
        // to keep compiler happy
        return SOP_KEEP;
    }

    
    void GL3PlusRenderSystem::bindGpuProgram(GpuProgram* prg)
    {
        GLSLShader* glprg = static_cast<GLSLShader*>(prg);

        // Unbind previous shader first.
        //
        // Note:
        //  1. Even if both previous and current are the same object, we can't
        //     bypass re-bind completely since the object itself may be modified.
        //     But we can bypass unbind based on the assumption that the object's
        //     internal GL program type shouldn't change after object creation.
        //     The behavior of binding to a GL program type twice
        //     should be the same as unbinding and rebinding that GL program type,
        //     even for different objects.
        //  2. We also assumed that the program's type (vertex or fragment) should
        //     not change during its use. If not, the following switch
        //     statement will confuse GL state completely, and we can't fix it
        //     here. To fix this case we must code the program implementation
        //     itself: if type is changing (during load/unload, etc), and it's in
        //     use, unbind and notify render system to correct for its state.
        //
        switch (glprg->getType())
        {
        case GPT_VERTEX_PROGRAM:
            if (mCurrentVertexShader != glprg)
            {
                if (mCurrentVertexShader)
                    mCurrentVertexShader->unbind();
                mCurrentVertexShader = glprg;
            }
            break;
        case GPT_HULL_PROGRAM:
            if (mCurrentHullShader != glprg)
            {
                if (mCurrentHullShader)
                    mCurrentHullShader->unbind();
                mCurrentHullShader = glprg;
            }
            break;
        case GPT_DOMAIN_PROGRAM:
            if (mCurrentDomainShader != glprg)
            {
                if (mCurrentDomainShader)
                    mCurrentDomainShader->unbind();
                mCurrentDomainShader = glprg;
            }
            break;
        case GPT_GEOMETRY_PROGRAM:
            if (mCurrentGeometryShader != glprg)
            {
                if (mCurrentGeometryShader)
                    mCurrentGeometryShader->unbind();
                mCurrentGeometryShader = glprg;
            }
            break;
        case GPT_FRAGMENT_PROGRAM:
            if (mCurrentFragmentShader != glprg)
            {
                if (mCurrentFragmentShader)
                    mCurrentFragmentShader->unbind();
                mCurrentFragmentShader = glprg;
            }
            break;
        case GPT_COMPUTE_PROGRAM:
            if (mCurrentComputeShader != glprg)
            {
                if (mCurrentComputeShader )
                    mCurrentComputeShader ->unbind();
                mCurrentComputeShader  = glprg;
            }
            break;
        default:
            break;
        }

        // Bind the program
        glprg->bind();

        RenderSystem::bindGpuProgram(prg);

        // TextureManager::ResourceMapIterator resource = TextureManager::getSingletonPtr()->getResourceIterator();

        // while(resource.hasMoreElements())
        // {
        //     TextureManager::ResourceMapPtr resource_map = resource.getNext();
        //     resource_map.getResourceType();
        // }

        // //FIXME Either a new TextureShaderUsage enum needs to be introduced,
        // // or additional TextureUsages must be created.  See OgreTexture.h
        // if (tex->getUsage() == TU_DYNAMIC_SHADER)
        // {
        //     // OGRE_CHECK_GL_ERROR(glBindImageTexture(0, mTextureID, 0, GL_FALSE, 0, GL_READ_WRITE, GL_RGBA8));
        //     OGRE_CHECK_GL_ERROR(glBindImageTexture(0, tex->getGLID(), 0, GL_FALSE, 0, GL_READ_WRITE, GL_RGBA8));
        // }
    }

    void GL3PlusRenderSystem::unbindGpuProgram(GpuProgramType gptype)
    {
<<<<<<< HEAD
		if (gptype == GPT_VERTEX_PROGRAM && mCurrentVertexProgram)
		{
			mActiveVertexGpuProgramParameters.setNull();
			mCurrentVertexProgram->unbindProgram();
			mCurrentVertexProgram = 0;
		}
		else if (gptype == GPT_GEOMETRY_PROGRAM && mCurrentGeometryProgram)
		{
			mActiveGeometryGpuProgramParameters.setNull();
			mCurrentGeometryProgram->unbindProgram();
			mCurrentGeometryProgram = 0;
		}
		else if (gptype == GPT_FRAGMENT_PROGRAM && mCurrentFragmentProgram)
		{
			mActiveFragmentGpuProgramParameters.setNull();
			mCurrentFragmentProgram->unbindProgram();
			mCurrentFragmentProgram = 0;
		}
		else if (gptype == GPT_HULL_PROGRAM && mCurrentHullProgram)
		{
			mActiveTessellationHullGpuProgramParameters.setNull();
			mCurrentHullProgram->unbindProgram();
			mCurrentHullProgram = 0;
		}
		else if (gptype == GPT_DOMAIN_PROGRAM && mCurrentDomainProgram)
		{
			mActiveTessellationDomainGpuProgramParameters.setNull();
			mCurrentDomainProgram->unbindProgram();
			mCurrentDomainProgram = 0;
		}
		else if (gptype == GPT_COMPUTE_PROGRAM && mCurrentComputeProgram)
		{
			mActiveComputeGpuProgramParameters.setNull();
			mCurrentComputeProgram->unbindProgram();
			mCurrentComputeProgram = 0;
		}
		RenderSystem::unbindGpuProgram(gptype);
=======
        if (gptype == GPT_VERTEX_PROGRAM && mCurrentVertexShader)
        {
            mActiveVertexGpuProgramParameters.setNull();
            mCurrentVertexShader->unbind();
            mCurrentVertexShader = 0;
        }
        else if (gptype == GPT_GEOMETRY_PROGRAM && mCurrentGeometryShader)
        {
            mActiveGeometryGpuProgramParameters.setNull();
            mCurrentGeometryShader->unbind();
            mCurrentGeometryShader = 0;
        }
        else if (gptype == GPT_FRAGMENT_PROGRAM && mCurrentFragmentShader)
        {
            mActiveFragmentGpuProgramParameters.setNull();
            mCurrentFragmentShader->unbind();
            mCurrentFragmentShader = 0;
        }
        else if (gptype == GPT_HULL_PROGRAM && mCurrentHullShader)
        {
            mActiveTesselationHullGpuProgramParameters.setNull();
            mCurrentHullShader->unbind();
            mCurrentHullShader = 0;
        }
        else if (gptype == GPT_DOMAIN_PROGRAM && mCurrentDomainShader)
        {
            mActiveTesselationDomainGpuProgramParameters.setNull();
            mCurrentDomainShader->unbind();
            mCurrentDomainShader = 0;
        }
        else if (gptype == GPT_COMPUTE_PROGRAM && mCurrentComputeShader)
        {
            mActiveComputeGpuProgramParameters.setNull();
            mCurrentComputeShader->unbind();
            mCurrentComputeShader = 0;
        }
        RenderSystem::unbindGpuProgram(gptype);
>>>>>>> 5835f46e
    }

    void GL3PlusRenderSystem::bindGpuProgramParameters(GpuProgramType gptype, GpuProgramParametersSharedPtr params, uint16 mask)
    {
        //              if (mask & (uint16)GPV_GLOBAL)
        //              {
        //TODO We could maybe use GL_EXT_bindable_uniform here to produce Dx10-style
        // shared constant buffers, but GPU support seems fairly weak?
        // check the match to constant buffers & use rendersystem data hooks to store
        // for now, just copy
        params->_copySharedParams();

<<<<<<< HEAD
            switch (gptype)
            {
                case GPT_VERTEX_PROGRAM:
                    mActiveVertexGpuProgramParameters = params;
                    mCurrentVertexProgram->bindProgramSharedParameters(params, mask);
                    break;
                case GPT_FRAGMENT_PROGRAM:
                    mActiveFragmentGpuProgramParameters = params;
                    mCurrentFragmentProgram->bindProgramSharedParameters(params, mask);
                    break;
                case GPT_GEOMETRY_PROGRAM:
                    mActiveGeometryGpuProgramParameters = params;
                    mCurrentGeometryProgram->bindProgramSharedParameters(params, mask);
                    break;
                case GPT_HULL_PROGRAM:
                    mActiveTessellationHullGpuProgramParameters = params;
                    mCurrentHullProgram->bindProgramSharedParameters(params, mask);
                    break;
                case GPT_DOMAIN_PROGRAM:
                    mActiveTessellationDomainGpuProgramParameters = params;
                    mCurrentDomainProgram->bindProgramSharedParameters(params, mask);
                    break;
                case GPT_COMPUTE_PROGRAM:
                    mActiveComputeGpuProgramParameters = params;
                    mCurrentComputeProgram->bindProgramSharedParameters(params, mask);
                    break;
                default:
                    break;
            }
//		}
//        else
//        {
            switch (gptype)
            {
                case GPT_VERTEX_PROGRAM:
                    mActiveVertexGpuProgramParameters = params;
                    mCurrentVertexProgram->bindProgramParameters(params, mask);
                    break;
                case GPT_FRAGMENT_PROGRAM:
                    mActiveFragmentGpuProgramParameters = params;
                    mCurrentFragmentProgram->bindProgramParameters(params, mask);
                    break;
                case GPT_GEOMETRY_PROGRAM:
                    mActiveGeometryGpuProgramParameters = params;
                    mCurrentGeometryProgram->bindProgramParameters(params, mask);
                    break;
                case GPT_HULL_PROGRAM:
                    mActiveTessellationHullGpuProgramParameters = params;
                    mCurrentHullProgram->bindProgramParameters(params, mask);
                    break;
                case GPT_DOMAIN_PROGRAM:
                    mActiveTessellationDomainGpuProgramParameters = params;
                    mCurrentDomainProgram->bindProgramParameters(params, mask);
                    break;
                case GPT_COMPUTE_PROGRAM:
                    mActiveComputeGpuProgramParameters = params;
                    mCurrentComputeProgram->bindProgramParameters(params, mask);
                    break;
                default:
                    break;
            }
//        }
=======
        switch (gptype)
        {
        case GPT_VERTEX_PROGRAM:
            mActiveVertexGpuProgramParameters = params;
            mCurrentVertexShader->bindSharedParameters(params, mask);
            break;
        case GPT_FRAGMENT_PROGRAM:
            mActiveFragmentGpuProgramParameters = params;
            mCurrentFragmentShader->bindSharedParameters(params, mask);
            break;
        case GPT_GEOMETRY_PROGRAM:
            mActiveGeometryGpuProgramParameters = params;
            mCurrentGeometryShader->bindSharedParameters(params, mask);
            break;
        case GPT_HULL_PROGRAM:
            mActiveTesselationHullGpuProgramParameters = params;
            mCurrentHullShader->bindSharedParameters(params, mask);
            break;
        case GPT_DOMAIN_PROGRAM:
            mActiveTesselationDomainGpuProgramParameters = params;
            mCurrentDomainShader->bindSharedParameters(params, mask);
            break;
        case GPT_COMPUTE_PROGRAM:
            mActiveComputeGpuProgramParameters = params;
            mCurrentComputeShader->bindSharedParameters(params, mask);
            break;
        default:
            break;
        }
        //              }
        //        else
        //        {
        switch (gptype)
        {
        case GPT_VERTEX_PROGRAM:
            mActiveVertexGpuProgramParameters = params;
            mCurrentVertexShader->bindParameters(params, mask);
            break;
        case GPT_FRAGMENT_PROGRAM:
            mActiveFragmentGpuProgramParameters = params;
            mCurrentFragmentShader->bindParameters(params, mask);
            break;
        case GPT_GEOMETRY_PROGRAM:
            mActiveGeometryGpuProgramParameters = params;
            mCurrentGeometryShader->bindParameters(params, mask);
            break;
        case GPT_HULL_PROGRAM:
            mActiveTesselationHullGpuProgramParameters = params;
            mCurrentHullShader->bindParameters(params, mask);
            break;
        case GPT_DOMAIN_PROGRAM:
            mActiveTesselationDomainGpuProgramParameters = params;
            mCurrentDomainShader->bindParameters(params, mask);
            break;
        case GPT_COMPUTE_PROGRAM:
            mActiveComputeGpuProgramParameters = params;
            mCurrentComputeShader->bindParameters(params, mask);
            break;
        default:
            break;
        }
        //        }

        //FIXME This needs to be moved somewhere texture specific.
        // Update image bindings for image load/store
        // static_cast<GL3PlusTextureManager*>(mTextureManager)->bindImages();
>>>>>>> 5835f46e
    }

    void GL3PlusRenderSystem::bindGpuProgramPassIterationParameters(GpuProgramType gptype)
    {
<<<<<<< HEAD
		switch (gptype)
		{
            case GPT_VERTEX_PROGRAM:
                mCurrentVertexProgram->bindProgramPassIterationParameters(mActiveVertexGpuProgramParameters);
                break;
            case GPT_FRAGMENT_PROGRAM:
                mCurrentFragmentProgram->bindProgramPassIterationParameters(mActiveFragmentGpuProgramParameters);
                break;
            case GPT_GEOMETRY_PROGRAM:
                mCurrentGeometryProgram->bindProgramPassIterationParameters(mActiveGeometryGpuProgramParameters);
                break;
            case GPT_HULL_PROGRAM:
                mCurrentHullProgram->bindProgramPassIterationParameters(mActiveTessellationHullGpuProgramParameters);
                break;
            case GPT_DOMAIN_PROGRAM:
                mCurrentDomainProgram->bindProgramPassIterationParameters(mActiveTessellationDomainGpuProgramParameters);
                break;
            case GPT_COMPUTE_PROGRAM:
                mCurrentComputeProgram->bindProgramPassIterationParameters(mActiveComputeGpuProgramParameters);
                break;
             default:
                break;
		}
=======
        switch (gptype)
        {
        case GPT_VERTEX_PROGRAM:
            mCurrentVertexShader->bindPassIterationParameters(mActiveVertexGpuProgramParameters);
            break;
        case GPT_FRAGMENT_PROGRAM:
            mCurrentFragmentShader->bindPassIterationParameters(mActiveFragmentGpuProgramParameters);
            break;
        case GPT_GEOMETRY_PROGRAM:
            mCurrentGeometryShader->bindPassIterationParameters(mActiveGeometryGpuProgramParameters);
            break;
        case GPT_HULL_PROGRAM:
            mCurrentHullShader->bindPassIterationParameters(mActiveTesselationHullGpuProgramParameters);
            break;
        case GPT_DOMAIN_PROGRAM:
            mCurrentDomainShader->bindPassIterationParameters(mActiveTesselationDomainGpuProgramParameters);
            break;
        case GPT_COMPUTE_PROGRAM:
            mCurrentComputeShader->bindPassIterationParameters(mActiveComputeGpuProgramParameters);
            break;
        default:
            break;
        }
>>>>>>> 5835f46e
    }

    void GL3PlusRenderSystem::setClipPlanesImpl(const Ogre::PlaneList& planeList)
    {
        OGRE_CHECK_GL_ERROR(glEnable(GL_DEPTH_CLAMP));
    }

    void GL3PlusRenderSystem::registerThread()
    {
        OGRE_LOCK_MUTEX(mThreadInitMutex);
        // This is only valid once we've created the main context
        if (!mMainContext)
        {
            OGRE_EXCEPT(Exception::ERR_INVALIDPARAMS,
                        "Cannot register a background thread before the main context "
                        "has been created.",
                        "GL3PlusRenderSystem::registerThread");
        }

        // Create a new context for this thread. Cloning from the main context
        // will ensure that resources are shared with the main context
        // We want a separate context so that we can safely create GL
        // objects in parallel with the main thread
        GL3PlusContext* newContext = mMainContext->clone();
        mBackgroundContextList.push_back(newContext);

        // Bind this new context to this thread.
        newContext->setCurrent();

        _oneTimeContextInitialization();
        newContext->setInitialized();
    }

    void GL3PlusRenderSystem::unregisterThread()
    {
        // nothing to do here?
        // Don't need to worry about active context, just make sure we delete
        // on shutdown.
    }

    void GL3PlusRenderSystem::preExtraThreadsStarted()
    {
        OGRE_LOCK_MUTEX(mThreadInitMutex);
        // free context, we'll need this to share lists
        if (mCurrentContext)
            mCurrentContext->endCurrent();
    }

    void GL3PlusRenderSystem::postExtraThreadsStarted()
    {
        OGRE_LOCK_MUTEX(mThreadInitMutex);
        // reacquire context
        if (mCurrentContext)
            mCurrentContext->setCurrent();
    }

    unsigned int GL3PlusRenderSystem::getDisplayMonitorCount() const
    {
        return mGLSupport->getDisplayMonitorCount();
    }

    
    void GL3PlusRenderSystem::beginProfileEvent( const String &eventName )
    {
        markProfileEvent("Begin Event: " + eventName);
        if (mGLSupport->checkExtension("ARB_debug_group") || gl3wIsSupported(4, 3))
            OGRE_CHECK_GL_ERROR(glPushDebugGroup(GL_DEBUG_SOURCE_THIRD_PARTY, 0, static_cast<GLint>(eventName.length()), eventName.c_str()));
    }

    
    void GL3PlusRenderSystem::endProfileEvent( void )
    {
        markProfileEvent("End Event");
        if (mGLSupport->checkExtension("ARB_debug_group") || gl3wIsSupported(4, 3))
            OGRE_CHECK_GL_ERROR(glPopDebugGroup());
    }

    
    void GL3PlusRenderSystem::markProfileEvent( const String &eventName )
    {
        if ( eventName.empty() )
            return;

        if (mGLSupport->checkExtension("GL_KHR_debug") || gl3wIsSupported(4, 3))
            glDebugMessageInsert(GL_DEBUG_SOURCE_THIRD_PARTY,
                                 GL_DEBUG_TYPE_PERFORMANCE,
                                 GL_DEBUG_SEVERITY_LOW,
                                 0,
                                 static_cast<GLint>(eventName.length()),
                                 eventName.c_str());
    }

    bool GL3PlusRenderSystem::activateGLTextureUnit(size_t unit)
    {
        if (mActiveTextureUnit != unit)
        {
            if (unit < getCapabilities()->getNumTextureUnits())
            {
                OGRE_CHECK_GL_ERROR(glActiveTexture(static_cast<uint32>(GL_TEXTURE0 + unit)));
                mActiveTextureUnit = static_cast<GLenum>(unit);
                return true;
            }
            else if (!unit)
            {
                //FIXME If the above case fails, should this case ever be taken?
                // Also switch to (unit == number) unless not operation is actually
                // faster on some architectures.
                
                // Always ok to use the first unit.
                return true;
            }
            else
            {
                return false;
            }
        }
        else
        {
            return true;
        }
    }

    void GL3PlusRenderSystem::bindVertexElementToGpu( const VertexElement &elem,
                                                      HardwareVertexBufferSharedPtr vertexBuffer, const size_t vertexStart,
                                                      vector<GLuint>::type &attribsBound,
                                                      vector<GLuint>::type &instanceAttribsBound,
                                                      bool updateVAO)
    {
        void* pBufferData = 0;
        const GL3PlusHardwareVertexBuffer* hwGlBuffer = static_cast<const GL3PlusHardwareVertexBuffer*>(vertexBuffer.get());

        // FIXME: Having this commented out fixes some rendering issues but leaves VAO's useless
        // if (updateVAO)
        {
            OGRE_CHECK_GL_ERROR(glBindBuffer(GL_ARRAY_BUFFER,
                                             hwGlBuffer->getGLBufferId()));
            pBufferData = GL_BUFFER_OFFSET(elem.getOffset());

            if (vertexStart)
            {
                pBufferData = static_cast<char*>(pBufferData) + vertexStart * vertexBuffer->getVertexSize();
            }

            VertexElementSemantic sem = elem.getSemantic();
            unsigned short typeCount = VertexElement::getTypeCount(elem.getType());
            GLboolean normalised = GL_FALSE;
            GLuint attrib = 0;
            unsigned short elemIndex = elem.getIndex();

            if (Root::getSingleton().getRenderSystem()->getCapabilities()->hasCapability(RSC_SEPARATE_SHADER_OBJECTS))
            {
                GLSLSeparableProgram* programPipeline =
                    GLSLSeparableProgramManager::getSingleton().getActiveSeparableProgram();
                if (!programPipeline || !programPipeline->isAttributeValid(sem, elemIndex))
                {
                    return;
                }

                attrib = (GLuint)programPipeline->getAttributeIndex(sem, elemIndex);
            }
            else
            {
                GLSLMonolithicProgram* linkProgram = GLSLMonolithicProgramManager::getSingleton().getActiveMonolithicProgram();
                if (!linkProgram || !linkProgram->isAttributeValid(sem, elemIndex))
                {
                    return;
                }

                attrib = (GLuint)linkProgram->getAttributeIndex(sem, elemIndex);
            }

            if (mCurrentVertexShader)
            {
                if (hwGlBuffer->isInstanceData())
                {
                    OGRE_CHECK_GL_ERROR(glVertexAttribDivisor(attrib, hwGlBuffer->getInstanceDataStepRate()));
                    instanceAttribsBound.push_back(attrib);
                }
            }

            switch(elem.getType())
            {
            case VET_COLOUR:
            case VET_COLOUR_ABGR:
            case VET_COLOUR_ARGB:
                // Because GL takes these as a sequence of single unsigned bytes, count needs to be 4
                // VertexElement::getTypeCount treats them as 1 (RGBA)
                // Also need to normalise the fixed-point data
                typeCount = 4;
                normalised = GL_TRUE;
                break;
            default:
                break;
            };

            switch(elem.getBaseType(elem.getType()))
            {
            default:
            case VET_FLOAT1:
                OGRE_CHECK_GL_ERROR(glVertexAttribPointer(attrib,
                                                          typeCount,
                                                          GL3PlusHardwareBufferManager::getGLType(elem.getType()),
                                                          normalised,
                                                          static_cast<GLsizei>(vertexBuffer->getVertexSize()),
                                                          pBufferData));
                break;
            case VET_DOUBLE1:
                OGRE_CHECK_GL_ERROR(glVertexAttribLPointer(attrib,
                                                           typeCount,
                                                           GL3PlusHardwareBufferManager::getGLType(elem.getType()),
                                                           static_cast<GLsizei>(vertexBuffer->getVertexSize()),
                                                           pBufferData));
                break;
            }

            // If this attribute hasn't been enabled, do so and keep a record of it.
            OGRE_CHECK_GL_ERROR(glEnableVertexAttribArray(attrib));

            attribsBound.push_back(attrib);
        }
    }
}<|MERGE_RESOLUTION|>--- conflicted
+++ resolved
@@ -437,15 +437,8 @@
         // Tessellation Program Properties
         if (mGLSupport->checkExtension("GL_ARB_tessellation_shader") || gl3wIsSupported(4, 0))
         {
-<<<<<<< HEAD
             rsc->setCapability(RSC_TESSELLATION_HULL_PROGRAM);
             rsc->setCapability(RSC_TESSELLATION_DOMAIN_PROGRAM);
-        
-            OGRE_CHECK_GL_ERROR(glGetFloatv(GL_MAX_TESS_CONTROL_UNIFORM_COMPONENTS, &floatConstantCount));
-=======
-            rsc->setCapability(RSC_TESSELATION_HULL_PROGRAM);
-            rsc->setCapability(RSC_TESSELATION_DOMAIN_PROGRAM);
->>>>>>> 5835f46e
 
             OGRE_CHECK_GL_ERROR(glGetFloatv(GL_MAX_TESS_CONTROL_UNIFORM_COMPONENTS, &floatConstantCount));
             // 16 boolean params allowed
@@ -2519,45 +2512,6 @@
 
     void GL3PlusRenderSystem::unbindGpuProgram(GpuProgramType gptype)
     {
-<<<<<<< HEAD
-		if (gptype == GPT_VERTEX_PROGRAM && mCurrentVertexProgram)
-		{
-			mActiveVertexGpuProgramParameters.setNull();
-			mCurrentVertexProgram->unbindProgram();
-			mCurrentVertexProgram = 0;
-		}
-		else if (gptype == GPT_GEOMETRY_PROGRAM && mCurrentGeometryProgram)
-		{
-			mActiveGeometryGpuProgramParameters.setNull();
-			mCurrentGeometryProgram->unbindProgram();
-			mCurrentGeometryProgram = 0;
-		}
-		else if (gptype == GPT_FRAGMENT_PROGRAM && mCurrentFragmentProgram)
-		{
-			mActiveFragmentGpuProgramParameters.setNull();
-			mCurrentFragmentProgram->unbindProgram();
-			mCurrentFragmentProgram = 0;
-		}
-		else if (gptype == GPT_HULL_PROGRAM && mCurrentHullProgram)
-		{
-			mActiveTessellationHullGpuProgramParameters.setNull();
-			mCurrentHullProgram->unbindProgram();
-			mCurrentHullProgram = 0;
-		}
-		else if (gptype == GPT_DOMAIN_PROGRAM && mCurrentDomainProgram)
-		{
-			mActiveTessellationDomainGpuProgramParameters.setNull();
-			mCurrentDomainProgram->unbindProgram();
-			mCurrentDomainProgram = 0;
-		}
-		else if (gptype == GPT_COMPUTE_PROGRAM && mCurrentComputeProgram)
-		{
-			mActiveComputeGpuProgramParameters.setNull();
-			mCurrentComputeProgram->unbindProgram();
-			mCurrentComputeProgram = 0;
-		}
-		RenderSystem::unbindGpuProgram(gptype);
-=======
         if (gptype == GPT_VERTEX_PROGRAM && mCurrentVertexShader)
         {
             mActiveVertexGpuProgramParameters.setNull();
@@ -2578,13 +2532,13 @@
         }
         else if (gptype == GPT_HULL_PROGRAM && mCurrentHullShader)
         {
-            mActiveTesselationHullGpuProgramParameters.setNull();
+			mActiveTessellationHullGpuProgramParameters.setNull();
             mCurrentHullShader->unbind();
             mCurrentHullShader = 0;
         }
         else if (gptype == GPT_DOMAIN_PROGRAM && mCurrentDomainShader)
         {
-            mActiveTesselationDomainGpuProgramParameters.setNull();
+			mActiveTessellationDomainGpuProgramParameters.setNull();
             mCurrentDomainShader->unbind();
             mCurrentDomainShader = 0;
         }
@@ -2595,7 +2549,6 @@
             mCurrentComputeShader = 0;
         }
         RenderSystem::unbindGpuProgram(gptype);
->>>>>>> 5835f46e
     }
 
     void GL3PlusRenderSystem::bindGpuProgramParameters(GpuProgramType gptype, GpuProgramParametersSharedPtr params, uint16 mask)
@@ -2608,70 +2561,6 @@
         // for now, just copy
         params->_copySharedParams();
 
-<<<<<<< HEAD
-            switch (gptype)
-            {
-                case GPT_VERTEX_PROGRAM:
-                    mActiveVertexGpuProgramParameters = params;
-                    mCurrentVertexProgram->bindProgramSharedParameters(params, mask);
-                    break;
-                case GPT_FRAGMENT_PROGRAM:
-                    mActiveFragmentGpuProgramParameters = params;
-                    mCurrentFragmentProgram->bindProgramSharedParameters(params, mask);
-                    break;
-                case GPT_GEOMETRY_PROGRAM:
-                    mActiveGeometryGpuProgramParameters = params;
-                    mCurrentGeometryProgram->bindProgramSharedParameters(params, mask);
-                    break;
-                case GPT_HULL_PROGRAM:
-                    mActiveTessellationHullGpuProgramParameters = params;
-                    mCurrentHullProgram->bindProgramSharedParameters(params, mask);
-                    break;
-                case GPT_DOMAIN_PROGRAM:
-                    mActiveTessellationDomainGpuProgramParameters = params;
-                    mCurrentDomainProgram->bindProgramSharedParameters(params, mask);
-                    break;
-                case GPT_COMPUTE_PROGRAM:
-                    mActiveComputeGpuProgramParameters = params;
-                    mCurrentComputeProgram->bindProgramSharedParameters(params, mask);
-                    break;
-                default:
-                    break;
-            }
-//		}
-//        else
-//        {
-            switch (gptype)
-            {
-                case GPT_VERTEX_PROGRAM:
-                    mActiveVertexGpuProgramParameters = params;
-                    mCurrentVertexProgram->bindProgramParameters(params, mask);
-                    break;
-                case GPT_FRAGMENT_PROGRAM:
-                    mActiveFragmentGpuProgramParameters = params;
-                    mCurrentFragmentProgram->bindProgramParameters(params, mask);
-                    break;
-                case GPT_GEOMETRY_PROGRAM:
-                    mActiveGeometryGpuProgramParameters = params;
-                    mCurrentGeometryProgram->bindProgramParameters(params, mask);
-                    break;
-                case GPT_HULL_PROGRAM:
-                    mActiveTessellationHullGpuProgramParameters = params;
-                    mCurrentHullProgram->bindProgramParameters(params, mask);
-                    break;
-                case GPT_DOMAIN_PROGRAM:
-                    mActiveTessellationDomainGpuProgramParameters = params;
-                    mCurrentDomainProgram->bindProgramParameters(params, mask);
-                    break;
-                case GPT_COMPUTE_PROGRAM:
-                    mActiveComputeGpuProgramParameters = params;
-                    mCurrentComputeProgram->bindProgramParameters(params, mask);
-                    break;
-                default:
-                    break;
-            }
-//        }
-=======
         switch (gptype)
         {
         case GPT_VERTEX_PROGRAM:
@@ -2687,11 +2576,11 @@
             mCurrentGeometryShader->bindSharedParameters(params, mask);
             break;
         case GPT_HULL_PROGRAM:
-            mActiveTesselationHullGpuProgramParameters = params;
+                    mActiveTessellationHullGpuProgramParameters = params;
             mCurrentHullShader->bindSharedParameters(params, mask);
             break;
         case GPT_DOMAIN_PROGRAM:
-            mActiveTesselationDomainGpuProgramParameters = params;
+                    mActiveTessellationDomainGpuProgramParameters = params;
             mCurrentDomainShader->bindSharedParameters(params, mask);
             break;
         case GPT_COMPUTE_PROGRAM:
@@ -2719,11 +2608,11 @@
             mCurrentGeometryShader->bindParameters(params, mask);
             break;
         case GPT_HULL_PROGRAM:
-            mActiveTesselationHullGpuProgramParameters = params;
+                    mActiveTessellationHullGpuProgramParameters = params;
             mCurrentHullShader->bindParameters(params, mask);
             break;
         case GPT_DOMAIN_PROGRAM:
-            mActiveTesselationDomainGpuProgramParameters = params;
+                    mActiveTessellationDomainGpuProgramParameters = params;
             mCurrentDomainShader->bindParameters(params, mask);
             break;
         case GPT_COMPUTE_PROGRAM:
@@ -2738,36 +2627,10 @@
         //FIXME This needs to be moved somewhere texture specific.
         // Update image bindings for image load/store
         // static_cast<GL3PlusTextureManager*>(mTextureManager)->bindImages();
->>>>>>> 5835f46e
     }
 
     void GL3PlusRenderSystem::bindGpuProgramPassIterationParameters(GpuProgramType gptype)
     {
-<<<<<<< HEAD
-		switch (gptype)
-		{
-            case GPT_VERTEX_PROGRAM:
-                mCurrentVertexProgram->bindProgramPassIterationParameters(mActiveVertexGpuProgramParameters);
-                break;
-            case GPT_FRAGMENT_PROGRAM:
-                mCurrentFragmentProgram->bindProgramPassIterationParameters(mActiveFragmentGpuProgramParameters);
-                break;
-            case GPT_GEOMETRY_PROGRAM:
-                mCurrentGeometryProgram->bindProgramPassIterationParameters(mActiveGeometryGpuProgramParameters);
-                break;
-            case GPT_HULL_PROGRAM:
-                mCurrentHullProgram->bindProgramPassIterationParameters(mActiveTessellationHullGpuProgramParameters);
-                break;
-            case GPT_DOMAIN_PROGRAM:
-                mCurrentDomainProgram->bindProgramPassIterationParameters(mActiveTessellationDomainGpuProgramParameters);
-                break;
-            case GPT_COMPUTE_PROGRAM:
-                mCurrentComputeProgram->bindProgramPassIterationParameters(mActiveComputeGpuProgramParameters);
-                break;
-             default:
-                break;
-		}
-=======
         switch (gptype)
         {
         case GPT_VERTEX_PROGRAM:
@@ -2791,7 +2654,6 @@
         default:
             break;
         }
->>>>>>> 5835f46e
     }
 
     void GL3PlusRenderSystem::setClipPlanesImpl(const Ogre::PlaneList& planeList)
