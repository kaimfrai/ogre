--- conflicted
+++ resolved
@@ -57,10 +57,7 @@
 #include "OgreRoot.h"
 #include "OgreConfig.h"
 
-<<<<<<< HEAD
-=======
 #if OGRE_DEBUG_MODE
->>>>>>> c40cd09d
 static void APIENTRY GLDebugCallback(GLenum source,
                             GLenum type,
                             GLuint id,
@@ -520,12 +517,6 @@
         LogManager::getSingleton().logMessage("GL3+: Using FBOs for rendering to textures");
         mRTTManager = new GL3PlusFBOManager();
         caps->setCapability(RSC_RTT_DEPTHBUFFER_RESOLUTION_LESSEQUAL);
-<<<<<<< HEAD
-
-		// Enable microcache
-		mGpuProgramManager->setSaveMicrocodesToCache(caps->hasCapability(RSC_CAN_GET_COMPILED_SHADER_BUFFER));
-=======
->>>>>>> c40cd09d
 
 		Log* defaultLog = LogManager::getSingleton().getDefaultLog();
 		if (defaultLog)
