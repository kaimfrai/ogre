/*
  -----------------------------------------------------------------------------
  This source file is part of OGRE
  (Object-oriented Graphics Rendering Engine)
  For the latest info, see http://www.ogre3d.org/

  Copyright (c) 2000-2014 Torus Knot Software Ltd

  Permission is hereby granted, free of charge, to any person obtaining a copy
  of this software and associated documentation files (the "Software"), to deal
  in the Software without restriction, including without limitation the rights
  to use, copy, modify, merge, publish, distribute, sublicense, and/or sell
  copies of the Software, and to permit persons to whom the Software is
  furnished to do so, subject to the following conditions:

  The above copyright notice and this permission notice shall be included in
  all copies or substantial portions of the Software.

  THE SOFTWARE IS PROVIDED "AS IS", WITHOUT WARRANTY OF ANY KIND, EXPRESS OR
  IMPLIED, INCLUDING BUT NOT LIMITED TO THE WARRANTIES OF MERCHANTABILITY,
  FITNESS FOR A PARTICULAR PURPOSE AND NONINFRINGEMENT. IN NO EVENT SHALL THE
  AUTHORS OR COPYRIGHT HOLDERS BE LIABLE FOR ANY CLAIM, DAMAGES OR OTHER
  LIABILITY, WHETHER IN AN ACTION OF CONTRACT, TORT OR OTHERWISE, ARISING FROM,
  OUT OF OR IN CONNECTION WITH THE SOFTWARE OR THE USE OR OTHER DEALINGS IN
  THE SOFTWARE.
  -----------------------------------------------------------------------------
*/
#include "OgreGpuProgram.h"
#include "OgreHighLevelGpuProgramManager.h"
#include "OgreLogManager.h"
#include "OgreRoot.h"
#include "OgreStringConverter.h"

#include "OgreGLSLShader.h"
#include "OgreGLSLShader.h"

#include "OgreGLSLPreprocessor.h"
#include "OgreGLSLMonolithicProgramManager.h"
#include "OgreGLSLSeparableProgramManager.h"
#include "OgreGLUtil.h"

namespace Ogre {
    GLuint GLSLShader::mShaderCount = 0;

    GLSLShader::GLSLShader(
        ResourceManager* creator,
        const String& name, ResourceHandle handle,
        const String& group, bool isManual, ManualResourceLoader* loader)
        : GLSLProgramCommon(creator, name, handle, group, isManual, loader)
        , mGLShaderHandle(0)
        , mGLProgramHandle(0)
    {
        if (createParamDictionary("GLSLShader"))
        {
            setupBaseParamDictionary();
            ParamDictionary* dict = getParamDictionary();

            dict->addParameter(ParameterDef(
                "preprocessor_defines",
                "Preprocessor defines use to compile the program.",
                PT_STRING), &msCmdPreprocessorDefines);
            dict->addParameter(ParameterDef(
                "attach",
                "name of another GLSL program needed by this program",
                PT_STRING), &msCmdAttach);
            dict->addParameter(ParameterDef(
                "column_major_matrices",
                "Whether matrix packing in column-major order.",
                PT_BOOL), &msCmdColumnMajorMatrices);
            dict->addParameter(
                ParameterDef(
                    "input_operation_type",
                    "The input operation type for this geometry program. "
                    "Can be 'point_list', 'line_list', 'line_strip', 'triangle_list', "
                    "'triangle_strip' or 'triangle_fan'",
                    PT_STRING), &msInputOperationTypeCmd);
            dict->addParameter(
                ParameterDef("output_operation_type",
                             "The input operation type for this geometry program. "
                             "Can be 'point_list', 'line_strip' or 'triangle_strip'",
                             PT_STRING), &msOutputOperationTypeCmd);
            dict->addParameter(
                ParameterDef("max_output_vertices",
                             "The maximum number of vertices a single run "
                             "of this geometry program can output",
                             PT_INT), &msMaxOutputVerticesCmd);
        }

        mType = GPT_VERTEX_PROGRAM; // default value, to be corrected after the constructor with GpuProgram::setType()
        mSyntaxCode = "glsl" + StringConverter::toString(Root::getSingleton().getRenderSystem()->getNativeShadingLanguageVersion());

        mLinked = 0;
        // Increase shader counter and use as ID
        mShaderID = ++mShaderCount;        
        
        // Transfer skeletal animation status from parent
        mSkeletalAnimation = isSkeletalAnimationIncluded();
        // There is nothing to load
        mLoadFromFile = false;
    }

    GLSLShader::~GLSLShader()
    {
        // Have to call this here rather than in Resource destructor
        // since calling virtual methods in base destructors causes crash
        if (isLoaded())
        {
            unload();
        }
        else
        {
            unloadHighLevel();
        }
    }

<<<<<<< HEAD

    void GLSLShader::loadFromSource(void)
    {
        // Preprocess the GLSL shader in order to get a clean source
        CPreprocessor cpp;

        // Pass all user-defined macros to preprocessor
        if (!mPreprocessorDefines.empty ())
        {
            String::size_type pos = 0;
            while (pos != String::npos)
            {
                // Find delims
                String::size_type endPos = mPreprocessorDefines.find_first_of(";,=", pos);
                if (endPos != String::npos)
                {
                    String::size_type macro_name_start = pos;
                    size_t macro_name_len = endPos - pos;
                    pos = endPos;

                    // Check definition part
                    if (mPreprocessorDefines[pos] == '=')
                    {
                        // Set up a definition, skip delim
                        ++pos;
                        String::size_type macro_val_start = pos;
                        size_t macro_val_len;

                        endPos = mPreprocessorDefines.find_first_of(";,", pos);
                        if (endPos == String::npos)
                        {
                            macro_val_len = mPreprocessorDefines.size () - pos;
                            pos = endPos;
                        }
                        else
                        {
                            macro_val_len = endPos - pos;
                            pos = endPos+1;
                        }
                        cpp.Define (
                            mPreprocessorDefines.c_str () + macro_name_start, macro_name_len,
                            mPreprocessorDefines.c_str () + macro_val_start, macro_val_len);
                    }
                    else
                    {
                        // No definition part, define as "1"
                        ++pos;
                        cpp.Define (
                            mPreprocessorDefines.c_str () + macro_name_start, macro_name_len, 1);
                    }
                }
                else
                {
                    if(pos < mPreprocessorDefines.size())
                         cpp.Define (mPreprocessorDefines.c_str () + pos, mPreprocessorDefines.size() - pos, 1);
 
                    pos = endPos;
                }
            }
        }

        size_t out_size = 0;
        const char *src = mSource.c_str ();
        size_t src_len = mSource.size ();
        char *out = cpp.Parse (src, src_len, out_size);
        if (!out || !out_size)
            // Failed to preprocess, break out
            OGRE_EXCEPT (Exception::ERR_RENDERINGAPI_ERROR,
                         "Failed to preprocess shader " + mName,
                         __FUNCTION__);

        mSource = String (out, out_size);
        if (out < src || out > src + src_len)
            free (out);
    }


    bool GLSLShader::compile(const bool checkErrors)
=======
    bool GLSLShader::compile(bool checkErrors)
>>>>>>> 4d4082db
    {
        if (mCompiled == 1)
        {
            return true;
        }

        // Create shader object.
        GLenum GLShaderType = getGLShaderType(mType);
        OGRE_CHECK_GL_ERROR(mGLShaderHandle = glCreateShader(GLShaderType));

        //TODO GL 4.3 KHR_debug

        // if (getGLSupport()->checkExtension("GL_KHR_debug") || gl3wIsSupported(4, 3))
        //     glObjectLabel(GL_SHADER, mGLShaderHandle, 0, mName.c_str());

        // if (Root::getSingleton().getRenderSystem()->getCapabilities()->hasCapability(RSC_SEPARATE_SHADER_OBJECTS))
        // {
        //     OGRE_CHECK_GL_ERROR(mGLProgramHandle = glCreateProgram());
        //     if(getGLSupport()->checkExtension("GL_KHR_debug") || gl3wIsSupported(4, 3))
        //         glObjectLabel(GL_PROGRAM, mGLProgramHandle, 0, mName.c_str());
        // }

        // Add boiler plate code and preprocessor extras, then
        // submit shader source to OpenGL.
        if (!mSource.empty())
        {
            // Add standard shader input and output blocks, if missing.
            if (Root::getSingleton().getRenderSystem()->getCapabilities()->hasCapability(RSC_SEPARATE_SHADER_OBJECTS))
            {
                // Assume blocks are missing if gl_Position is missing.
                if (mSource.find("vec4 gl_Position") == String::npos)
                {
                    size_t mainPos = mSource.find("void main");
                    // Only add blocks if shader is not a child
                    // shader, i.e. has a main function.
                    if (mainPos != String::npos)
                    {
                        size_t versionPos = mSource.find("#version");
                        int shaderVersion = StringConverter::parseInt(mSource.substr(versionPos+9, 3));
                        if (shaderVersion >= 150)
                        {
                            size_t belowVersionPos = mSource.find("\n", versionPos) + 1;
                            switch (mType)
                            {
                            case GPT_VERTEX_PROGRAM:
                                mSource.insert(belowVersionPos, "out gl_PerVertex\n{\nvec4 gl_Position;\nfloat gl_PointSize;\nfloat gl_ClipDistance[];\n};\n\n");
                                break;
                            case GPT_GEOMETRY_PROGRAM:
                                mSource.insert(belowVersionPos, "out gl_PerVertex\n{\nvec4 gl_Position;\nfloat gl_PointSize;\nfloat gl_ClipDistance[];\n};\n\n");
                                mSource.insert(belowVersionPos, "in gl_PerVertex\n{\nvec4 gl_Position;\nfloat gl_PointSize;\nfloat gl_ClipDistance[];\n} gl_in[];\n\n");
                                break;
                            case GPT_DOMAIN_PROGRAM:
                                mSource.insert(belowVersionPos, "out gl_PerVertex\n{\nvec4 gl_Position;\nfloat gl_PointSize;\nfloat gl_ClipDistance[];\n};\n\n");
                                mSource.insert(belowVersionPos, "in gl_PerVertex\n{\nvec4 gl_Position;\nfloat gl_PointSize;\nfloat gl_ClipDistance[];\n} gl_in[];\n\n");
                                break;
                            case GPT_HULL_PROGRAM:
                                mSource.insert(belowVersionPos, "out gl_PerVertex\n{\nvec4 gl_Position;\nfloat gl_PointSize;\nfloat gl_ClipDistance[];\n} gl_out[];\n\n");
                                mSource.insert(belowVersionPos, "in gl_PerVertex\n{\nvec4 gl_Position;\nfloat gl_PointSize;\nfloat gl_ClipDistance[];\n} gl_in[];\n\n");
                                break;
                            case GPT_FRAGMENT_PROGRAM:
                            case GPT_COMPUTE_PROGRAM:
                                // Fragment and compute shaders do
                                // not have standard blocks.
                                break;
                            }
                        }
                    }
                }
            }
            // Submit shader source.
            const char *source = mSource.c_str();
            OGRE_CHECK_GL_ERROR(glShaderSource(mGLShaderHandle, 1, &source, NULL));
        }

        OGRE_CHECK_GL_ERROR(glCompileShader(mGLShaderHandle));

        // Check for compile errors
        OGRE_CHECK_GL_ERROR(glGetShaderiv(mGLShaderHandle, GL_COMPILE_STATUS, &mCompiled));
        if (!mCompiled && checkErrors)
        {
            String message = logObjectInfo("GLSL compile log: " + mName, mGLShaderHandle);
            checkAndFixInvalidDefaultPrecisionError(message);
        }

        // Log a message that the shader compiled successfully.
        if (mCompiled && checkErrors)
            logObjectInfo("GLSL compiled: " + mName, mGLShaderHandle);

        if (!mCompiled)
        {
            String shaderType = getShaderTypeLabel(mType);
            StringUtil::toTitleCase(shaderType);
            OGRE_EXCEPT(Exception::ERR_RENDERINGAPI_ERROR,
                        shaderType + " Program " + mName +
                        " failed to compile. See compile log above for details.",
                        "GLSLShader::compile");
        }

        return (mCompiled == 1);
    }


    void GLSLShader::createLowLevelImpl(void)
    {
        // mAssemblerProgram = GpuProgramPtr(OGRE_NEW GLSLShader(this));
        // // Shader params need to be forwarded to low level implementation
        // mAssemblerProgram->setAdjacencyInfoRequired(isAdjacencyInfoRequired());
        // mAssemblerProgram->setComputeGroupDimensions(getComputeGroupDimensions());
    }

    void GLSLShader::unloadHighLevelImpl(void)
    {
        OGRE_CHECK_GL_ERROR(glDeleteShader(mGLShaderHandle));

        if (Root::getSingleton().getRenderSystem()->getCapabilities()->hasCapability(RSC_SEPARATE_SHADER_OBJECTS) && mGLProgramHandle)
        {
            OGRE_CHECK_GL_ERROR(glDeleteProgram(mGLProgramHandle));
        }

        mGLShaderHandle = 0;
        mGLProgramHandle = 0;
        mCompiled = 0;
    }

    void GLSLShader::buildConstantDefinitions() const
    {
        // We need an accurate list of all the uniforms in the shader, but we
        // can't get at them until we link all the shaders into a program object.

        // Therefore instead parse the source code manually and extract the uniforms.
        createParameterMappingStructures(true);
        if (Root::getSingleton().getRenderSystem()->getCapabilities()->hasCapability(RSC_SEPARATE_SHADER_OBJECTS))
        {
            GLSLSeparableProgramManager::getSingleton().extractUniformsFromGLSL(mSource, *mConstantDefs.get(), mName);
        }
        else
        {
            GLSLMonolithicProgramManager::getSingleton().extractUniformsFromGLSL(mSource, *mConstantDefs.get(), mName);
        }

        // Also parse any attached sources.
        for (GLSLProgramContainer::const_iterator i = mAttachedGLSLPrograms.begin();
             i != mAttachedGLSLPrograms.end(); ++i)
        {
            GLSLProgramCommon* childShader = *i;

            if (Root::getSingleton().getRenderSystem()->getCapabilities()->hasCapability(RSC_SEPARATE_SHADER_OBJECTS))
            {
                GLSLSeparableProgramManager::getSingleton().extractUniformsFromGLSL(childShader->getSource(),
                                                                                    *mConstantDefs.get(), childShader->getName());
            }
            else
            {
                GLSLMonolithicProgramManager::getSingleton().extractUniformsFromGLSL(childShader->getSource(),
                                                                                     *mConstantDefs.get(), childShader->getName());
            }
        }
    }

    void GLSLShader::attachToProgramObject(const GLuint programObject)
    {
        // attach child objects
        GLSLProgramContainerIterator childProgramCurrent = mAttachedGLSLPrograms.begin();
        GLSLProgramContainerIterator childProgramEnd = mAttachedGLSLPrograms.end();

        for (; childProgramCurrent != childProgramEnd; ++childProgramCurrent)
        {
            GLSLProgramCommon* childShader = *childProgramCurrent;
            childShader->compile(true);
            childShader->attachToProgramObject(programObject);
        }
        OGRE_CHECK_GL_ERROR(glAttachShader(programObject, mGLShaderHandle));
    }


    void GLSLShader::detachFromProgramObject(const GLuint programObject)
    {
        OGRE_CHECK_GL_ERROR(glDetachShader(programObject, mGLShaderHandle));
        logObjectInfo( "Error detaching " + mName + " shader object from GLSL Program Object", programObject);
        // attach child objects
        GLSLProgramContainerIterator childprogramcurrent = mAttachedGLSLPrograms.begin();
        GLSLProgramContainerIterator childprogramend = mAttachedGLSLPrograms.end();

        while (childprogramcurrent != childprogramend)
        {
            GLSLProgramCommon* childShader = *childprogramcurrent;
            childShader->detachFromProgramObject(programObject);
            ++childprogramcurrent;
        }
    }


    const String& GLSLShader::getLanguage(void) const
    {
        static const String language = "glsl";

        return language;
    }


    Ogre::GpuProgramParametersSharedPtr GLSLShader::createParameters(void)
    {
        GpuProgramParametersSharedPtr params = HighLevelGpuProgram::createParameters();
        return params;
    }


    void GLSLShader::checkAndFixInvalidDefaultPrecisionError(String &message)
    {
        String precisionQualifierErrorString = ": 'Default Precision Qualifier' :  invalid type Type for default precision qualifier can be only float or int";
        vector< String >::type linesOfSource = StringUtil::split(mSource, "\n");
        if (message.find(precisionQualifierErrorString) != String::npos)
        {
            LogManager::getSingleton().logMessage("Fixing invalid type Type for default precision qualifier by deleting bad lines the re-compiling", LML_CRITICAL);

            // remove relevant lines from source
            vector< String >::type errors = StringUtil::split(message, "\n");

            // going from the end so when we delete a line the numbers of the lines before will not change
            for (int i = (int)errors.size() - 1 ; i != -1 ; i--)
            {
                String & curError = errors[i];
                size_t foundPos = curError.find(precisionQualifierErrorString);
                if (foundPos != String::npos)
                {
                    String lineNumber = curError.substr(0, foundPos);
                    size_t posOfStartOfNumber = lineNumber.find_last_of(':');
                    if (posOfStartOfNumber != String::npos)
                    {
                        lineNumber = lineNumber.substr(posOfStartOfNumber +     1, lineNumber.size() - (posOfStartOfNumber + 1));
                        if (StringConverter::isNumber(lineNumber))
                        {
                            int iLineNumber = StringConverter::parseInt(lineNumber);
                            linesOfSource.erase(linesOfSource.begin() + iLineNumber - 1);
                        }
                    }
                }
            }
            // rebuild source
            StringStream newSource;
            for (size_t i = 0; i < linesOfSource.size()  ; i++)
            {
                newSource << linesOfSource[i] << "\n";
            }
            mSource = newSource.str();

            const char *source = mSource.c_str();
            OGRE_CHECK_GL_ERROR(glShaderSource(mGLShaderHandle, 1, &source, NULL));
            // Check for load errors
            if (compile(true))
            {
                LogManager::getSingleton().logMessage("The removing of the lines fixed the invalid type Type for default precision qualifier error.", LML_CRITICAL);
            }
            else
            {
                LogManager::getSingleton().logMessage("The removing of the lines didn't help.", LML_CRITICAL);
            }
        }
    }


    RenderOperation::OperationType parseOperationType(const String& val)
    {
        if (val == "point_list")
        {
            return RenderOperation::OT_POINT_LIST;
        }
        else if (val == "line_list")
        {
            return RenderOperation::OT_LINE_LIST;
        }
        else if (val == "line_strip")
        {
            return RenderOperation::OT_LINE_STRIP;
        }
        else if (val == "triangle_strip")
        {
            return RenderOperation::OT_TRIANGLE_STRIP;
        }
        else if (val == "triangle_fan")
        {
            return RenderOperation::OT_TRIANGLE_FAN;
        }
        else
        {
            // Triangle list is the default fallback. Keep it this way?
            return RenderOperation::OT_TRIANGLE_LIST;
        }
    }

    GLenum GLSLShader::getGLShaderType(GpuProgramType programType)
    {
        //TODO Convert to map, or is speed different negligible?
        switch (programType)
        {
        case GPT_VERTEX_PROGRAM:
            return GL_VERTEX_SHADER;
        case GPT_HULL_PROGRAM:
            return GL_TESS_CONTROL_SHADER;
        case GPT_DOMAIN_PROGRAM:
            return GL_TESS_EVALUATION_SHADER;
        case GPT_GEOMETRY_PROGRAM:
            return GL_GEOMETRY_SHADER;
        case GPT_FRAGMENT_PROGRAM:
            return GL_FRAGMENT_SHADER;
        case GPT_COMPUTE_PROGRAM:
            return GL_COMPUTE_SHADER;
        }

        //TODO add warning or error
        return 0;
    }

    String GLSLShader::getShaderTypeLabel(GpuProgramType programType)
    {
        switch (programType)
        {
        case GPT_VERTEX_PROGRAM:
            return "vertex";
            break;
        case GPT_DOMAIN_PROGRAM:
            return "tessellation evaluation";
            break;
        case GPT_HULL_PROGRAM:
            return "tessellation control";
            break;
        case GPT_GEOMETRY_PROGRAM:
            return "geometry";
            break;
        case GPT_FRAGMENT_PROGRAM:
            return "fragment";
            break;
        case GPT_COMPUTE_PROGRAM:
            return "compute";
            break;
        }

        //TODO add warning or error
        return 0;
    }


    GLuint GLSLShader::getGLProgramHandle() {
        //TODO This should be removed and the compile() function
        // should use glCreateShaderProgramv
        // for separable programs which includes creating a program.
        if (mGLProgramHandle == 0)
        {
            OGRE_CHECK_GL_ERROR(mGLProgramHandle = glCreateProgram());
            if (mGLProgramHandle == 0)
            {
                //TODO error handling
            }
        }
        return mGLProgramHandle;
    }


    void GLSLShader::bind(void)
    {
        if (Root::getSingleton().getRenderSystem()->getCapabilities()->hasCapability(RSC_SEPARATE_SHADER_OBJECTS))
        {
            // Tell the Program Pipeline Manager what pipeline is to become active.
            switch (mType)
            {
            case GPT_VERTEX_PROGRAM:
                GLSLSeparableProgramManager::getSingleton().setActiveVertexShader(this);
                break;
            case GPT_FRAGMENT_PROGRAM:
                GLSLSeparableProgramManager::getSingleton().setActiveFragmentShader(this);
                break;
            case GPT_GEOMETRY_PROGRAM:
                GLSLSeparableProgramManager::getSingleton().setActiveGeometryShader(this);
                break;
            case GPT_HULL_PROGRAM:
                GLSLSeparableProgramManager::getSingleton().setActiveTessHullShader(this);
                break;
            case GPT_DOMAIN_PROGRAM:
                GLSLSeparableProgramManager::getSingleton().setActiveTessDomainShader(this);
                break;
            case GPT_COMPUTE_PROGRAM:
                GLSLSeparableProgramManager::getSingleton().setActiveComputeShader(this);
            default:
                break;
            }
        }
        else
        {
            // Tell the Link Program Manager what shader is to become active.
            switch (mType)
            {
            case GPT_VERTEX_PROGRAM:
                GLSLMonolithicProgramManager::getSingleton().setActiveVertexShader(this);
                break;
            case GPT_FRAGMENT_PROGRAM:
                GLSLMonolithicProgramManager::getSingleton().setActiveFragmentShader(this);
                break;
            case GPT_GEOMETRY_PROGRAM:
                GLSLMonolithicProgramManager::getSingleton().setActiveGeometryShader(this);
                break;
            case GPT_HULL_PROGRAM:
                GLSLMonolithicProgramManager::getSingleton().setActiveHullShader(this);
                break;
            case GPT_DOMAIN_PROGRAM:
                GLSLMonolithicProgramManager::getSingleton().setActiveDomainShader(this);
                break;
            case GPT_COMPUTE_PROGRAM:
                GLSLMonolithicProgramManager::getSingleton().setActiveComputeShader(this);
            default:
                break;
            }
        }
    }

    void GLSLShader::unbind(void)
    {
        if(Root::getSingleton().getRenderSystem()->getCapabilities()->hasCapability(RSC_SEPARATE_SHADER_OBJECTS))
        {
            // Tell the Program Pipeline Manager what pipeline is to become inactive.
            if (mType == GPT_VERTEX_PROGRAM)
            {
                GLSLSeparableProgramManager::getSingleton().setActiveVertexShader(NULL);
            }
            else if (mType == GPT_GEOMETRY_PROGRAM)
            {
                GLSLSeparableProgramManager::getSingleton().setActiveGeometryShader(NULL);
            }
            else if (mType == GPT_HULL_PROGRAM)
            {
                GLSLSeparableProgramManager::getSingleton().setActiveTessHullShader(NULL);
            }
            else if (mType == GPT_DOMAIN_PROGRAM)
            {
                GLSLSeparableProgramManager::getSingleton().setActiveTessDomainShader(NULL);
            }
            else if (mType == GPT_COMPUTE_PROGRAM)
            {
                GLSLSeparableProgramManager::getSingleton().setActiveComputeShader(NULL);
            }
            else // It's a fragment shader
            {
                GLSLSeparableProgramManager::getSingleton().setActiveFragmentShader(NULL);
            }
        }
        else
        {
            // Tell the Link Program Manager what shader is to become inactive.
            if (mType == GPT_VERTEX_PROGRAM)
            {
                GLSLMonolithicProgramManager::getSingleton().setActiveVertexShader(NULL);
            }
            else if (mType == GPT_GEOMETRY_PROGRAM)
            {
                GLSLMonolithicProgramManager::getSingleton().setActiveGeometryShader(NULL);
            }
            else if (mType == GPT_HULL_PROGRAM)
            {
                GLSLMonolithicProgramManager::getSingleton().setActiveHullShader(NULL);
            }
            else if (mType == GPT_DOMAIN_PROGRAM)
            {
                GLSLMonolithicProgramManager::getSingleton().setActiveDomainShader(NULL);
            }
            else if (mType == GPT_COMPUTE_PROGRAM)
            {
                GLSLMonolithicProgramManager::getSingleton().setActiveComputeShader(NULL);
            }
            else // It's a fragment shader
            {
                GLSLMonolithicProgramManager::getSingleton().setActiveFragmentShader(NULL);
            }
        }
    }


    void GLSLShader::bindParameters(GpuProgramParametersSharedPtr params, uint16 mask)
    {
        // Link can throw exceptions, ignore them at this point.
        try
        {
            if (Root::getSingleton().getRenderSystem()->getCapabilities()->hasCapability(RSC_SEPARATE_SHADER_OBJECTS))
            {
                // Activate the program pipeline object.
                GLSLSeparableProgram* separableProgram = GLSLSeparableProgramManager::getSingleton().getCurrentSeparableProgram();
                // Pass on parameters from params to program object uniforms.
                separableProgram->updateUniforms(params, mask, mType);
                separableProgram->updateAtomicCounters(params, mask, mType);
            }
            else
            {
                // Activate the link program object.
                GLSLMonolithicProgram* monolithicProgram = GLSLMonolithicProgramManager::getSingleton().getActiveMonolithicProgram();
                // Pass on parameters from params to program object uniforms.
                monolithicProgram->updateUniforms(params, mask, mType);
                //TODO add atomic counter support
                //monolithicProgram->updateAtomicCounters(params, mask, mType);
            }
        }
        catch (Exception&) {}
    }


    void GLSLShader::bindPassIterationParameters(GpuProgramParametersSharedPtr params)
    {
        if (Root::getSingleton().getRenderSystem()->getCapabilities()->hasCapability(RSC_SEPARATE_SHADER_OBJECTS))
        {
            // Activate the program pipeline object.
            GLSLSeparableProgram* separableProgram = GLSLSeparableProgramManager::getSingleton().getCurrentSeparableProgram();
            // Pass on parameters from params to program object uniforms.
            separableProgram->updatePassIterationUniforms(params);
        }
        else
        {
            // Activate the link program object.
            GLSLMonolithicProgram* monolithicProgram = GLSLMonolithicProgramManager::getSingleton().getActiveMonolithicProgram();
            // Pass on parameters from params to program object uniforms.
            monolithicProgram->updatePassIterationUniforms(params);
        }
    }


    void GLSLShader::bindSharedParameters(GpuProgramParametersSharedPtr params, uint16 mask)
    {
        // Link can throw exceptions, ignore them at this point.
        try
        {
            if (Root::getSingleton().getRenderSystem()->getCapabilities()->hasCapability(RSC_SEPARATE_SHADER_OBJECTS))
            {
                // Activate the program pipeline object.
                GLSLSeparableProgram* separableProgram = GLSLSeparableProgramManager::getSingleton().getCurrentSeparableProgram();
                // Pass on parameters from params to program object uniforms.
                separableProgram->updateUniformBlocks(params, mask, mType);
                // separableProgram->updateShaderStorageBlock(params, mask, mType);
            }
            else
            {
                // Activate the link program object.
                GLSLMonolithicProgram* monolithicProgram = GLSLMonolithicProgramManager::getSingleton().getActiveMonolithicProgram();
                // Pass on parameters from params to program object uniforms.
                monolithicProgram->updateUniformBlocks(params, mask, mType);
            }
        }
        catch (Exception&) {}
    }


    size_t GLSLShader::calculateSize(void) const
    {
        size_t memSize = 0;

        // Delegate names.
        memSize += sizeof(GLuint);
        memSize += sizeof(GLenum);
        memSize += GpuProgram::calculateSize();

        return memSize;
    }

}<|MERGE_RESOLUTION|>--- conflicted
+++ resolved
@@ -113,88 +113,7 @@
         }
     }
 
-<<<<<<< HEAD
-
-    void GLSLShader::loadFromSource(void)
-    {
-        // Preprocess the GLSL shader in order to get a clean source
-        CPreprocessor cpp;
-
-        // Pass all user-defined macros to preprocessor
-        if (!mPreprocessorDefines.empty ())
-        {
-            String::size_type pos = 0;
-            while (pos != String::npos)
-            {
-                // Find delims
-                String::size_type endPos = mPreprocessorDefines.find_first_of(";,=", pos);
-                if (endPos != String::npos)
-                {
-                    String::size_type macro_name_start = pos;
-                    size_t macro_name_len = endPos - pos;
-                    pos = endPos;
-
-                    // Check definition part
-                    if (mPreprocessorDefines[pos] == '=')
-                    {
-                        // Set up a definition, skip delim
-                        ++pos;
-                        String::size_type macro_val_start = pos;
-                        size_t macro_val_len;
-
-                        endPos = mPreprocessorDefines.find_first_of(";,", pos);
-                        if (endPos == String::npos)
-                        {
-                            macro_val_len = mPreprocessorDefines.size () - pos;
-                            pos = endPos;
-                        }
-                        else
-                        {
-                            macro_val_len = endPos - pos;
-                            pos = endPos+1;
-                        }
-                        cpp.Define (
-                            mPreprocessorDefines.c_str () + macro_name_start, macro_name_len,
-                            mPreprocessorDefines.c_str () + macro_val_start, macro_val_len);
-                    }
-                    else
-                    {
-                        // No definition part, define as "1"
-                        ++pos;
-                        cpp.Define (
-                            mPreprocessorDefines.c_str () + macro_name_start, macro_name_len, 1);
-                    }
-                }
-                else
-                {
-                    if(pos < mPreprocessorDefines.size())
-                         cpp.Define (mPreprocessorDefines.c_str () + pos, mPreprocessorDefines.size() - pos, 1);
- 
-                    pos = endPos;
-                }
-            }
-        }
-
-        size_t out_size = 0;
-        const char *src = mSource.c_str ();
-        size_t src_len = mSource.size ();
-        char *out = cpp.Parse (src, src_len, out_size);
-        if (!out || !out_size)
-            // Failed to preprocess, break out
-            OGRE_EXCEPT (Exception::ERR_RENDERINGAPI_ERROR,
-                         "Failed to preprocess shader " + mName,
-                         __FUNCTION__);
-
-        mSource = String (out, out_size);
-        if (out < src || out > src + src_len)
-            free (out);
-    }
-
-
-    bool GLSLShader::compile(const bool checkErrors)
-=======
     bool GLSLShader::compile(bool checkErrors)
->>>>>>> 4d4082db
     {
         if (mCompiled == 1)
         {
