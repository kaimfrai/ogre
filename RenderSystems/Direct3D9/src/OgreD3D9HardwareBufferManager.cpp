--- conflicted
+++ resolved
@@ -136,8 +136,6 @@
 				"Uniform buffer not supported in Direct3D 9 RenderSystem.",
 				"D3D9HardwareBufferManagerBase::createUniformBuffer");
 	}
-<<<<<<< HEAD
-=======
     //-----------------------------------------------------------------------
 	HardwareCounterBufferSharedPtr
     D3D9HardwareBufferManagerBase::createCounterBuffer(size_t sizeBytes,
@@ -147,7 +145,14 @@
                     "D3D9 does not support atomic counter buffers",
                     "D3D9HardwareBufferManagerBase::createCounterBuffer");
 	}
->>>>>>> a48f71b7
+	//---------------------------------------------------------------------
+	HardwareUniformBufferSharedPtr 
+		D3D9HardwareBufferManagerBase::createUniformBuffer(size_t sizeBytes, HardwareBuffer::Usage usage, bool useShadowBuffer, const String& name)
+	{
+		OGRE_EXCEPT(Exception::ERR_RENDERINGAPI_ERROR, 
+				"Uniform buffer not supported in Direct3D 9 RenderSystem.",
+				"D3D9HardwareBufferManagerBase::createUniformBuffer");
+	}
     //-----------------------------------------------------------------------
     VertexDeclaration* D3D9HardwareBufferManagerBase::createVertexDeclarationImpl(void)
     {
