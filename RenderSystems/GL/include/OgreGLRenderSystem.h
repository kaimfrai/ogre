--- conflicted
+++ resolved
@@ -42,11 +42,8 @@
     namespace GLSL {
         class GLSLProgramFactory;
     }
-<<<<<<< HEAD
-=======
 
     class GLStateCacheManager;
->>>>>>> c40cd09d
 
 	/**
       Implementation of GL as a rendering system.
