/*
-----------------------------------------------------------------------------
This source file is part of OGRE
(Object-oriented Graphics Rendering Engine)
For the latest info, see http://www.ogre3d.org

Copyright (c) 2000-2013 Torus Knot Software Ltd

Permission is hereby granted, free of charge, to any person obtaining a copy
of this software and associated documentation files (the "Software"), to deal
in the Software without restriction, including without limitation the rights
to use, copy, modify, merge, publish, distribute, sublicense, and/or sell
copies of the Software, and to permit persons to whom the Software is
furnished to do so, subject to the following conditions:

The above copyright notice and this permission notice shall be included in
all copies or substantial portions of the Software.

THE SOFTWARE IS PROVIDED "AS IS", WITHOUT WARRANTY OF ANY KIND, EXPRESS OR
IMPLIED, INCLUDING BUT NOT LIMITED TO THE WARRANTIES OF MERCHANTABILITY,
FITNESS FOR A PARTICULAR PURPOSE AND NONINFRINGEMENT. IN NO EVENT SHALL THE
AUTHORS OR COPYRIGHT HOLDERS BE LIABLE FOR ANY CLAIM, DAMAGES OR OTHER
LIABILITY, WHETHER IN AN ACTION OF CONTRACT, TORT OR OTHERWISE, ARISING FROM,
OUT OF OR IN CONNECTION WITH THE SOFTWARE OR THE USE OR OTHER DEALINGS IN
THE SOFTWARE.
-----------------------------------------------------------------------------
*/


#include "OgreGLRenderSystem.h"
#include "OgreRenderSystem.h"
#include "OgreLogManager.h"
#include "OgreStringConverter.h"
#include "OgreLight.h"
#include "OgreCamera.h"
#include "OgreGLTextureManager.h"
#include "OgreGLHardwareVertexBuffer.h"
#include "OgreGLHardwareIndexBuffer.h"
#include "OgreGLDefaultHardwareBufferManager.h"
#include "OgreGLUtil.h"
#include "OgreGLGpuProgram.h"
#include "OgreGLGpuNvparseProgram.h"
#include "ATI_FS_GLGpuProgram.h"
#include "OgreGLGpuProgramManager.h"
#include "OgreException.h"
#include "OgreGLSLExtSupport.h"
#include "OgreGLHardwareOcclusionQuery.h"
#include "OgreGLDepthBuffer.h"
#include "OgreGLHardwarePixelBuffer.h"
#include "OgreGLContext.h"
#include "OgreGLSLProgramFactory.h"
#include "OgreGLStateCacheManager.h"

#include "OgreGLFBORenderTexture.h"
#include "OgreGLPBRenderTexture.h"
#include "OgreConfig.h"

// Convenience macro from ARB_vertex_buffer_object spec
#define VBO_BUFFER_OFFSET(i) ((char *)NULL + (i))

#if OGRE_THREAD_SUPPORT != 1
GLenum GLEWAPIENTRY glewContextInit (Ogre::GLSupport *glSupport);
#endif

namespace Ogre {

    // Callback function used when registering GLGpuPrograms
    GpuProgram* createGLArbGpuProgram(ResourceManager* creator,
                                      const String& name, ResourceHandle handle,
                                      const String& group, bool isManual, ManualResourceLoader* loader,
                                      GpuProgramType gptype, const String& syntaxCode)
    {
        GLArbGpuProgram* ret = new GLArbGpuProgram(
            creator, name, handle, group, isManual, loader);
        ret->setType(gptype);
        ret->setSyntaxCode(syntaxCode);
        return ret;
    }

    GpuProgram* createGLGpuNvparseProgram(ResourceManager* creator,
                                          const String& name, ResourceHandle handle,
                                          const String& group, bool isManual, ManualResourceLoader* loader,
                                          GpuProgramType gptype, const String& syntaxCode)
    {
        GLGpuNvparseProgram* ret = new GLGpuNvparseProgram(
            creator, name, handle, group, isManual, loader);
        ret->setType(gptype);
        ret->setSyntaxCode(syntaxCode);
        return ret;
    }

    GpuProgram* createGL_ATI_FS_GpuProgram(ResourceManager* creator,
                                           const String& name, ResourceHandle handle,
                                           const String& group, bool isManual, ManualResourceLoader* loader,
                                           GpuProgramType gptype, const String& syntaxCode)
    {

        ATI_FS_GLGpuProgram* ret = new ATI_FS_GLGpuProgram(
            creator, name, handle, group, isManual, loader);
        ret->setType(gptype);
        ret->setSyntaxCode(syntaxCode);
        return ret;
    }

    GLRenderSystem::GLRenderSystem()
    :   mStopRendering(false),
        mFixedFunctionTextureUnits(0),
        mDepthWrite(true),
        mStencilWriteMask(0xFFFFFFFF),
        mUseAutoTextureMatrix(false),
        mHardwareBufferManager(0),
        mGpuProgramManager(0),
        mGLSLProgramFactory(0),
        mRTTManager(0),
        mActiveTextureUnit(0)
    {
        size_t i;

        LogManager::getSingleton().logMessage(getName() + " created.");

        mRenderAttribsBound.reserve(100);
        mRenderInstanceAttribsBound.reserve(100);

        mStateCacheManager = OGRE_NEW GLStateCacheManager();

        // Get our GLSupport
        mGLSupport = getGLSupport();
		mGLSupport->setStateCacheManager(mStateCacheManager);

        for( i=0; i<MAX_LIGHTS; i++ )
            mLights[i] = NULL;

        mWorldMatrix = Matrix4::IDENTITY;
        mViewMatrix = Matrix4::IDENTITY;

        initConfigOptions();

        mColourWrite[0] = mColourWrite[1] = mColourWrite[2] = mColourWrite[3] = true;

        for (i = 0; i < OGRE_MAX_TEXTURE_LAYERS; i++)
        {
            // Dummy value
            mTextureCoordIndex[i] = 99;
            mTextureTypes[i] = 0;
        }

        mActiveRenderTarget = 0;
        mCurrentContext = 0;
        mMainContext = 0;

        mGLInitialised = false;

        mCurrentLights = 0;
        mMinFilter = FO_LINEAR;
        mMipFilter = FO_POINT;
        mCurrentVertexProgram = 0;
        mCurrentGeometryProgram = 0;
        mCurrentFragmentProgram = 0;

    }

    GLRenderSystem::~GLRenderSystem()
    {
        shutdown();

        // Destroy render windows
        RenderTargetMap::iterator i;
        for (i = mRenderTargets.begin(); i != mRenderTargets.end(); ++i)
        {
            delete i->second;
        }
        mRenderTargets.clear();

		delete mGLSupport;
    }

    const String& GLRenderSystem::getName(void) const
    {
        static String strName("OpenGL Rendering Subsystem");
        return strName;
    }

    void GLRenderSystem::initConfigOptions(void)
    {
        mGLSupport->addConfig();
    }

    ConfigOptionMap& GLRenderSystem::getConfigOptions(void)
    {
        return mGLSupport->getConfigOptions();
    }

    void GLRenderSystem::setConfigOption(const String &name, const String &value)
    {
        mGLSupport->setConfigOption(name, value);
    }

    String GLRenderSystem::validateConfigOptions(void)
    {
        // XXX Return an error string if something is invalid
        return mGLSupport->validateConfig();
    }

    RenderWindow* GLRenderSystem::_initialise(bool autoCreateWindow, const String& windowTitle)
    {
        mGLSupport->start();

        if(!mStateCacheManager)
            mStateCacheManager = OGRE_NEW GLStateCacheManager();

        mGLSupport->setStateCacheManager(mStateCacheManager);

        // Create the texture manager
        mTextureManager = new GLTextureManager(*mGLSupport);

        RenderWindow* autoWindow = mGLSupport->createWindow(autoCreateWindow, this, windowTitle);

        RenderSystem::_initialise(autoCreateWindow, windowTitle);

        return autoWindow;
    }

    RenderSystemCapabilities* GLRenderSystem::createRenderSystemCapabilities() const
    {
        RenderSystemCapabilities* rsc = new RenderSystemCapabilities();

        rsc->setCategoryRelevant(CAPS_CATEGORY_GL, true);
        rsc->setDriverVersion(mDriverVersion);
        const char* deviceName = (const char*)glGetString(GL_RENDERER);
        const char* vendorName = (const char*)glGetString(GL_VENDOR);
        rsc->setDeviceName(deviceName);
        rsc->setRenderSystemName(getName());

        // determine vendor
        if (strstr(vendorName, "NVIDIA"))
            rsc->setVendor(GPU_NVIDIA);
        else if (strstr(vendorName, "ATI"))
            rsc->setVendor(GPU_AMD);
        else if (strstr(vendorName, "AMD"))
            rsc->setVendor(GPU_AMD);
        else if (strstr(vendorName, "Intel"))
            rsc->setVendor(GPU_INTEL);
        else if (strstr(vendorName, "S3"))
            rsc->setVendor(GPU_S3);
        else if (strstr(vendorName, "Matrox"))
            rsc->setVendor(GPU_MATROX);
        else if (strstr(vendorName, "3DLabs"))
            rsc->setVendor(GPU_3DLABS);
        else if (strstr(vendorName, "SiS"))
            rsc->setVendor(GPU_SIS);
        else
            rsc->setVendor(GPU_UNKNOWN);

        if(mEnableFixedPipeline)
        {
            // Supports fixed-function
            rsc->setCapability(RSC_FIXED_FUNCTION);
        }

        // Check for hardware mipmapping support.
        if(GLEW_VERSION_1_4 || GLEW_SGIS_generate_mipmap)
        {
            bool disableAutoMip = false;
#if OGRE_PLATFORM == OGRE_PLATFORM_APPLE || OGRE_PLATFORM == OGRE_PLATFORM_LINUX
            // Apple & Linux ATI drivers have faults in hardware mipmap generation
            if (rsc->getVendor() == GPU_AMD)
                disableAutoMip = true;
#endif
            // The Intel 915G frequently corrupts textures when using hardware mip generation
            // I'm not currently sure how many generations of hardware this affects,
            // so for now, be safe.
            if (rsc->getVendor() == GPU_INTEL)
                disableAutoMip = true;

            // SiS chipsets also seem to have problems with this
            if (rsc->getVendor() == GPU_SIS)
                disableAutoMip = true;

            if (!disableAutoMip)
                rsc->setCapability(RSC_AUTOMIPMAP);
        }

        // Check for blending support
        if(GLEW_VERSION_1_3 ||
           GLEW_ARB_texture_env_combine ||
           GLEW_EXT_texture_env_combine)
        {
            rsc->setCapability(RSC_BLENDING);
        }

        // Check for Multitexturing support and set number of texture units
        if(GLEW_VERSION_1_3 ||
           GLEW_ARB_multitexture)
        {
            GLint units;
            glGetIntegerv( GL_MAX_TEXTURE_UNITS, &units );

            if (GLEW_ARB_fragment_program)
            {
                // Also check GL_MAX_TEXTURE_IMAGE_UNITS_ARB since NV at least
                // only increased this on the FX/6x00 series
                GLint arbUnits;
                glGetIntegerv( GL_MAX_TEXTURE_IMAGE_UNITS_ARB, &arbUnits );
                if (arbUnits > units)
                    units = arbUnits;
            }
			rsc->setNumTextureUnits(std::min<ushort>(16, units));
<<<<<<< HEAD
        }
        else
        {
            // If no multitexture support then set one texture unit
            rsc->setNumTextureUnits(1);
        }

        // Check for Anisotropy support
        if(GLEW_EXT_texture_filter_anisotropic)
        {
            rsc->setCapability(RSC_ANISOTROPY);
        }

        // Check for DOT3 support
        if(GLEW_VERSION_1_3 ||
           GLEW_ARB_texture_env_dot3 ||
           GLEW_EXT_texture_env_dot3)
        {
            rsc->setCapability(RSC_DOT3);
        }

        // Check for cube mapping
        if(GLEW_VERSION_1_3 ||
           GLEW_ARB_texture_cube_map ||
           GLEW_EXT_texture_cube_map)
        {
            rsc->setCapability(RSC_CUBEMAPPING);
        }


        // Point sprites
        if (GLEW_VERSION_2_0 || GLEW_ARB_point_sprite)
        {
            rsc->setCapability(RSC_POINT_SPRITES);
        }
        // Check for point parameters
        if (GLEW_VERSION_1_4)
        {
            rsc->setCapability(RSC_POINT_EXTENDED_PARAMETERS);
        }
        if (GLEW_ARB_point_parameters)
        {
            rsc->setCapability(RSC_POINT_EXTENDED_PARAMETERS_ARB);
        }
        if (GLEW_EXT_point_parameters)
        {
            rsc->setCapability(RSC_POINT_EXTENDED_PARAMETERS_EXT);
        }

        // Check for hardware stencil support and set bit depth
        GLint stencil;
        glGetIntegerv(GL_STENCIL_BITS,&stencil);

        if(stencil)
        {
            rsc->setCapability(RSC_HWSTENCIL);
            rsc->setStencilBufferBitDepth(stencil);
        }


        if(GLEW_VERSION_1_5 || GLEW_ARB_vertex_buffer_object)
        {
            if (!GLEW_ARB_vertex_buffer_object)
            {
                rsc->setCapability(RSC_GL1_5_NOVBO);
            }
            rsc->setCapability(RSC_VBO);
        }

        if(GLEW_ARB_vertex_program)
        {
            rsc->setCapability(RSC_VERTEX_PROGRAM);

            // Vertex Program Properties
            rsc->setVertexProgramConstantBoolCount(0);
            rsc->setVertexProgramConstantIntCount(0);

            GLint floatConstantCount;
            glGetProgramivARB(GL_VERTEX_PROGRAM_ARB, GL_MAX_PROGRAM_LOCAL_PARAMETERS_ARB, &floatConstantCount);
            rsc->setVertexProgramConstantFloatCount(floatConstantCount);

            rsc->addShaderProfile("arbvp1");
            if (GLEW_NV_vertex_program2_option)
            {
                rsc->addShaderProfile("vp30");
            }

            if (GLEW_NV_vertex_program3)
            {
                rsc->addShaderProfile("vp40");
            }

            if (GLEW_NV_vertex_program4)
            {
                rsc->addShaderProfile("gp4vp");
                rsc->addShaderProfile("gpu_vp");
            }
        }

        if (GLEW_NV_register_combiners2 &&
            GLEW_NV_texture_shader)
        {
            rsc->setCapability(RSC_FRAGMENT_PROGRAM);
            rsc->addShaderProfile("fp20");
        }

        // NFZ - check for ATI fragment shader support
        if (GLEW_ATI_fragment_shader)
        {
            rsc->setCapability(RSC_FRAGMENT_PROGRAM);
            // no boolean params allowed
            rsc->setFragmentProgramConstantBoolCount(0);
            // no integer params allowed
            rsc->setFragmentProgramConstantIntCount(0);

            // only 8 Vector4 constant floats supported
            rsc->setFragmentProgramConstantFloatCount(8);

            rsc->addShaderProfile("ps_1_4");
            rsc->addShaderProfile("ps_1_3");
            rsc->addShaderProfile("ps_1_2");
            rsc->addShaderProfile("ps_1_1");
        }

        if (GLEW_ARB_fragment_program)
        {
            rsc->setCapability(RSC_FRAGMENT_PROGRAM);

            // Fragment Program Properties
            rsc->setFragmentProgramConstantBoolCount(0);
            rsc->setFragmentProgramConstantIntCount(0);

            GLint floatConstantCount;
            glGetProgramivARB(GL_FRAGMENT_PROGRAM_ARB, GL_MAX_PROGRAM_LOCAL_PARAMETERS_ARB, &floatConstantCount);
            rsc->setFragmentProgramConstantFloatCount(floatConstantCount);

            rsc->addShaderProfile("arbfp1");
            if (GLEW_NV_fragment_program_option)
            {
                rsc->addShaderProfile("fp30");
            }

            if (GLEW_NV_fragment_program2)
            {
                rsc->addShaderProfile("fp40");
            }

            if (GLEW_NV_fragment_program4)
            {
                rsc->addShaderProfile("gp4fp");
                rsc->addShaderProfile("gpu_fp");
            }
        }

        // NFZ - Check if GLSL is supported
        if ( GLEW_VERSION_2_0 ||
             (GLEW_ARB_shading_language_100 &&
              GLEW_ARB_shader_objects &&
              GLEW_ARB_fragment_shader &&
              GLEW_ARB_vertex_shader) )
        {
            rsc->addShaderProfile("glsl");
        }

        // Check if geometry shaders are supported
        if (GLEW_VERSION_2_0 &&
            GLEW_EXT_geometry_shader4)
        {
            rsc->setCapability(RSC_GEOMETRY_PROGRAM);
            rsc->addShaderProfile("nvgp4");

            //Also add the CG profiles
            rsc->addShaderProfile("gpu_gp");
            rsc->addShaderProfile("gp4gp");

            rsc->setGeometryProgramConstantBoolCount(0);
            rsc->setGeometryProgramConstantIntCount(0);

            GLint floatConstantCount = 0;
=======
		}
		else
		{
			// If no multitexture support then set one texture unit
			rsc->setNumTextureUnits(1);
		}

		// Check for Anisotropy support
		if(GLEW_EXT_texture_filter_anisotropic)
		{
			rsc->setCapability(RSC_ANISOTROPY);
		}

		// Check for DOT3 support
		if(GLEW_VERSION_1_3 ||
			GLEW_ARB_texture_env_dot3 ||
			GLEW_EXT_texture_env_dot3)
		{
			rsc->setCapability(RSC_DOT3);
		}

		// Check for cube mapping
		if(GLEW_VERSION_1_3 || 
			GLEW_ARB_texture_cube_map ||
			GLEW_EXT_texture_cube_map)
		{
			rsc->setCapability(RSC_CUBEMAPPING);
		}


		// Point sprites
		if (GLEW_VERSION_2_0 ||	GLEW_ARB_point_sprite)
		{
			rsc->setCapability(RSC_POINT_SPRITES);
		}
		// Check for point parameters
		if (GLEW_VERSION_1_4)
		{
			rsc->setCapability(RSC_POINT_EXTENDED_PARAMETERS);
		}
		if (GLEW_ARB_point_parameters)
		{
			rsc->setCapability(RSC_POINT_EXTENDED_PARAMETERS_ARB);
		}
		if (GLEW_EXT_point_parameters)
		{
			rsc->setCapability(RSC_POINT_EXTENDED_PARAMETERS_EXT);
		}

		// Check for hardware stencil support and set bit depth
		GLint stencil;
		glGetIntegerv(GL_STENCIL_BITS,&stencil);

		if(stencil)
		{
			rsc->setCapability(RSC_HWSTENCIL);
			rsc->setStencilBufferBitDepth(stencil);
		}


		if(GLEW_VERSION_1_5 || GLEW_ARB_vertex_buffer_object)
		{
			if (!GLEW_ARB_vertex_buffer_object)
			{
				rsc->setCapability(RSC_GL1_5_NOVBO);
			}
			rsc->setCapability(RSC_VBO);
			rsc->setCapability(RSC_32BIT_INDEX);
		}

		if(GLEW_ARB_vertex_program)
		{
			rsc->setCapability(RSC_VERTEX_PROGRAM);

			// Vertex Program Properties
			rsc->setVertexProgramConstantBoolCount(0);
			rsc->setVertexProgramConstantIntCount(0);

			GLint floatConstantCount;
			glGetProgramivARB(GL_VERTEX_PROGRAM_ARB, GL_MAX_PROGRAM_LOCAL_PARAMETERS_ARB, &floatConstantCount);
			rsc->setVertexProgramConstantFloatCount(floatConstantCount);

			rsc->addShaderProfile("arbvp1");
			if (GLEW_NV_vertex_program2_option)
			{
				rsc->addShaderProfile("vp30");
			}

			if (GLEW_NV_vertex_program3)
			{
				rsc->addShaderProfile("vp40");
			}

			if (GLEW_NV_vertex_program4)
			{
				rsc->addShaderProfile("gp4vp");
				rsc->addShaderProfile("gpu_vp");
			}
		}

		if (GLEW_NV_register_combiners2 &&
			GLEW_NV_texture_shader)
		{
			rsc->setCapability(RSC_FRAGMENT_PROGRAM);
			rsc->addShaderProfile("fp20");
		}

		// NFZ - check for ATI fragment shader support
		if (GLEW_ATI_fragment_shader)
		{
			rsc->setCapability(RSC_FRAGMENT_PROGRAM);
			// no boolean params allowed
			rsc->setFragmentProgramConstantBoolCount(0);
			// no integer params allowed
			rsc->setFragmentProgramConstantIntCount(0);

			// only 8 Vector4 constant floats supported
			rsc->setFragmentProgramConstantFloatCount(8);

			rsc->addShaderProfile("ps_1_4");
			rsc->addShaderProfile("ps_1_3");
			rsc->addShaderProfile("ps_1_2");
			rsc->addShaderProfile("ps_1_1");
		}

		if (GLEW_ARB_fragment_program)
		{
			rsc->setCapability(RSC_FRAGMENT_PROGRAM);

			// Fragment Program Properties
			rsc->setFragmentProgramConstantBoolCount(0);
			rsc->setFragmentProgramConstantIntCount(0);

			GLint floatConstantCount;
			glGetProgramivARB(GL_FRAGMENT_PROGRAM_ARB, GL_MAX_PROGRAM_LOCAL_PARAMETERS_ARB, &floatConstantCount);
			rsc->setFragmentProgramConstantFloatCount(floatConstantCount);

			rsc->addShaderProfile("arbfp1");
			if (GLEW_NV_fragment_program_option)
			{
				rsc->addShaderProfile("fp30");
			}

			if (GLEW_NV_fragment_program2)
			{
				rsc->addShaderProfile("fp40");
			}        

			if (GLEW_NV_fragment_program4)
			{
				rsc->addShaderProfile("gp4fp");
				rsc->addShaderProfile("gpu_fp");
			}
		}

		// NFZ - Check if GLSL is supported
		if ( GLEW_VERSION_2_0 || 
			(GLEW_ARB_shading_language_100 &&
			GLEW_ARB_shader_objects &&
			GLEW_ARB_fragment_shader &&
			GLEW_ARB_vertex_shader) )
		{
			rsc->addShaderProfile("glsl");
		}

		// Check if geometry shaders are supported
		if (GLEW_VERSION_2_0 &&
			GLEW_EXT_geometry_shader4)
		{
			rsc->setCapability(RSC_GEOMETRY_PROGRAM);
			rsc->addShaderProfile("nvgp4");

			//Also add the CG profiles
			rsc->addShaderProfile("gpu_gp");
			rsc->addShaderProfile("gp4gp");

			rsc->setGeometryProgramConstantBoolCount(0);
			rsc->setGeometryProgramConstantIntCount(0);

			GLint floatConstantCount = 0;
>>>>>>> ac5bed9c
            glGetIntegerv(GL_MAX_GEOMETRY_UNIFORM_COMPONENTS_EXT, &floatConstantCount);
            rsc->setGeometryProgramConstantFloatCount(floatConstantCount);

            GLint maxOutputVertices;
            glGetIntegerv(GL_MAX_GEOMETRY_OUTPUT_VERTICES_EXT,&maxOutputVertices);
            rsc->setGeometryProgramNumOutputVertices(maxOutputVertices);
        }

        if (mGLSupport->checkExtension("GL_ARB_get_program_binary"))
        {
            // states 3.0 here: http://developer.download.nvidia.com/opengl/specs/GL_ARB_get_program_binary.txt
            // but not here: http://www.opengl.org/sdk/docs/man4/xhtml/glGetProgramBinary.xml
            // and here states 4.1: http://www.geeks3d.com/20100727/opengl-4-1-allows-the-use-of-binary-shaders/
            GLint formats;
            glGetIntegerv(GL_NUM_PROGRAM_BINARY_FORMATS, &formats);

            if(formats > 0)
                rsc->setCapability(RSC_CAN_GET_COMPILED_SHADER_BUFFER);
        }

        if (GLEW_VERSION_3_3 || GLEW_ARB_instanced_arrays)
        {
            // states 3.3 here: http://www.opengl.org/sdk/docs/man3/xhtml/glVertexAttribDivisor.xml
            rsc->setCapability(RSC_VERTEX_BUFFER_INSTANCE_DATA);
        }

        //Check if render to vertex buffer (transform feedback in OpenGL)
        if (GLEW_VERSION_2_0 &&
            GLEW_NV_transform_feedback)
        {
            rsc->setCapability(RSC_HWRENDER_TO_VERTEX_BUFFER);
        }

        // Check for texture compression
        if(GLEW_VERSION_1_3 || GLEW_ARB_texture_compression)
        {
            rsc->setCapability(RSC_TEXTURE_COMPRESSION);

            // Check for dxt compression
            if(GLEW_EXT_texture_compression_s3tc)
            {
#if defined(__APPLE__) && defined(__PPC__)
                // Apple on ATI & PPC has errors in DXT
                if (mGLSupport->getGLVendor().find("ATI") == std::string::npos)
#endif
                    rsc->setCapability(RSC_TEXTURE_COMPRESSION_DXT);
            }
            // Check for vtc compression
            if(GLEW_NV_texture_compression_vtc)
            {
                rsc->setCapability(RSC_TEXTURE_COMPRESSION_VTC);
            }
        }

        // Scissor test is standard in GL 1.2 (is it emulated on some cards though?)
        rsc->setCapability(RSC_SCISSOR_TEST);
        // As are user clipping planes
        rsc->setCapability(RSC_USER_CLIP_PLANES);

        // 2-sided stencil?
        if (GLEW_VERSION_2_0 || GLEW_EXT_stencil_two_side)
        {
            rsc->setCapability(RSC_TWO_SIDED_STENCIL);
        }
        // stencil wrapping?
        if (GLEW_VERSION_1_4 || GLEW_EXT_stencil_wrap)
        {
            rsc->setCapability(RSC_STENCIL_WRAP);
        }

        // Check for hardware occlusion support
        if(GLEW_VERSION_1_5 || GLEW_ARB_occlusion_query)
        {
            // Some buggy driver claim that it is GL 1.5 compliant and
            // not support ARB_occlusion_query
            if (!GLEW_ARB_occlusion_query)
            {
                rsc->setCapability(RSC_GL1_5_NOHWOCCLUSION);
            }

            rsc->setCapability(RSC_HWOCCLUSION);
        }
        else if (GLEW_NV_occlusion_query)
        {
            // Support NV extension too for old hardware
            rsc->setCapability(RSC_HWOCCLUSION);
        }

        // UBYTE4 always supported
        rsc->setCapability(RSC_VERTEX_FORMAT_UBYTE4);

        // Infinite far plane always supported
        rsc->setCapability(RSC_INFINITE_FAR_PLANE);

        // Check for non-power-of-2 texture support
        if(GLEW_ARB_texture_non_power_of_two)
        {
            rsc->setCapability(RSC_NON_POWER_OF_2_TEXTURES);
        }

        // Check for Float textures
        if(GLEW_ATI_texture_float || GLEW_ARB_texture_float)
        {
            rsc->setCapability(RSC_TEXTURE_FLOAT);
        }

        // 3D textures should be supported by GL 1.2, which is our minimum version
        rsc->setCapability(RSC_TEXTURE_1D);
        rsc->setCapability(RSC_TEXTURE_3D);

        // Check for framebuffer object extension
        if(GLEW_EXT_framebuffer_object)
        {
            // Probe number of draw buffers
            // Only makes sense with FBO support, so probe here
            if(GLEW_VERSION_2_0 ||
               GLEW_ARB_draw_buffers ||
               GLEW_ATI_draw_buffers)
            {
                GLint buffers;
                glGetIntegerv(GL_MAX_DRAW_BUFFERS_ARB, &buffers);
                rsc->setNumMultiRenderTargets(std::min<int>(buffers, (GLint)OGRE_MAX_MULTIPLE_RENDER_TARGETS));
                rsc->setCapability(RSC_MRT_DIFFERENT_BIT_DEPTHS);
                if(!GLEW_VERSION_2_0)
                {
                    // Before GL version 2.0, we need to get one of the extensions
                    if(GLEW_ARB_draw_buffers)
                        rsc->setCapability(RSC_FBO_ARB);
                    if(GLEW_ATI_draw_buffers)
                        rsc->setCapability(RSC_FBO_ATI);
                }
                // Set FBO flag for all 3 'subtypes'
                rsc->setCapability(RSC_FBO);

            }
            rsc->setCapability(RSC_HWRENDER_TO_TEXTURE);
        }

        // Check GLSupport for PBuffer support
        if(mGLSupport->supportsPBuffers())
        {
            // Use PBuffers
            rsc->setCapability(RSC_HWRENDER_TO_TEXTURE);
            rsc->setCapability(RSC_PBUFFER);
        }

        // Point size
        if (GLEW_VERSION_1_4)
        {
            float ps;
            glGetFloatv(GL_POINT_SIZE_MAX, &ps);
            rsc->setMaxPointSize(ps);
        }
        else
        {
            GLint vSize[2];
            glGetIntegerv(GL_POINT_SIZE_RANGE,vSize);
            rsc->setMaxPointSize(vSize[1]);
        }

        // Vertex texture fetching
        if (mGLSupport->checkExtension("GL_ARB_vertex_shader"))
        {
            GLint vUnits;
            glGetIntegerv(GL_MAX_VERTEX_TEXTURE_IMAGE_UNITS_ARB, &vUnits);
            rsc->setNumVertexTextureUnits(static_cast<ushort>(vUnits));
            if (vUnits > 0)
            {
                rsc->setCapability(RSC_VERTEX_TEXTURE_FETCH);
            }
            // GL always shares vertex and fragment texture units (for now?)
            rsc->setVertexTextureUnitsShared(true);
        }

        // Mipmap LOD biasing?
        if (GLEW_VERSION_1_4 || GLEW_EXT_texture_lod_bias)
        {
            rsc->setCapability(RSC_MIPMAP_LOD_BIAS);
        }

        // Alpha to coverage?
        if (mGLSupport->checkExtension("GL_ARB_multisample"))
        {
            // Alpha to coverage always 'supported' when MSAA is available
            // although card may ignore it if it doesn't specifically support A2C
            rsc->setCapability(RSC_ALPHA_TO_COVERAGE);
        }

        // Advanced blending operations
        if(GLEW_VERSION_2_0)
        {
            rsc->setCapability(RSC_ADVANCED_BLEND_OPERATIONS);
        }

        return rsc;
    }

    void GLRenderSystem::initialiseFromRenderSystemCapabilities(RenderSystemCapabilities* caps, RenderTarget* primary)
    {
        if(caps->getRenderSystemName() != getName())
        {
            OGRE_EXCEPT(Exception::ERR_INVALIDPARAMS,
                        "Trying to initialize GLRenderSystem from RenderSystemCapabilities that do not support OpenGL",
                        "GLRenderSystem::initialiseFromRenderSystemCapabilities");
        }

        // set texture the number of texture units
        mFixedFunctionTextureUnits = caps->getNumTextureUnits();

        //In GL there can be less fixed function texture units than general
        //texture units. Get the minimum of the two.
        if (caps->hasCapability(RSC_FRAGMENT_PROGRAM))
        {
            GLint maxTexCoords = 0;
            glGetIntegerv(GL_MAX_TEXTURE_COORDS_ARB, &maxTexCoords);
            if (mFixedFunctionTextureUnits > maxTexCoords)
            {
                mFixedFunctionTextureUnits = maxTexCoords;
            }
        }

        if(caps->hasCapability(RSC_GL1_5_NOVBO))
        {
            // Assign ARB functions same to GL 1.5 version since
            // interface identical
            glBindBufferARB = glBindBuffer;
            glBufferDataARB = glBufferData;
            glBufferSubDataARB = glBufferSubData;
            glDeleteBuffersARB = glDeleteBuffers;
            glGenBuffersARB = glGenBuffers;
            glGetBufferParameterivARB = glGetBufferParameteriv;
            glGetBufferPointervARB = glGetBufferPointerv;
            glGetBufferSubDataARB = glGetBufferSubData;
            glIsBufferARB = glIsBuffer;
            glMapBufferARB = glMapBuffer;
            glUnmapBufferARB = glUnmapBuffer;
        }

        if(caps->hasCapability(RSC_VBO))
        {

            mHardwareBufferManager = new GLHardwareBufferManager;
        }
        else
        {
            mHardwareBufferManager = new GLDefaultHardwareBufferManager;
        }

        // XXX Need to check for nv2 support and make a program manager for it
        // XXX Probably nv1 as well for older cards
        // GPU Program Manager setup
        mGpuProgramManager = new GLGpuProgramManager();

        if(caps->hasCapability(RSC_CAN_GET_COMPILED_SHADER_BUFFER))
        {
            mGpuProgramManager->setSaveMicrocodesToCache(true);
        }

        if(caps->hasCapability(RSC_VERTEX_PROGRAM))
        {
            if(caps->isShaderProfileSupported("arbvp1"))
            {
                mGpuProgramManager->registerProgramFactory("arbvp1", createGLArbGpuProgram);
            }

            if(caps->isShaderProfileSupported("vp30"))
            {
                mGpuProgramManager->registerProgramFactory("vp30", createGLArbGpuProgram);
            }

            if(caps->isShaderProfileSupported("vp40"))
            {
                mGpuProgramManager->registerProgramFactory("vp40", createGLArbGpuProgram);
            }

            if(caps->isShaderProfileSupported("gp4vp"))
            {
                mGpuProgramManager->registerProgramFactory("gp4vp", createGLArbGpuProgram);
            }

            if(caps->isShaderProfileSupported("gpu_vp"))
            {
                mGpuProgramManager->registerProgramFactory("gpu_vp", createGLArbGpuProgram);
            }
        }

        if(caps->hasCapability(RSC_GEOMETRY_PROGRAM))
        {
            //TODO : Should these be createGLArbGpuProgram or createGLGpuNVparseProgram?
            if(caps->isShaderProfileSupported("nvgp4"))
            {
                mGpuProgramManager->registerProgramFactory("nvgp4", createGLArbGpuProgram);
            }
            if(caps->isShaderProfileSupported("gp4gp"))
            {
                mGpuProgramManager->registerProgramFactory("gp4gp", createGLArbGpuProgram);
            }
            if(caps->isShaderProfileSupported("gpu_gp"))
            {
                mGpuProgramManager->registerProgramFactory("gpu_gp", createGLArbGpuProgram);
            }
        }

        if(caps->hasCapability(RSC_FRAGMENT_PROGRAM))
        {

            if(caps->isShaderProfileSupported("fp20"))
            {
                mGpuProgramManager->registerProgramFactory("fp20", createGLGpuNvparseProgram);
            }

            if(caps->isShaderProfileSupported("ps_1_4"))
            {
                mGpuProgramManager->registerProgramFactory("ps_1_4", createGL_ATI_FS_GpuProgram);
            }

            if(caps->isShaderProfileSupported("ps_1_3"))
            {
                mGpuProgramManager->registerProgramFactory("ps_1_3", createGL_ATI_FS_GpuProgram);
            }

            if(caps->isShaderProfileSupported("ps_1_2"))
            {
                mGpuProgramManager->registerProgramFactory("ps_1_2", createGL_ATI_FS_GpuProgram);
            }

            if(caps->isShaderProfileSupported("ps_1_1"))
            {
                mGpuProgramManager->registerProgramFactory("ps_1_1", createGL_ATI_FS_GpuProgram);
            }

            if(caps->isShaderProfileSupported("arbfp1"))
            {
                mGpuProgramManager->registerProgramFactory("arbfp1", createGLArbGpuProgram);
            }

            if(caps->isShaderProfileSupported("fp40"))
            {
                mGpuProgramManager->registerProgramFactory("fp40", createGLArbGpuProgram);
            }

            if(caps->isShaderProfileSupported("fp30"))
            {
                mGpuProgramManager->registerProgramFactory("fp30", createGLArbGpuProgram);
            }

            if(caps->isShaderProfileSupported("gp4fp"))
            {
                mGpuProgramManager->registerProgramFactory("gp4fp", createGLArbGpuProgram);
            }

            if(caps->isShaderProfileSupported("gpu_fp"))
            {
                mGpuProgramManager->registerProgramFactory("gpu_fp", createGLArbGpuProgram);
            }

        }

        if(caps->isShaderProfileSupported("glsl"))
        {
            // NFZ - check for GLSL vertex and fragment shader support successful
            mGLSLProgramFactory = new GLSL::GLSLProgramFactory();
            HighLevelGpuProgramManager::getSingleton().addFactory(mGLSLProgramFactory);
            LogManager::getSingleton().logMessage("GLSL support detected");
        }

        if(caps->hasCapability(RSC_HWOCCLUSION))
        {
            if(caps->hasCapability(RSC_GL1_5_NOHWOCCLUSION))
            {
                // Assign ARB functions same to GL 1.5 version since
                // interface identical
                glBeginQueryARB = glBeginQuery;
                glDeleteQueriesARB = glDeleteQueries;
                glEndQueryARB = glEndQuery;
                glGenQueriesARB = glGenQueries;
                glGetQueryObjectivARB = glGetQueryObjectiv;
                glGetQueryObjectuivARB = glGetQueryObjectuiv;
                glGetQueryivARB = glGetQueryiv;
                glIsQueryARB = glIsQuery;
            }
        }


        /// Do this after extension function pointers are initialised as the extension
        /// is used to probe further capabilities.
        ConfigOptionMap::iterator cfi = getConfigOptions().find("RTT Preferred Mode");
        // RTT Mode: 0 use whatever available, 1 use PBuffers, 2 force use copying
        int rttMode = 0;
        if (cfi != getConfigOptions().end())
        {
            if (cfi->second.currentValue == "PBuffer")
            {
                rttMode = 1;
            }
            else if (cfi->second.currentValue == "Copy")
            {
                rttMode = 2;
            }
        }




        // Check for framebuffer object extension
        if(caps->hasCapability(RSC_FBO) && rttMode < 1)
        {
            // Before GL version 2.0, we need to get one of the extensions
            if(caps->hasCapability(RSC_FBO_ARB))
                GLEW_GET_FUN(__glewDrawBuffers) = glDrawBuffersARB;
            else if(caps->hasCapability(RSC_FBO_ATI))
                GLEW_GET_FUN(__glewDrawBuffers) = glDrawBuffersATI;

            if(caps->hasCapability(RSC_HWRENDER_TO_TEXTURE))
            {
                // Create FBO manager
                LogManager::getSingleton().logMessage("GL: Using GL_EXT_framebuffer_object for rendering to textures (best)");
                mRTTManager = new GLFBOManager(false);
                caps->setCapability(RSC_RTT_SEPARATE_DEPTHBUFFER);

                //TODO: Check if we're using OpenGL 3.0 and add RSC_RTT_DEPTHBUFFER_RESOLUTION_LESSEQUAL flag
            }

        }
        else
        {
            // Check GLSupport for PBuffer support
            if(caps->hasCapability(RSC_PBUFFER) && rttMode < 2)
            {
                if(caps->hasCapability(RSC_HWRENDER_TO_TEXTURE))
                {
                    // Use PBuffers
                    mRTTManager = new GLPBRTTManager(mGLSupport, primary);
                    LogManager::getSingleton().logMessage("GL: Using PBuffers for rendering to textures");

                    //TODO: Depth buffer sharing in pbuffer is left unsupported
                }
            }
            else
            {
                // No pbuffer support either -- fallback to simplest copying from framebuffer
                mRTTManager = new GLCopyingRTTManager();
                LogManager::getSingleton().logMessage("GL: Using framebuffer copy for rendering to textures (worst)");
                LogManager::getSingleton().logMessage("GL: Warning: RenderTexture size is restricted to size of framebuffer. If you are on Linux, consider using GLX instead of SDL.");

                //Copy method uses the main depth buffer but no other depth buffer
                caps->setCapability(RSC_RTT_MAIN_DEPTHBUFFER_ATTACHABLE);
                caps->setCapability(RSC_RTT_DEPTHBUFFER_RESOLUTION_LESSEQUAL);
            }

            // Downgrade number of simultaneous targets
            caps->setNumMultiRenderTargets(1);
        }


        Log* defaultLog = LogManager::getSingleton().getDefaultLog();
        if (defaultLog)
        {
            caps->log(defaultLog);
        }

        mGLInitialised = true;
    }

    void GLRenderSystem::reinitialise(void)
    {
        this->shutdown();
        this->_initialise(true);
    }

    void GLRenderSystem::shutdown(void)
    {
        RenderSystem::shutdown();

        // Deleting the GLSL program factory
        if (mGLSLProgramFactory)
        {
            // Remove from manager safely
            if (HighLevelGpuProgramManager::getSingletonPtr())
                HighLevelGpuProgramManager::getSingleton().removeFactory(mGLSLProgramFactory);
            delete mGLSLProgramFactory;
            mGLSLProgramFactory = 0;
        }

        // Deleting the GPU program manager and hardware buffer manager.  Has to be done before the mGLSupport->stop().
        delete mGpuProgramManager;
        mGpuProgramManager = 0;

        delete mHardwareBufferManager;
        mHardwareBufferManager = 0;

        delete mRTTManager;
        mRTTManager = 0;

        // Delete extra threads contexts
        for (GLContextList::iterator i = mBackgroundContextList.begin();
             i != mBackgroundContextList.end(); ++i)
        {
            GLContext* pCurContext = *i;

            pCurContext->releaseContext();

            delete pCurContext;
        }
        mBackgroundContextList.clear();

        mGLSupport->stop();
        mStopRendering = true;

        delete mTextureManager;
        mTextureManager = 0;

        OGRE_DELETE mStateCacheManager;
        mStateCacheManager = 0;

        // There will be a new initial window and so forth, thus any call to test
        //  some params will access an invalid pointer, so it is best to reset
        //  the whole state.
        mGLInitialised = 0;
    }

    void GLRenderSystem::setAmbientLight(float r, float g, float b)
    {
		mStateCacheManager->setLightAmbient(r, g, b);
    }

    void GLRenderSystem::setShadingType(ShadeOptions so)
    {
		// XXX Don't do this when using shader
        switch(so)
        {
        case SO_FLAT:
			mStateCacheManager->setShadeModel(GL_FLAT);
            break;
        default:
			mStateCacheManager->setShadeModel(GL_SMOOTH);
            break;
        }
    }

    //---------------------------------------------------------------------
    bool GLRenderSystem::_createRenderWindows(const RenderWindowDescriptionList& renderWindowDescriptions,
                                              RenderWindowList& createdWindows)
    {
        // Call base render system method.
        if (false == RenderSystem::_createRenderWindows(renderWindowDescriptions, createdWindows))
            return false;

        // Simply call _createRenderWindow in a loop.
        for (size_t i = 0; i < renderWindowDescriptions.size(); ++i)
        {
            const RenderWindowDescription& curRenderWindowDescription = renderWindowDescriptions[i];
            RenderWindow* curWindow = NULL;

            curWindow = _createRenderWindow(curRenderWindowDescription.name,
                                            curRenderWindowDescription.width,
                                            curRenderWindowDescription.height,
                                            curRenderWindowDescription.useFullScreen,
                                            &curRenderWindowDescription.miscParams);

            createdWindows.push_back(curWindow);
        }

        return true;
    }
    //---------------------------------------------------------------------
    RenderWindow* GLRenderSystem::_createRenderWindow(const String &name,
                                                      unsigned int width, unsigned int height, bool fullScreen,
                                                      const NameValuePairList *miscParams)
    {
        if (mRenderTargets.find(name) != mRenderTargets.end())
        {
            OGRE_EXCEPT(
                Exception::ERR_INVALIDPARAMS,
                "Window with name '" + name + "' already exists",
                "GLRenderSystem::_createRenderWindow" );
        }
        // Log a message
        StringStream ss;
        ss << "GLRenderSystem::_createRenderWindow \"" << name << "\", " <<
            width << "x" << height << " ";
        if(fullScreen)
            ss << "fullscreen ";
        else
            ss << "windowed ";
        if(miscParams)
        {
            ss << " miscParams: ";
            NameValuePairList::const_iterator it;
            for(it=miscParams->begin(); it!=miscParams->end(); ++it)
            {
                ss << it->first << "=" << it->second << " ";
            }
            LogManager::getSingleton().logMessage(ss.str());
        }

        // Create the window
        RenderWindow* win = mGLSupport->newWindow(name, width, height,
                                                  fullScreen, miscParams);

        attachRenderTarget( *win );

        if (!mGLInitialised)
        {
            // set up glew and GLSupport
            initialiseContext(win);

            StringVector tokens = StringUtil::split(mGLSupport->getGLVersion(), ".");

            if (!tokens.empty())
            {
                mDriverVersion.major = StringConverter::parseInt(tokens[0]);
                if (tokens.size() > 1)
                    mDriverVersion.minor = StringConverter::parseInt(tokens[1]);
                if (tokens.size() > 2)
                    mDriverVersion.release = StringConverter::parseInt(tokens[2]);
            }
            mDriverVersion.build = 0;

            const char* shadingLangVersion = (const char*)glGetString(GL_SHADING_LANGUAGE_VERSION);
            tokens = StringUtil::split(shadingLangVersion, ". ");
            mNativeShadingLanguageVersion = (StringConverter::parseUnsignedInt(tokens[0]) * 100) + StringConverter::parseUnsignedInt(tokens[1]);

            // Initialise GL after the first window has been created
            // TODO: fire this from emulation options, and don't duplicate Real and Current capabilities
            mRealCapabilities = createRenderSystemCapabilities();

            // use real capabilities if custom capabilities are not available
            if(!mUseCustomCapabilities)
                mCurrentCapabilities = mRealCapabilities;

            fireEvent("RenderSystemCapabilitiesCreated");

            initialiseFromRenderSystemCapabilities(mCurrentCapabilities, win);

            // Initialise the main context
            _oneTimeContextInitialization();
            if(mCurrentContext)
                mCurrentContext->setInitialized();
        }

        if( win->getDepthBufferPool() != DepthBuffer::POOL_NO_DEPTH )
        {
            //Unlike D3D9, OGL doesn't allow sharing the main depth buffer, so keep them separate.
            //Only Copy does, but Copy means only one depth buffer...
			GLContext *windowContext = 0;
            win->getCustomAttribute( GLRenderTexture::CustomAttributeString_GLCONTEXT, &windowContext );

            GLDepthBuffer *depthBuffer = new GLDepthBuffer( DepthBuffer::POOL_DEFAULT, this,
                                                            windowContext, 0, 0,
                                                            win->getWidth(), win->getHeight(),
                                                            win->getFSAA(), 0, true );

            mDepthBufferPool[depthBuffer->getPoolId()].push_back( depthBuffer );

            win->attachDepthBuffer( depthBuffer );
        }

        return win;
    }
    //---------------------------------------------------------------------
    DepthBuffer* GLRenderSystem::_createDepthBufferFor( RenderTarget *renderTarget )
    {
        GLDepthBuffer *retVal = 0;

        //Only FBO & pbuffer support different depth buffers, so everything
        //else creates dummy (empty) containers
        //retVal = mRTTManager->_createDepthBufferFor( renderTarget );
        GLFrameBufferObject *fbo = 0;
        renderTarget->getCustomAttribute(GLRenderTexture::CustomAttributeString_FBO, &fbo);

        if( fbo )
        {
            //Presence of an FBO means the manager is an FBO Manager, that's why it's safe to downcast
            //Find best depth & stencil format suited for the RT's format
            GLuint depthFormat, stencilFormat;
            static_cast<GLFBOManager*>(mRTTManager)->getBestDepthStencil( fbo->getFormat(),
                                                                          &depthFormat, &stencilFormat );

            GLRenderBuffer *depthBuffer = new GLRenderBuffer( depthFormat, fbo->getWidth(),
                                                              fbo->getHeight(), fbo->getFSAA() );

            GLRenderBuffer *stencilBuffer = depthBuffer;
            if( depthFormat != GL_DEPTH24_STENCIL8_EXT && stencilFormat )
            {
                stencilBuffer = new GLRenderBuffer( stencilFormat, fbo->getWidth(),
                                                    fbo->getHeight(), fbo->getFSAA() );
            }

            //No "custom-quality" multisample for now in GL
            retVal = new GLDepthBuffer( 0, this, mCurrentContext, depthBuffer, stencilBuffer,
                                        fbo->getWidth(), fbo->getHeight(), fbo->getFSAA(), 0, false );
        }

        return retVal;
    }
    //---------------------------------------------------------------------
    void GLRenderSystem::_getDepthStencilFormatFor( GLenum internalColourFormat, GLenum *depthFormat,
                                                    GLenum *stencilFormat )
    {
        mRTTManager->getBestDepthStencil( internalColourFormat, depthFormat, stencilFormat );
    }

    void GLRenderSystem::initialiseContext(RenderWindow* primary)
    {
        // Set main and current context
        mMainContext = 0;
        primary->getCustomAttribute(GLRenderTexture::CustomAttributeString_GLCONTEXT, &mMainContext);
        mCurrentContext = mMainContext;

        // Set primary context as active
        if(mCurrentContext)
            mCurrentContext->setCurrent();

        // Setup GLSupport
        mGLSupport->initialiseExtensions();

        LogManager::getSingleton().logMessage("***************************");
        LogManager::getSingleton().logMessage("*** GL Renderer Started ***");
        LogManager::getSingleton().logMessage("***************************");

        // Get extension function pointers
#if OGRE_THREAD_SUPPORT != 1
        glewContextInit(mGLSupport);
#endif

		mStateCacheManager->switchContext((intptr_t)mCurrentContext);
    }



    //-----------------------------------------------------------------------
    MultiRenderTarget * GLRenderSystem::createMultiRenderTarget(const String & name)
    {
        MultiRenderTarget *retval = mRTTManager->createMultiRenderTarget(name);
        attachRenderTarget( *retval );
        return retval;
    }

    //-----------------------------------------------------------------------
    void GLRenderSystem::destroyRenderWindow(RenderWindow* pWin)
    {
        // Find it to remove from list
        RenderTargetMap::iterator i = mRenderTargets.begin();

        while (i != mRenderTargets.end())
        {
            if (i->second == pWin)
            {
				GLContext *windowContext = 0;
                pWin->getCustomAttribute(GLRenderTexture::CustomAttributeString_GLCONTEXT, &windowContext);

                //1 Window <-> 1 Context, should be always true
                assert( windowContext );

                bool bFound = false;
                //Find the depth buffer from this window and remove it.
                DepthBufferMap::iterator itMap = mDepthBufferPool.begin();
                DepthBufferMap::iterator enMap = mDepthBufferPool.end();

                while( itMap != enMap && !bFound )
                {
                    DepthBufferVec::iterator itor = itMap->second.begin();
                    DepthBufferVec::iterator end  = itMap->second.end();

                    while( itor != end )
                    {
                        //A DepthBuffer with no depth & stencil pointers is a dummy one,
                        //look for the one that matches the same GL context
                        GLDepthBuffer *depthBuffer = static_cast<GLDepthBuffer*>(*itor);
                        GLContext *glContext = depthBuffer->getGLContext();

                        if( glContext == windowContext &&
                            (depthBuffer->getDepthBuffer() || depthBuffer->getStencilBuffer()) )
                        {
                            bFound = true;

                            delete *itor;
                            itMap->second.erase( itor );
                            break;
                        }
                        ++itor;
                    }

                    ++itMap;
                }

                mRenderTargets.erase(i);
                delete pWin;
                break;
            }
        }
    }

    //---------------------------------------------------------------------
    void GLRenderSystem::_useLights(const LightList& lights, unsigned short limit)
    {
        // Save previous modelview
        glMatrixMode(GL_MODELVIEW);
        glPushMatrix();
        // just load view matrix (identity world)
        GLfloat mat[16];
        makeGLMatrix(mat, mViewMatrix);
        glLoadMatrixf(mat);

        LightList::const_iterator i, iend;
        iend = lights.end();
        unsigned short num = 0;
        for (i = lights.begin(); i != iend && num < limit; ++i, ++num)
        {
            setGLLight(num, *i);
            mLights[num] = *i;
        }
        // Disable extra lights
        for (; num < mCurrentLights; ++num)
        {
            setGLLight(num, NULL);
            mLights[num] = NULL;
        }
        mCurrentLights = std::min(limit, static_cast<unsigned short>(lights.size()));

        setLights();

        // restore previous
        glPopMatrix();
    }

    void GLRenderSystem::setGLLight(size_t index, Light* lt)
    {
        GLenum gl_index = GL_LIGHT0 + index;

        if (!lt)
        {
            // Disable in the scene
			mStateCacheManager->setDisabled(gl_index);
        }
        else
        {
            switch (lt->getType())
            {
            case Light::LT_SPOTLIGHT:
				glLightf(gl_index, GL_SPOT_CUTOFF, 0.5f * lt->getSpotlightOuterAngle().valueDegrees());
                glLightf(gl_index, GL_SPOT_EXPONENT, lt->getSpotlightFalloff());
                break;
            default:
				glLightf(gl_index, GL_SPOT_CUTOFF, 180.0);
                break;
            }

            // Color
            ColourValue col;
            col = lt->getDiffuseColour();

            GLfloat f4vals[4] = {col.r, col.g, col.b, col.a};
            glLightfv(gl_index, GL_DIFFUSE, f4vals);

            col = lt->getSpecularColour();
            f4vals[0] = col.r;
            f4vals[1] = col.g;
            f4vals[2] = col.b;
            f4vals[3] = col.a;
            glLightfv(gl_index, GL_SPECULAR, f4vals);

            // Disable ambient light for movables;
            f4vals[0] = 0;
            f4vals[1] = 0;
            f4vals[2] = 0;
            f4vals[3] = 1;
            glLightfv(gl_index, GL_AMBIENT, f4vals);

            setGLLightPositionDirection(lt, gl_index);

            // Attenuation
            glLightf(gl_index, GL_CONSTANT_ATTENUATION, lt->getAttenuationConstant());
            glLightf(gl_index, GL_LINEAR_ATTENUATION, lt->getAttenuationLinear());
            glLightf(gl_index, GL_QUADRATIC_ATTENUATION, lt->getAttenuationQuadric());
            // Enable in the scene
			mStateCacheManager->setEnabled(gl_index);
        }
    }

    //-----------------------------------------------------------------------------
    void GLRenderSystem::makeGLMatrix(GLfloat gl_matrix[16], const Matrix4& m)
    {
        size_t x = 0;
        for (size_t i = 0; i < 4; i++)
        {
            for (size_t j = 0; j < 4; j++)
            {
                gl_matrix[x] = m[j][i];
                x++;
            }
        }
    }
    //-----------------------------------------------------------------------------
    void GLRenderSystem::_setWorldMatrix( const Matrix4 &m )
    {
        GLfloat mat[16];
        mWorldMatrix = m;
        makeGLMatrix( mat, mViewMatrix * mWorldMatrix );
        glMatrixMode(GL_MODELVIEW);
        glLoadMatrixf(mat);
    }

    //-----------------------------------------------------------------------------
    void GLRenderSystem::_setViewMatrix( const Matrix4 &m )
    {
        mViewMatrix = m;

        GLfloat mat[16];
        makeGLMatrix( mat, mViewMatrix * mWorldMatrix );
        glMatrixMode(GL_MODELVIEW);
        glLoadMatrixf(mat);

        // also mark clip planes dirty
        if (!mClipPlanes.empty())
            mClipPlanesDirty = true;
    }
    //-----------------------------------------------------------------------------
    void GLRenderSystem::_setProjectionMatrix(const Matrix4 &m)
    {
        GLfloat mat[16];
        makeGLMatrix(mat, m);
        if (mActiveRenderTarget->requiresTextureFlipping())
        {
            // Invert transformed y
            mat[1] = -mat[1];
            mat[5] = -mat[5];
            mat[9] = -mat[9];
            mat[13] = -mat[13];
        }
        glMatrixMode(GL_PROJECTION);
        glLoadMatrixf(mat);
        glMatrixMode(GL_MODELVIEW);

        // also mark clip planes dirty
        if (!mClipPlanes.empty())
            mClipPlanesDirty = true;
    }
    //-----------------------------------------------------------------------------
    void GLRenderSystem::_setSurfaceParams(const ColourValue &ambient,
                                           const ColourValue &diffuse, const ColourValue &specular,
                                           const ColourValue &emissive, Real shininess,
                                           TrackVertexColourType tracking)
    {

        // Track vertex colour
        if(tracking != TVC_NONE)
        {
            GLenum gt = GL_DIFFUSE;
            // There are actually 15 different combinations for tracking, of which
            // GL only supports the most used 5. This means that we have to do some
            // magic to find the best match. NOTE:
            //  GL_AMBIENT_AND_DIFFUSE != GL_AMBIENT | GL__DIFFUSE
            if(tracking & TVC_AMBIENT)
            {
                if(tracking & TVC_DIFFUSE)
                {
                    gt = GL_AMBIENT_AND_DIFFUSE;
                }
                else
                {
                    gt = GL_AMBIENT;
                }
            }
            else if(tracking & TVC_DIFFUSE)
            {
                gt = GL_DIFFUSE;
            }
            else if(tracking & TVC_SPECULAR)
            {
                gt = GL_SPECULAR;
            }
            else if(tracking & TVC_EMISSIVE)
            {
                gt = GL_EMISSION;
            }
            glColorMaterial(GL_FRONT_AND_BACK, gt);

			mStateCacheManager->setEnabled(GL_COLOR_MATERIAL);
        }
        else
        {
			mStateCacheManager->setDisabled(GL_COLOR_MATERIAL);
        }

		mStateCacheManager->setMaterialDiffuse(diffuse.r, diffuse.g, diffuse.b, diffuse.a);
		mStateCacheManager->setMaterialAmbient(ambient.r, ambient.g, ambient.b, ambient.a);
		mStateCacheManager->setMaterialSpecular(specular.r, specular.g, specular.b, specular.a);
		mStateCacheManager->setMaterialEmissive(emissive.r, emissive.g, emissive.b, emissive.a);
		mStateCacheManager->setMaterialShininess(shininess);
    }
    //-----------------------------------------------------------------------------
    void GLRenderSystem::_setPointParameters(Real size,
                                             bool attenuationEnabled, Real constant, Real linear, Real quadratic,
                                             Real minSize, Real maxSize)
    {
        float val[3] = {1, 0, 0};

        if(attenuationEnabled)
        {
            // Point size is still calculated in pixels even when attenuation is
            // enabled, which is pretty awkward, since you typically want a viewport
            // independent size if you're looking for attenuation.
            // So, scale the point size up by viewport size (this is equivalent to
            // what D3D does as standard)
            size = size * mActiveViewport->getActualHeight();
            minSize = minSize * mActiveViewport->getActualHeight();
            if (maxSize == 0.0f)
                maxSize = mCurrentCapabilities->getMaxPointSize(); // pixels
            else
                maxSize = maxSize * mActiveViewport->getActualHeight();

            // XXX: why do I need this for results to be consistent with D3D?
            // Equations are supposedly the same once you factor in vp height
            Real correction = 0.005;
            // scaling required
            val[0] = constant;
            val[1] = linear * correction;
            val[2] = quadratic * correction;

            if (mCurrentCapabilities->hasCapability(RSC_VERTEX_PROGRAM))
				mStateCacheManager->setEnabled(GL_VERTEX_PROGRAM_POINT_SIZE);
        }
        else
        {
            if (maxSize == 0.0f)
                maxSize = mCurrentCapabilities->getMaxPointSize();
            if (mCurrentCapabilities->hasCapability(RSC_VERTEX_PROGRAM))
				mStateCacheManager->setDisabled(GL_VERTEX_PROGRAM_POINT_SIZE);
        }

        // no scaling required
        // GL has no disabled flag for this so just set to constant
		mStateCacheManager->setPointSize(size);

		mStateCacheManager->setPointParameters(val, minSize, maxSize);
    }
    //---------------------------------------------------------------------
    void GLRenderSystem::_setPointSpritesEnabled(bool enabled)
    {
        if (!getCapabilities()->hasCapability(RSC_POINT_SPRITES))
            return;

        if (enabled)
        {
			mStateCacheManager->setEnabled(GL_POINT_SPRITE);
        }
        else
        {
			mStateCacheManager->setDisabled(GL_POINT_SPRITE);
        }

        // Set sprite texture coord generation
        // Don't offer this as an option since D3D links it to sprite enabled
        for (ushort i = 0; i < mFixedFunctionTextureUnits; ++i)
        {
			mStateCacheManager->activateGLTextureUnit(i);
			glTexEnvi(GL_POINT_SPRITE, GL_COORD_REPLACE,
                      enabled ? GL_TRUE : GL_FALSE);
        }
		mStateCacheManager->activateGLTextureUnit(0);

    }
    //-----------------------------------------------------------------------------
    void GLRenderSystem::_setTexture(size_t stage, bool enabled, const TexturePtr &texPtr)
    {
        GLTexturePtr tex = texPtr.staticCast<GLTexture>();
        GLenum lastTextureType = mTextureTypes[stage];

		if (!mStateCacheManager->activateGLTextureUnit(stage))
            return;

        if (enabled)
        {
            if (!tex.isNull())
            {
                // note used
                tex->touch();
                mTextureTypes[stage] = tex->getGLTextureTarget();
            }
            else
                // assume 2D
                mTextureTypes[stage] = GL_TEXTURE_2D;

            if(lastTextureType != mTextureTypes[stage] && lastTextureType != 0)
            {
                if (stage < mFixedFunctionTextureUnits)
                {
                    if(lastTextureType != GL_TEXTURE_2D_ARRAY_EXT)
                        glDisable( lastTextureType );
                }
            }

            if (stage < mFixedFunctionTextureUnits)
            {
                if(mTextureTypes[stage] != GL_TEXTURE_2D_ARRAY_EXT)
                    glEnable( mTextureTypes[stage] );
            }

            if(!tex.isNull())
				mStateCacheManager->bindGLTexture( mTextureTypes[stage], tex->getGLID() );
            else
				mStateCacheManager->bindGLTexture( mTextureTypes[stage], static_cast<GLTextureManager*>(mTextureManager)->getWarningTextureID() );
        }
        else
        {
            if (stage < mFixedFunctionTextureUnits)
            {
                if (lastTextureType != 0)
                {
                    if(mTextureTypes[stage] != GL_TEXTURE_2D_ARRAY_EXT)
                        glDisable( mTextureTypes[stage] );
                }
                glTexEnvf(GL_TEXTURE_ENV, GL_TEXTURE_ENV_MODE, GL_MODULATE);
            }
            // bind zero texture
			mStateCacheManager->bindGLTexture(GL_TEXTURE_2D, 0);
        }

		mStateCacheManager->activateGLTextureUnit(0);
    }

    //-----------------------------------------------------------------------------
    void GLRenderSystem::_setTextureCoordSet(size_t stage, size_t index)
    {
        mTextureCoordIndex[stage] = index;
    }
    //-----------------------------------------------------------------------------
    void GLRenderSystem::_setTextureCoordCalculation(size_t stage, TexCoordCalcMethod m,
                                                     const Frustum* frustum)
    {
        if (stage >= mFixedFunctionTextureUnits)
        {
            // Can't do this
            return;
        }

        GLfloat M[16];
        Matrix4 projectionBias;

        // Default to no extra auto texture matrix
        mUseAutoTextureMatrix = false;

        GLfloat eyePlaneS[] = {1.0, 0.0, 0.0, 0.0};
        GLfloat eyePlaneT[] = {0.0, 1.0, 0.0, 0.0};
        GLfloat eyePlaneR[] = {0.0, 0.0, 1.0, 0.0};
        GLfloat eyePlaneQ[] = {0.0, 0.0, 0.0, 1.0};

		if (!mStateCacheManager->activateGLTextureUnit(stage))
            return;

        switch( m )
        {
        case TEXCALC_NONE:
			mStateCacheManager->disableTextureCoordGen( GL_TEXTURE_GEN_S );
			mStateCacheManager->disableTextureCoordGen( GL_TEXTURE_GEN_T );
			mStateCacheManager->disableTextureCoordGen( GL_TEXTURE_GEN_R );
			mStateCacheManager->disableTextureCoordGen( GL_TEXTURE_GEN_Q );
            break;

        case TEXCALC_ENVIRONMENT_MAP:
            glTexGeni( GL_S, GL_TEXTURE_GEN_MODE, GL_SPHERE_MAP );
            glTexGeni( GL_T, GL_TEXTURE_GEN_MODE, GL_SPHERE_MAP );

			mStateCacheManager->enableTextureCoordGen( GL_TEXTURE_GEN_S );
			mStateCacheManager->enableTextureCoordGen( GL_TEXTURE_GEN_T );
			mStateCacheManager->disableTextureCoordGen( GL_TEXTURE_GEN_R );
			mStateCacheManager->disableTextureCoordGen( GL_TEXTURE_GEN_Q );

            // Need to use a texture matrix to flip the spheremap
            mUseAutoTextureMatrix = true;
            memset(mAutoTextureMatrix, 0, sizeof(GLfloat)*16);
            mAutoTextureMatrix[0] = mAutoTextureMatrix[10] = mAutoTextureMatrix[15] = 1.0f;
            mAutoTextureMatrix[5] = -1.0f;

            break;

        case TEXCALC_ENVIRONMENT_MAP_PLANAR:
            // XXX This doesn't seem right?!
#ifdef GL_VERSION_1_3
            glTexGeni( GL_S, GL_TEXTURE_GEN_MODE, GL_REFLECTION_MAP );
            glTexGeni( GL_T, GL_TEXTURE_GEN_MODE, GL_REFLECTION_MAP );
            glTexGeni( GL_R, GL_TEXTURE_GEN_MODE, GL_REFLECTION_MAP );

			mStateCacheManager->enableTextureCoordGen( GL_TEXTURE_GEN_S );
			mStateCacheManager->enableTextureCoordGen( GL_TEXTURE_GEN_T );
			mStateCacheManager->enableTextureCoordGen( GL_TEXTURE_GEN_R );
			mStateCacheManager->disableTextureCoordGen( GL_TEXTURE_GEN_Q );
#else
            glTexGeni( GL_S, GL_TEXTURE_GEN_MODE, GL_SPHERE_MAP );
            glTexGeni( GL_T, GL_TEXTURE_GEN_MODE, GL_SPHERE_MAP );

			mStateCacheManager->enableTextureCoordGen( GL_TEXTURE_GEN_S );
			mStateCacheManager->enableTextureCoordGen( GL_TEXTURE_GEN_T );
			mStateCacheManager->disableTextureCoordGen( GL_TEXTURE_GEN_R );
			mStateCacheManager->disableTextureCoordGen( GL_TEXTURE_GEN_Q );
#endif
            break;
        case TEXCALC_ENVIRONMENT_MAP_REFLECTION:

            glTexGeni( GL_S, GL_TEXTURE_GEN_MODE, GL_REFLECTION_MAP );
            glTexGeni( GL_T, GL_TEXTURE_GEN_MODE, GL_REFLECTION_MAP );
            glTexGeni( GL_R, GL_TEXTURE_GEN_MODE, GL_REFLECTION_MAP );

			mStateCacheManager->enableTextureCoordGen( GL_TEXTURE_GEN_S );
			mStateCacheManager->enableTextureCoordGen( GL_TEXTURE_GEN_T );
			mStateCacheManager->enableTextureCoordGen( GL_TEXTURE_GEN_R );
			mStateCacheManager->disableTextureCoordGen( GL_TEXTURE_GEN_Q );

            // We need an extra texture matrix here
            // This sets the texture matrix to be the inverse of the view matrix
            mUseAutoTextureMatrix = true;
            makeGLMatrix( M, mViewMatrix);

            // Transpose 3x3 in order to invert matrix (rotation)
            // Note that we need to invert the Z _before_ the rotation
            // No idea why we have to invert the Z at all, but reflection is wrong without it
            mAutoTextureMatrix[0] = M[0]; mAutoTextureMatrix[1] = M[4]; mAutoTextureMatrix[2] = -M[8];
            mAutoTextureMatrix[4] = M[1]; mAutoTextureMatrix[5] = M[5]; mAutoTextureMatrix[6] = -M[9];
            mAutoTextureMatrix[8] = M[2]; mAutoTextureMatrix[9] = M[6]; mAutoTextureMatrix[10] = -M[10];
            mAutoTextureMatrix[3] = mAutoTextureMatrix[7] = mAutoTextureMatrix[11] = 0.0f;
            mAutoTextureMatrix[12] = mAutoTextureMatrix[13] = mAutoTextureMatrix[14] = 0.0f;
            mAutoTextureMatrix[15] = 1.0f;

            break;
        case TEXCALC_ENVIRONMENT_MAP_NORMAL:
            glTexGeni( GL_S, GL_TEXTURE_GEN_MODE, GL_NORMAL_MAP );
            glTexGeni( GL_T, GL_TEXTURE_GEN_MODE, GL_NORMAL_MAP );
            glTexGeni( GL_R, GL_TEXTURE_GEN_MODE, GL_NORMAL_MAP );

			mStateCacheManager->enableTextureCoordGen( GL_TEXTURE_GEN_S );
			mStateCacheManager->enableTextureCoordGen( GL_TEXTURE_GEN_T );
			mStateCacheManager->enableTextureCoordGen( GL_TEXTURE_GEN_R );
			mStateCacheManager->disableTextureCoordGen( GL_TEXTURE_GEN_Q );
            break;
        case TEXCALC_PROJECTIVE_TEXTURE:
            glTexGeni(GL_S, GL_TEXTURE_GEN_MODE, GL_EYE_LINEAR);
            glTexGeni(GL_T, GL_TEXTURE_GEN_MODE, GL_EYE_LINEAR);
            glTexGeni(GL_R, GL_TEXTURE_GEN_MODE, GL_EYE_LINEAR);
            glTexGeni(GL_Q, GL_TEXTURE_GEN_MODE, GL_EYE_LINEAR);
            glTexGenfv(GL_S, GL_EYE_PLANE, eyePlaneS);
            glTexGenfv(GL_T, GL_EYE_PLANE, eyePlaneT);
            glTexGenfv(GL_R, GL_EYE_PLANE, eyePlaneR);
            glTexGenfv(GL_Q, GL_EYE_PLANE, eyePlaneQ);
			mStateCacheManager->enableTextureCoordGen(GL_TEXTURE_GEN_S);
			mStateCacheManager->enableTextureCoordGen(GL_TEXTURE_GEN_T);
			mStateCacheManager->enableTextureCoordGen(GL_TEXTURE_GEN_R);
			mStateCacheManager->enableTextureCoordGen(GL_TEXTURE_GEN_Q);

            mUseAutoTextureMatrix = true;

            // Set scale and translation matrix for projective textures
            projectionBias = Matrix4::CLIPSPACE2DTOIMAGESPACE;

            projectionBias = projectionBias * frustum->getProjectionMatrix();
            if(mTexProjRelative)
            {
                Matrix4 viewMatrix;
                frustum->calcViewMatrixRelative(mTexProjRelativeOrigin, viewMatrix);
                projectionBias = projectionBias * viewMatrix;
            }
            else
            {
                projectionBias = projectionBias * frustum->getViewMatrix();
            }
            projectionBias = projectionBias * mWorldMatrix;

            makeGLMatrix(mAutoTextureMatrix, projectionBias);
            break;
        default:
            break;
        }
		mStateCacheManager->activateGLTextureUnit(0);
    }
    //-----------------------------------------------------------------------------
    GLint GLRenderSystem::getTextureAddressingMode(
        TextureUnitState::TextureAddressingMode tam) const
    {
        switch(tam)
        {
        default:
        case TextureUnitState::TAM_WRAP:
            return GL_REPEAT;
        case TextureUnitState::TAM_MIRROR:
            return GL_MIRRORED_REPEAT;
        case TextureUnitState::TAM_CLAMP:
            return GL_CLAMP_TO_EDGE;
        case TextureUnitState::TAM_BORDER:
            return GL_CLAMP_TO_BORDER;
        }

    }
    //-----------------------------------------------------------------------------
    void GLRenderSystem::_setTextureAddressingMode(size_t stage, const TextureUnitState::UVWAddressingMode& uvw)
    {
		if (!mStateCacheManager->activateGLTextureUnit(stage))
            return;
		mStateCacheManager->setTexParameteri( mTextureTypes[stage], GL_TEXTURE_WRAP_S,
                         getTextureAddressingMode(uvw.u));
		mStateCacheManager->setTexParameteri( mTextureTypes[stage], GL_TEXTURE_WRAP_T,
                         getTextureAddressingMode(uvw.v));
		mStateCacheManager->setTexParameteri( mTextureTypes[stage], GL_TEXTURE_WRAP_R,
                         getTextureAddressingMode(uvw.w));
		mStateCacheManager->activateGLTextureUnit(0);
    }
    //-----------------------------------------------------------------------------
    void GLRenderSystem::_setTextureBorderColour(size_t stage, const ColourValue& colour)
    {
        GLfloat border[4] = { colour.r, colour.g, colour.b, colour.a };
		if (mStateCacheManager->activateGLTextureUnit(stage))
        {
            glTexParameterfv( mTextureTypes[stage], GL_TEXTURE_BORDER_COLOR, border);
			mStateCacheManager->activateGLTextureUnit(0);
        }
    }
    //-----------------------------------------------------------------------------
    void GLRenderSystem::_setTextureMipmapBias(size_t stage, float bias)
    {
        if (mCurrentCapabilities->hasCapability(RSC_MIPMAP_LOD_BIAS))
        {
			if (mStateCacheManager->activateGLTextureUnit(stage))
            {
                glTexEnvf(GL_TEXTURE_FILTER_CONTROL_EXT, GL_TEXTURE_LOD_BIAS_EXT, bias);
                    mStateCacheManager->activateGLTextureUnit(0);
            }
        }
    }
    //-----------------------------------------------------------------------------
    void GLRenderSystem::_setTextureMatrix(size_t stage, const Matrix4& xform)
    {
        if (stage >= mFixedFunctionTextureUnits)
        {
            // Can't do this
            return;
        }

        GLfloat mat[16];
        makeGLMatrix(mat, xform);

		if (!mStateCacheManager->activateGLTextureUnit(stage))
            return;
        glMatrixMode(GL_TEXTURE);

        // Load this matrix in
        glLoadMatrixf(mat);

        if (mUseAutoTextureMatrix)
        {
            // Concat auto matrix
            glMultMatrixf(mAutoTextureMatrix);
        }

        glMatrixMode(GL_MODELVIEW);
		mStateCacheManager->activateGLTextureUnit(0);
    }
    //-----------------------------------------------------------------------------
    GLint GLRenderSystem::getBlendMode(SceneBlendFactor ogreBlend) const
    {
        switch(ogreBlend)
        {
        case SBF_ONE:
            return GL_ONE;
        case SBF_ZERO:
            return GL_ZERO;
        case SBF_DEST_COLOUR:
            return GL_DST_COLOR;
        case SBF_SOURCE_COLOUR:
            return GL_SRC_COLOR;
        case SBF_ONE_MINUS_DEST_COLOUR:
            return GL_ONE_MINUS_DST_COLOR;
        case SBF_ONE_MINUS_SOURCE_COLOUR:
            return GL_ONE_MINUS_SRC_COLOR;
        case SBF_DEST_ALPHA:
            return GL_DST_ALPHA;
        case SBF_SOURCE_ALPHA:
            return GL_SRC_ALPHA;
        case SBF_ONE_MINUS_DEST_ALPHA:
            return GL_ONE_MINUS_DST_ALPHA;
        case SBF_ONE_MINUS_SOURCE_ALPHA:
            return GL_ONE_MINUS_SRC_ALPHA;
        };
        // to keep compiler happy
        return GL_ONE;
    }

    void GLRenderSystem::_setSceneBlending(SceneBlendFactor sourceFactor, SceneBlendFactor destFactor, SceneBlendOperation op )
    {
        GLint sourceBlend = getBlendMode(sourceFactor);
        GLint destBlend = getBlendMode(destFactor);
        if(sourceFactor == SBF_ONE && destFactor == SBF_ZERO)
        {
			mStateCacheManager->setDisabled(GL_BLEND);
        }
        else
        {
			mStateCacheManager->setEnabled(GL_BLEND);
			mStateCacheManager->setBlendFunc(sourceBlend, destBlend);
        }

        GLint func = GL_FUNC_ADD;
        switch(op)
        {
        case SBO_ADD:
            func = GL_FUNC_ADD;
            break;
        case SBO_SUBTRACT:
            func = GL_FUNC_SUBTRACT;
            break;
        case SBO_REVERSE_SUBTRACT:
            func = GL_FUNC_REVERSE_SUBTRACT;
            break;
        case SBO_MIN:
            func = GL_MIN;
            break;
        case SBO_MAX:
            func = GL_MAX;
            break;
        }

		mStateCacheManager->setBlendEquation(func);
    }
    //-----------------------------------------------------------------------------
    void GLRenderSystem::_setSeparateSceneBlending(
        SceneBlendFactor sourceFactor, SceneBlendFactor destFactor,
        SceneBlendFactor sourceFactorAlpha, SceneBlendFactor destFactorAlpha,
        SceneBlendOperation op, SceneBlendOperation alphaOp )
    {
        GLint sourceBlend = getBlendMode(sourceFactor);
        GLint destBlend = getBlendMode(destFactor);
        GLint sourceBlendAlpha = getBlendMode(sourceFactorAlpha);
        GLint destBlendAlpha = getBlendMode(destFactorAlpha);

        if(sourceFactor == SBF_ONE && destFactor == SBF_ZERO &&
           sourceFactorAlpha == SBF_ONE && destFactorAlpha == SBF_ZERO)
        {
			mStateCacheManager->setDisabled(GL_BLEND);
        }
        else
        {
			mStateCacheManager->setEnabled(GL_BLEND);
            if(GLEW_VERSION_1_4)
                glBlendFuncSeparate(sourceBlend, destBlend, sourceBlendAlpha, destBlendAlpha);
            else if(GLEW_EXT_blend_func_separate)
                glBlendFuncSeparateEXT(sourceBlend, destBlend, sourceBlendAlpha, destBlendAlpha);
        }

        GLint func = GL_FUNC_ADD, alphaFunc = GL_FUNC_ADD;

        switch(op)
        {
        case SBO_ADD:
            func = GL_FUNC_ADD;
            break;
        case SBO_SUBTRACT:
            func = GL_FUNC_SUBTRACT;
            break;
        case SBO_REVERSE_SUBTRACT:
            func = GL_FUNC_REVERSE_SUBTRACT;
            break;
        case SBO_MIN:
            func = GL_MIN;
            break;
        case SBO_MAX:
            func = GL_MAX;
            break;
        }

        switch(alphaOp)
        {
        case SBO_ADD:
            alphaFunc = GL_FUNC_ADD;
            break;
        case SBO_SUBTRACT:
            alphaFunc = GL_FUNC_SUBTRACT;
            break;
        case SBO_REVERSE_SUBTRACT:
            alphaFunc = GL_FUNC_REVERSE_SUBTRACT;
            break;
        case SBO_MIN:
            alphaFunc = GL_MIN;
            break;
        case SBO_MAX:
            alphaFunc = GL_MAX;
            break;
        }

		mStateCacheManager->setBlendEquation(func, alphaFunc);
    }
    //-----------------------------------------------------------------------------
    void GLRenderSystem::_setAlphaRejectSettings(CompareFunction func, unsigned char value, bool alphaToCoverage)
    {
        bool a2c = false;
        static bool lasta2c = false;

        if(func == CMPF_ALWAYS_PASS)
        {
			mStateCacheManager->setDisabled(GL_ALPHA_TEST);
        }
        else
        {
			mStateCacheManager->setEnabled(GL_ALPHA_TEST);
            a2c = alphaToCoverage;
            glAlphaFunc(convertCompareFunction(func), value / 255.0f);
        }

        if (a2c != lasta2c && getCapabilities()->hasCapability(RSC_ALPHA_TO_COVERAGE))
        {
            if (a2c)
				mStateCacheManager->setEnabled(GL_SAMPLE_ALPHA_TO_COVERAGE);
            else
				mStateCacheManager->setDisabled(GL_SAMPLE_ALPHA_TO_COVERAGE);

            lasta2c = a2c;
        }

    }
    //-----------------------------------------------------------------------------
    void GLRenderSystem::_setViewport(Viewport *vp)
    {
        // Check if viewport is different
        if (!vp)
        {
            mActiveViewport = NULL;
            _setRenderTarget(NULL);
        }
        else if (vp != mActiveViewport || vp->_isUpdated())
        {
            RenderTarget* target;
            target = vp->getTarget();
            _setRenderTarget(target);
            mActiveViewport = vp;

            GLsizei x, y, w, h;

            // Calculate the "lower-left" corner of the viewport
            w = vp->getActualWidth();
            h = vp->getActualHeight();
            x = vp->getActualLeft();
            y = vp->getActualTop();
            if (!target->requiresTextureFlipping())
            {
                // Convert "upper-left" corner to "lower-left"
                y = target->getHeight() - h - y;
            }
			mStateCacheManager->setViewport(x, y, w, h);

            // Configure the viewport clipping
            glScissor(x, y, w, h);
			mScissorBox[0] = x;
			mScissorBox[1] = y;
			mScissorBox[2] = w;
			mScissorBox[3] = h;

            vp->_clearUpdatedFlag();
        }
    }

    void GLRenderSystem::setLights()
    {
        for (size_t i = 0; i < MAX_LIGHTS; ++i)
        {
            if (mLights[i] != NULL)
            {
                Light* lt = mLights[i];
                setGLLightPositionDirection(lt, GL_LIGHT0 + i);
            }
        }
    }

    //-----------------------------------------------------------------------------
    void GLRenderSystem::_beginFrame(void)
    {
        if (!mActiveViewport)
            OGRE_EXCEPT(Exception::ERR_INVALID_STATE,
                        "Cannot begin frame - no viewport selected.",
                        "GLRenderSystem::_beginFrame");

        // Activate the viewport clipping
		mStateCacheManager->setEnabled(GL_SCISSOR_TEST);
    }

    //-----------------------------------------------------------------------------
    void GLRenderSystem::_endFrame(void)
    {
        // Deactivate the viewport clipping.
		mStateCacheManager->setDisabled(GL_SCISSOR_TEST);
        // unbind GPU programs at end of frame
        // this is mostly to avoid holding bound programs that might get deleted
        // outside via the resource manager
        unbindGpuProgram(GPT_VERTEX_PROGRAM);
        unbindGpuProgram(GPT_FRAGMENT_PROGRAM);
    }

    //-----------------------------------------------------------------------------
    void GLRenderSystem::_setCullingMode(CullingMode mode)
    {
        mCullingMode = mode;
        // NB: Because two-sided stencil API dependence of the front face, we must
        // use the same 'winding' for the front face everywhere. As the OGRE default
        // culling mode is clockwise, we also treat anticlockwise winding as front
        // face for consistently. On the assumption that, we can't change the front
        // face by glFrontFace anywhere.

        GLenum cullMode;

        switch( mode )
        {
        case CULL_NONE:
			mStateCacheManager->setDisabled( GL_CULL_FACE );
            return;
        default:
        case CULL_CLOCKWISE:
            if (mActiveRenderTarget &&
                ((mActiveRenderTarget->requiresTextureFlipping() && !mInvertVertexWinding) ||
                 (!mActiveRenderTarget->requiresTextureFlipping() && mInvertVertexWinding)))
            {
                cullMode = GL_FRONT;
            }
            else
            {
                cullMode = GL_BACK;
            }
            break;
        case CULL_ANTICLOCKWISE:
            if (mActiveRenderTarget &&
                ((mActiveRenderTarget->requiresTextureFlipping() && !mInvertVertexWinding) ||
                 (!mActiveRenderTarget->requiresTextureFlipping() && mInvertVertexWinding)))
            {
                cullMode = GL_BACK;
            }
            else
            {
                cullMode = GL_FRONT;
            }
            break;
        }

		mStateCacheManager->setEnabled( GL_CULL_FACE );
		mStateCacheManager->setCullFace( cullMode );
    }
    //-----------------------------------------------------------------------------
    void GLRenderSystem::_setDepthBufferParams(bool depthTest, bool depthWrite, CompareFunction depthFunction)
    {
        _setDepthBufferCheckEnabled(depthTest);
        _setDepthBufferWriteEnabled(depthWrite);
        _setDepthBufferFunction(depthFunction);
    }
    //-----------------------------------------------------------------------------
    void GLRenderSystem::_setDepthBufferCheckEnabled(bool enabled)
    {
        if (enabled)
        {
			mStateCacheManager->setClearDepth(1.0f);
			mStateCacheManager->setEnabled(GL_DEPTH_TEST);
        }
        else
        {
			mStateCacheManager->setDisabled(GL_DEPTH_TEST);
        }
    }
    //-----------------------------------------------------------------------------
    void GLRenderSystem::_setDepthBufferWriteEnabled(bool enabled)
    {
        GLboolean flag = enabled ? GL_TRUE : GL_FALSE;
		mStateCacheManager->setDepthMask( flag );
        // Store for reference in _beginFrame
        mDepthWrite = enabled;
    }
    //-----------------------------------------------------------------------------
    void GLRenderSystem::_setDepthBufferFunction(CompareFunction func)
    {
		mStateCacheManager->setDepthFunc(convertCompareFunction(func));
    }
    //-----------------------------------------------------------------------------
    void GLRenderSystem::_setDepthBias(float constantBias, float slopeScaleBias)
    {
        if (constantBias != 0 || slopeScaleBias != 0)
        {
			mStateCacheManager->setEnabled(GL_POLYGON_OFFSET_FILL);
			mStateCacheManager->setEnabled(GL_POLYGON_OFFSET_POINT);
			mStateCacheManager->setEnabled(GL_POLYGON_OFFSET_LINE);
            glPolygonOffset(-slopeScaleBias, -constantBias);
        }
        else
        {
			mStateCacheManager->setDisabled(GL_POLYGON_OFFSET_FILL);
			mStateCacheManager->setDisabled(GL_POLYGON_OFFSET_POINT);
			mStateCacheManager->setDisabled(GL_POLYGON_OFFSET_LINE);
        }
    }
    //-----------------------------------------------------------------------------
    void GLRenderSystem::_setColourBufferWriteEnabled(bool red, bool green, bool blue, bool alpha)
    {
		mStateCacheManager->setColourMask(red, green, blue, alpha);
        // record this
        mColourWrite[0] = red;
        mColourWrite[1] = blue;
        mColourWrite[2] = green;
        mColourWrite[3] = alpha;
    }
    //-----------------------------------------------------------------------------
    String GLRenderSystem::getErrorDescription(long errCode) const
    {
        const GLubyte *errString = gluErrorString (errCode);
        return (errString != 0) ? String((const char*) errString) : StringUtil::BLANK;
    }
    //-----------------------------------------------------------------------------
    void GLRenderSystem::setLightingEnabled(bool enabled)
    {
        if (enabled)
        {
            mStateCacheManager->setEnabled(GL_LIGHTING);
        }
        else
        {
            mStateCacheManager->setDisabled(GL_LIGHTING);
        }
    }
    //-----------------------------------------------------------------------------
    void GLRenderSystem::_setFog(FogMode mode, const ColourValue& colour, Real density, Real start, Real end)
    {

        GLint fogMode;
        switch (mode)
        {
        case FOG_EXP:
            fogMode = GL_EXP;
            break;
        case FOG_EXP2:
            fogMode = GL_EXP2;
            break;
        case FOG_LINEAR:
            fogMode = GL_LINEAR;
            break;
        default:
            // Give up on it
            mStateCacheManager->setDisabled(GL_FOG);
            return;
        }

        mStateCacheManager->setEnabled(GL_FOG);
        glFogi(GL_FOG_MODE, fogMode);
        GLfloat fogColor[4] = {colour.r, colour.g, colour.b, colour.a};
        glFogfv(GL_FOG_COLOR, fogColor);
        glFogf(GL_FOG_DENSITY, density);
        glFogf(GL_FOG_START, start);
        glFogf(GL_FOG_END, end);
        // XXX Hint here?
    }

    VertexElementType GLRenderSystem::getColourVertexElementType(void) const
    {
        return VET_COLOUR_ABGR;
    }

    void GLRenderSystem::_convertProjectionMatrix(const Matrix4& matrix,
                                                  Matrix4& dest, bool forGpuProgram)
    {
        // no any conversion request for OpenGL
        dest = matrix;
    }

    void GLRenderSystem::_makeProjectionMatrix(const Radian& fovy, Real aspect, Real nearPlane,
                                               Real farPlane, Matrix4& dest, bool forGpuProgram)
    {
        Radian thetaY ( fovy / 2.0f );
        Real tanThetaY = Math::Tan(thetaY);
        //Real thetaX = thetaY * aspect;
        //Real tanThetaX = Math::Tan(thetaX);

        // Calc matrix elements
        Real w = (1.0f / tanThetaY) / aspect;
        Real h = 1.0f / tanThetaY;
        Real q, qn;
        if (farPlane == 0)
        {
            // Infinite far plane
            q = Frustum::INFINITE_FAR_PLANE_ADJUST - 1;
            qn = nearPlane * (Frustum::INFINITE_FAR_PLANE_ADJUST - 2);
        }
        else
        {
            q = -(farPlane + nearPlane) / (farPlane - nearPlane);
            qn = -2 * (farPlane * nearPlane) / (farPlane - nearPlane);
        }

        // NB This creates Z in range [-1,1]
        //
        // [ w   0   0   0  ]
        // [ 0   h   0   0  ]
        // [ 0   0   q   qn ]
        // [ 0   0   -1  0  ]

        dest = Matrix4::ZERO;
        dest[0][0] = w;
        dest[1][1] = h;
        dest[2][2] = q;
        dest[2][3] = qn;
        dest[3][2] = -1;

    }

    void GLRenderSystem::_makeOrthoMatrix(const Radian& fovy, Real aspect, Real nearPlane,
                                          Real farPlane, Matrix4& dest, bool forGpuProgram)
    {
        Radian thetaY (fovy / 2.0f);
        Real tanThetaY = Math::Tan(thetaY);

        //Real thetaX = thetaY * aspect;
        Real tanThetaX = tanThetaY * aspect; //Math::Tan(thetaX);
        Real half_w = tanThetaX * nearPlane;
        Real half_h = tanThetaY * nearPlane;
        Real iw = 1.0 / half_w;
        Real ih = 1.0 / half_h;
        Real q;
        if (farPlane == 0)
        {
            q = 0;
        }
        else
        {
            q = 2.0 / (farPlane - nearPlane);
        }
        dest = Matrix4::ZERO;
        dest[0][0] = iw;
        dest[1][1] = ih;
        dest[2][2] = -q;
        dest[2][3] = - (farPlane + nearPlane)/(farPlane - nearPlane);
        dest[3][3] = 1;
    }

    void GLRenderSystem::_setPolygonMode(PolygonMode level)
    {
        GLenum glmode;
        switch(level)
        {
        case PM_POINTS:
            glmode = GL_POINT;
            break;
        case PM_WIREFRAME:
            glmode = GL_LINE;
            break;
        default:
        case PM_SOLID:
            glmode = GL_FILL;
            break;
        }
		mStateCacheManager->setPolygonMode(glmode);
    }
    //---------------------------------------------------------------------
    void GLRenderSystem::setStencilCheckEnabled(bool enabled)
    {
        if (enabled)
        {
			mStateCacheManager->setEnabled(GL_STENCIL_TEST);
        }
        else
        {
			mStateCacheManager->setDisabled(GL_STENCIL_TEST);
        }
    }
    //---------------------------------------------------------------------
    void GLRenderSystem::setStencilBufferParams(CompareFunction func,
                                                uint32 refValue, uint32 compareMask, uint32 writeMask, StencilOperation stencilFailOp,
                                                StencilOperation depthFailOp, StencilOperation passOp,
                                                bool twoSidedOperation)
    {
        bool flip;
        mStencilWriteMask = writeMask;

        if (twoSidedOperation)
        {
            if (!mCurrentCapabilities->hasCapability(RSC_TWO_SIDED_STENCIL))
                OGRE_EXCEPT(Exception::ERR_INVALIDPARAMS, "2-sided stencils are not supported",
                            "GLRenderSystem::setStencilBufferParams");

            // NB: We should always treat CCW as front face for consistent with default
            // culling mode. Therefore, we must take care with two-sided stencil settings.
            flip = (mInvertVertexWinding && !mActiveRenderTarget->requiresTextureFlipping()) ||
                (!mInvertVertexWinding && mActiveRenderTarget->requiresTextureFlipping());
            if(GLEW_VERSION_2_0) // New GL2 commands
            {
                // Back
                glStencilMaskSeparate(GL_BACK, writeMask);
                glStencilFuncSeparate(GL_BACK, convertCompareFunction(func), refValue, compareMask);
                glStencilOpSeparate(GL_BACK,
                                    convertStencilOp(stencilFailOp, !flip),
                                    convertStencilOp(depthFailOp, !flip),
                                    convertStencilOp(passOp, !flip));
                // Front
                glStencilMaskSeparate(GL_FRONT, writeMask);
                glStencilFuncSeparate(GL_FRONT, convertCompareFunction(func), refValue, compareMask);
                glStencilOpSeparate(GL_FRONT,
                                    convertStencilOp(stencilFailOp, flip),
                                    convertStencilOp(depthFailOp, flip),
                                    convertStencilOp(passOp, flip));
            }
            else // EXT_stencil_two_side
            {
				mStateCacheManager->setEnabled(GL_STENCIL_TEST_TWO_SIDE_EXT);
                // Back
                glActiveStencilFaceEXT(GL_BACK);
				mStateCacheManager->setStencilMask(writeMask);
                glStencilFunc(convertCompareFunction(func), refValue, compareMask);
                glStencilOp(
                    convertStencilOp(stencilFailOp, !flip),
                    convertStencilOp(depthFailOp, !flip),
                    convertStencilOp(passOp, !flip));
                // Front
                glActiveStencilFaceEXT(GL_FRONT);
				mStateCacheManager->setStencilMask(writeMask);
                glStencilFunc(convertCompareFunction(func), refValue, compareMask);
                glStencilOp(
                    convertStencilOp(stencilFailOp, flip),
                    convertStencilOp(depthFailOp, flip),
                    convertStencilOp(passOp, flip));
            }
        }
        else
        {
            if(!GLEW_VERSION_2_0)
                mStateCacheManager->setDisabled(GL_STENCIL_TEST_TWO_SIDE_EXT);

            flip = false;
			mStateCacheManager->setStencilMask(writeMask);
            glStencilFunc(convertCompareFunction(func), refValue, compareMask);
            glStencilOp(
                convertStencilOp(stencilFailOp, flip),
                convertStencilOp(depthFailOp, flip),
                convertStencilOp(passOp, flip));
        }
    }
    //---------------------------------------------------------------------
    GLint GLRenderSystem::convertCompareFunction(CompareFunction func) const
    {
        switch(func)
        {
        case CMPF_ALWAYS_FAIL:
            return GL_NEVER;
        case CMPF_ALWAYS_PASS:
            return GL_ALWAYS;
        case CMPF_LESS:
            return GL_LESS;
        case CMPF_LESS_EQUAL:
            return GL_LEQUAL;
        case CMPF_EQUAL:
            return GL_EQUAL;
        case CMPF_NOT_EQUAL:
            return GL_NOTEQUAL;
        case CMPF_GREATER_EQUAL:
            return GL_GEQUAL;
        case CMPF_GREATER:
            return GL_GREATER;
        };
        // to keep compiler happy
        return GL_ALWAYS;
    }
    //---------------------------------------------------------------------
    GLint GLRenderSystem::convertStencilOp(StencilOperation op, bool invert) const
    {
        switch(op)
        {
        case SOP_KEEP:
            return GL_KEEP;
        case SOP_ZERO:
            return GL_ZERO;
        case SOP_REPLACE:
            return GL_REPLACE;
        case SOP_INCREMENT:
            return invert ? GL_DECR : GL_INCR;
        case SOP_DECREMENT:
            return invert ? GL_INCR : GL_DECR;
        case SOP_INCREMENT_WRAP:
            return invert ? GL_DECR_WRAP_EXT : GL_INCR_WRAP_EXT;
        case SOP_DECREMENT_WRAP:
            return invert ? GL_INCR_WRAP_EXT : GL_DECR_WRAP_EXT;
        case SOP_INVERT:
            return GL_INVERT;
        };
        // to keep compiler happy
        return SOP_KEEP;
    }
    //---------------------------------------------------------------------
    GLuint GLRenderSystem::getCombinedMinMipFilter(void) const
    {
        switch(mMinFilter)
        {
        case FO_ANISOTROPIC:
        case FO_LINEAR:
            switch(mMipFilter)
            {
            case FO_ANISOTROPIC:
            case FO_LINEAR:
                // linear min, linear mip
                return GL_LINEAR_MIPMAP_LINEAR;
            case FO_POINT:
                // linear min, point mip
                return GL_LINEAR_MIPMAP_NEAREST;
            case FO_NONE:
                // linear min, no mip
                return GL_LINEAR;
            }
            break;
        case FO_POINT:
        case FO_NONE:
            switch(mMipFilter)
            {
            case FO_ANISOTROPIC:
            case FO_LINEAR:
                // nearest min, linear mip
                return GL_NEAREST_MIPMAP_LINEAR;
            case FO_POINT:
                // nearest min, point mip
                return GL_NEAREST_MIPMAP_NEAREST;
            case FO_NONE:
                // nearest min, no mip
                return GL_NEAREST;
            }
            break;
        }

        // should never get here
        return 0;

    }
    //---------------------------------------------------------------------
    void GLRenderSystem::_setTextureUnitFiltering(size_t unit,
                                                  FilterType ftype, FilterOptions fo)
    {
		if (!mStateCacheManager->activateGLTextureUnit(unit))
            return;
        switch(ftype)
        {
        case FT_MIN:
            mMinFilter = fo;
            // Combine with existing mip filter
			mStateCacheManager->setTexParameteri(
                mTextureTypes[unit],
                GL_TEXTURE_MIN_FILTER,
                getCombinedMinMipFilter());
            break;
        case FT_MAG:
            switch (fo)
            {
            case FO_ANISOTROPIC: // GL treats linear and aniso the same
            case FO_LINEAR:
				mStateCacheManager->setTexParameteri(
                    mTextureTypes[unit],
                    GL_TEXTURE_MAG_FILTER,
                    GL_LINEAR);
                break;
            case FO_POINT:
            case FO_NONE:
				mStateCacheManager->setTexParameteri(
                    mTextureTypes[unit],
                    GL_TEXTURE_MAG_FILTER,
                    GL_NEAREST);
                break;
            }
            break;
        case FT_MIP:
            mMipFilter = fo;
            // Combine with existing min filter
			mStateCacheManager->setTexParameteri(
                mTextureTypes[unit],
                GL_TEXTURE_MIN_FILTER,
                getCombinedMinMipFilter());
            break;
        }

		mStateCacheManager->activateGLTextureUnit(0);
    }
    //---------------------------------------------------------------------
    void GLRenderSystem::_setTextureUnitCompareFunction(size_t unit, CompareFunction function)
    {
        //TODO: implement (opengl 3 only?)
    }
    //---------------------------------------------------------------------
    void GLRenderSystem::_setTextureUnitCompareEnabled(size_t unit, bool compare)
    {
        //TODO: implement (opengl 3 only?)
    }
    //---------------------------------------------------------------------
    GLfloat GLRenderSystem::_getCurrentAnisotropy(size_t unit)
    {
        GLfloat curAniso = 0;
        glGetTexParameterfv(mTextureTypes[unit],
                            GL_TEXTURE_MAX_ANISOTROPY_EXT, &curAniso);
        return curAniso ? curAniso : 1;
    }
    //---------------------------------------------------------------------
    void GLRenderSystem::_setTextureLayerAnisotropy(size_t unit, unsigned int maxAnisotropy)
    {
        if (!mCurrentCapabilities->hasCapability(RSC_ANISOTROPY))
            return;

		if (!mStateCacheManager->activateGLTextureUnit(unit))
            return;

        GLfloat largest_supported_anisotropy = 0;
        glGetFloatv(GL_MAX_TEXTURE_MAX_ANISOTROPY_EXT, &largest_supported_anisotropy);
        if (maxAnisotropy > largest_supported_anisotropy)
            maxAnisotropy = largest_supported_anisotropy ?
                static_cast<uint>(largest_supported_anisotropy) : 1;
        if (_getCurrentAnisotropy(unit) != maxAnisotropy)
            glTexParameterf(mTextureTypes[unit], GL_TEXTURE_MAX_ANISOTROPY_EXT, maxAnisotropy);

		mStateCacheManager->activateGLTextureUnit(0);
    }
    //-----------------------------------------------------------------------------
    void GLRenderSystem::_setTextureBlendMode(size_t stage, const LayerBlendModeEx& bm)
    {
        if (stage >= mFixedFunctionTextureUnits)
        {
            // Can't do this
            return;
        }

        // Check to see if blending is supported
        if(!mCurrentCapabilities->hasCapability(RSC_BLENDING))
            return;

        GLenum src1op, src2op, cmd;
        GLfloat cv1[4], cv2[4];

        if (bm.blendType == LBT_COLOUR)
        {
            cv1[0] = bm.colourArg1.r;
            cv1[1] = bm.colourArg1.g;
            cv1[2] = bm.colourArg1.b;
            cv1[3] = bm.colourArg1.a;
            mManualBlendColours[stage][0] = bm.colourArg1;


            cv2[0] = bm.colourArg2.r;
            cv2[1] = bm.colourArg2.g;
            cv2[2] = bm.colourArg2.b;
            cv2[3] = bm.colourArg2.a;
            mManualBlendColours[stage][1] = bm.colourArg2;
        }

        if (bm.blendType == LBT_ALPHA)
        {
            cv1[0] = mManualBlendColours[stage][0].r;
            cv1[1] = mManualBlendColours[stage][0].g;
            cv1[2] = mManualBlendColours[stage][0].b;
            cv1[3] = bm.alphaArg1;

            cv2[0] = mManualBlendColours[stage][1].r;
            cv2[1] = mManualBlendColours[stage][1].g;
            cv2[2] = mManualBlendColours[stage][1].b;
            cv2[3] = bm.alphaArg2;
        }

        switch (bm.source1)
        {
        case LBS_CURRENT:
            src1op = GL_PREVIOUS;
            break;
        case LBS_TEXTURE:
            src1op = GL_TEXTURE;
            break;
        case LBS_MANUAL:
            src1op = GL_CONSTANT;
            break;
        case LBS_DIFFUSE:
            src1op = GL_PRIMARY_COLOR;
            break;
            // XXX
        case LBS_SPECULAR:
            src1op = GL_PRIMARY_COLOR;
            break;
        default:
            src1op = 0;
        }

        switch (bm.source2)
        {
        case LBS_CURRENT:
            src2op = GL_PREVIOUS;
            break;
        case LBS_TEXTURE:
            src2op = GL_TEXTURE;
            break;
        case LBS_MANUAL:
            src2op = GL_CONSTANT;
            break;
        case LBS_DIFFUSE:
            src2op = GL_PRIMARY_COLOR;
            break;
            // XXX
        case LBS_SPECULAR:
            src2op = GL_PRIMARY_COLOR;
            break;
        default:
            src2op = 0;
        }

        switch (bm.operation)
        {
        case LBX_SOURCE1:
            cmd = GL_REPLACE;
            break;
        case LBX_SOURCE2:
            cmd = GL_REPLACE;
            break;
        case LBX_MODULATE:
            cmd = GL_MODULATE;
            break;
        case LBX_MODULATE_X2:
            cmd = GL_MODULATE;
            break;
        case LBX_MODULATE_X4:
            cmd = GL_MODULATE;
            break;
        case LBX_ADD:
            cmd = GL_ADD;
            break;
        case LBX_ADD_SIGNED:
            cmd = GL_ADD_SIGNED;
            break;
        case LBX_ADD_SMOOTH:
            cmd = GL_INTERPOLATE;
            break;
        case LBX_SUBTRACT:
            cmd = GL_SUBTRACT;
            break;
        case LBX_BLEND_DIFFUSE_COLOUR:
            cmd = GL_INTERPOLATE;
            break;
        case LBX_BLEND_DIFFUSE_ALPHA:
            cmd = GL_INTERPOLATE;
            break;
        case LBX_BLEND_TEXTURE_ALPHA:
            cmd = GL_INTERPOLATE;
            break;
        case LBX_BLEND_CURRENT_ALPHA:
            cmd = GL_INTERPOLATE;
            break;
        case LBX_BLEND_MANUAL:
            cmd = GL_INTERPOLATE;
            break;
        case LBX_DOTPRODUCT:
            cmd = mCurrentCapabilities->hasCapability(RSC_DOT3)
                ? GL_DOT3_RGB : GL_MODULATE;
            break;
        default:
            cmd = 0;
        }

		if (!mStateCacheManager->activateGLTextureUnit(stage))
            return;
        glTexEnvi(GL_TEXTURE_ENV, GL_TEXTURE_ENV_MODE, GL_COMBINE);

        if (bm.blendType == LBT_COLOUR)
        {
            glTexEnvi(GL_TEXTURE_ENV, GL_COMBINE_RGB, cmd);
            glTexEnvi(GL_TEXTURE_ENV, GL_SOURCE0_RGB, src1op);
            glTexEnvi(GL_TEXTURE_ENV, GL_SOURCE1_RGB, src2op);
            glTexEnvi(GL_TEXTURE_ENV, GL_SOURCE2_RGB, GL_CONSTANT);
        }
        else
        {
            glTexEnvi(GL_TEXTURE_ENV, GL_COMBINE_ALPHA, cmd);
            glTexEnvi(GL_TEXTURE_ENV, GL_SOURCE0_ALPHA, src1op);
            glTexEnvi(GL_TEXTURE_ENV, GL_SOURCE1_ALPHA, src2op);
            glTexEnvi(GL_TEXTURE_ENV, GL_SOURCE2_ALPHA, GL_CONSTANT);
        }

        float blendValue[4] = {0, 0, 0, bm.factor};
        switch (bm.operation)
        {
        case LBX_BLEND_DIFFUSE_COLOUR:
            glTexEnvi(GL_TEXTURE_ENV, GL_SOURCE2_RGB, GL_PRIMARY_COLOR);
            glTexEnvi(GL_TEXTURE_ENV, GL_SOURCE2_ALPHA, GL_PRIMARY_COLOR);
            break;
        case LBX_BLEND_DIFFUSE_ALPHA:
            glTexEnvi(GL_TEXTURE_ENV, GL_SOURCE2_RGB, GL_PRIMARY_COLOR);
            glTexEnvi(GL_TEXTURE_ENV, GL_SOURCE2_ALPHA, GL_PRIMARY_COLOR);
            break;
        case LBX_BLEND_TEXTURE_ALPHA:
            glTexEnvi(GL_TEXTURE_ENV, GL_SOURCE2_RGB, GL_TEXTURE);
            glTexEnvi(GL_TEXTURE_ENV, GL_SOURCE2_ALPHA, GL_TEXTURE);
            break;
        case LBX_BLEND_CURRENT_ALPHA:
            glTexEnvi(GL_TEXTURE_ENV, GL_SOURCE2_RGB, GL_PREVIOUS);
            glTexEnvi(GL_TEXTURE_ENV, GL_SOURCE2_ALPHA, GL_PREVIOUS);
            break;
        case LBX_BLEND_MANUAL:
            glTexEnvfv(GL_TEXTURE_ENV, GL_TEXTURE_ENV_COLOR, blendValue);
            break;
        default:
            break;
        };

        switch (bm.operation)
        {
        case LBX_MODULATE_X2:
			glTexEnvi(GL_TEXTURE_ENV, bm.blendType == LBT_COLOUR ?
                      GL_RGB_SCALE : GL_ALPHA_SCALE, 2);
            break;
        case LBX_MODULATE_X4:
			glTexEnvi(GL_TEXTURE_ENV, bm.blendType == LBT_COLOUR ?
                      GL_RGB_SCALE : GL_ALPHA_SCALE, 4);
            break;
        default:
			glTexEnvi(GL_TEXTURE_ENV, bm.blendType == LBT_COLOUR ?
                      GL_RGB_SCALE : GL_ALPHA_SCALE, 1);
            break;
        }

        if (bm.blendType == LBT_COLOUR){
            glTexEnvi(GL_TEXTURE_ENV, GL_OPERAND0_RGB, GL_SRC_COLOR);
            glTexEnvi(GL_TEXTURE_ENV, GL_OPERAND1_RGB, GL_SRC_COLOR);
            if (bm.operation == LBX_BLEND_DIFFUSE_COLOUR){
                glTexEnvi(GL_TEXTURE_ENV, GL_OPERAND2_RGB, GL_SRC_COLOR);
            } else {
                glTexEnvi(GL_TEXTURE_ENV, GL_OPERAND2_RGB, GL_SRC_ALPHA);
            }
        }

        glTexEnvi(GL_TEXTURE_ENV, GL_OPERAND0_ALPHA, GL_SRC_ALPHA);
        glTexEnvi(GL_TEXTURE_ENV, GL_OPERAND1_ALPHA, GL_SRC_ALPHA);
        glTexEnvi(GL_TEXTURE_ENV, GL_OPERAND2_ALPHA, GL_SRC_ALPHA);
        if(bm.source1 == LBS_MANUAL)
            glTexEnvfv(GL_TEXTURE_ENV, GL_TEXTURE_ENV_COLOR, cv1);
        if (bm.source2 == LBS_MANUAL)
            glTexEnvfv(GL_TEXTURE_ENV, GL_TEXTURE_ENV_COLOR, cv2);

		mStateCacheManager->activateGLTextureUnit(0);
    }
    //---------------------------------------------------------------------
    void GLRenderSystem::setGLLightPositionDirection(Light* lt, GLenum lightindex)
    {
        // Set position / direction
        Vector4 vec;
        // Use general 4D vector which is the same as GL's approach
        vec = lt->getAs4DVector(true);

#if OGRE_DOUBLE_PRECISION
        // Must convert to float*
        float tmp[4] = {vec.x, vec.y, vec.z, vec.w};
        glLightfv(lightindex, GL_POSITION, tmp);
#else
        glLightfv(lightindex, GL_POSITION, vec.ptr());
#endif
        // Set spotlight direction
        if (lt->getType() == Light::LT_SPOTLIGHT)
        {
            vec = lt->getDerivedDirection();
            vec.w = 0.0;
#if OGRE_DOUBLE_PRECISION
            // Must convert to float*
            float tmp2[4] = {vec.x, vec.y, vec.z, vec.w};
            glLightfv(lightindex, GL_SPOT_DIRECTION, tmp2);
#else
            glLightfv(lightindex, GL_SPOT_DIRECTION, vec.ptr());
#endif
        }
    }
    //---------------------------------------------------------------------
    void GLRenderSystem::setVertexDeclaration(VertexDeclaration* decl)
    {
    }
    //---------------------------------------------------------------------
    void GLRenderSystem::setVertexBufferBinding(VertexBufferBinding* binding)
    {
    }
    //---------------------------------------------------------------------
    void GLRenderSystem::_render(const RenderOperation& op)
    {
        // Call super class
        RenderSystem::_render(op);

        if ( ! mEnableFixedPipeline && !mRealCapabilities->hasCapability(RSC_FIXED_FUNCTION)
             &&
             (
                 ( mCurrentVertexProgram == NULL ) ||
                 ( mCurrentFragmentProgram == NULL && op.operationType != RenderOperation::OT_POINT_LIST)
             )
        )
        {
            OGRE_EXCEPT(Exception::ERR_RENDERINGAPI_ERROR,
                        "Attempted to render using the fixed pipeline when it is disabled.",
                        "GLRenderSystem::_render");
        }

        HardwareVertexBufferSharedPtr globalInstanceVertexBuffer = getGlobalInstanceVertexBuffer();
        VertexDeclaration* globalVertexDeclaration = getGlobalInstanceVertexBufferVertexDeclaration();
        bool hasInstanceData = (op.useGlobalInstancingVertexBufferIsAvailable &&
                                !globalInstanceVertexBuffer.isNull() && globalVertexDeclaration != NULL) ||
            op.vertexData->vertexBufferBinding->hasInstanceData();

        size_t numberOfInstances = op.numberOfInstances;

        if (op.useGlobalInstancingVertexBufferIsAvailable)
        {
            numberOfInstances *= getGlobalNumberOfInstances();
        }

        const VertexDeclaration::VertexElementList& decl =
            op.vertexData->vertexDeclaration->getElements();
        VertexDeclaration::VertexElementList::const_iterator elemIter, elemEnd;
        elemEnd = decl.end();
        size_t maxSource = 0;

        for (elemIter = decl.begin(); elemIter != elemEnd; ++elemIter)
        {
            const VertexElement & elem = *elemIter;
            size_t source = elem.getSource();
            if ( maxSource < source )
            {
                maxSource = source;
            }

            if (!op.vertexData->vertexBufferBinding->isBufferBound(source))
                continue; // skip unbound elements

            HardwareVertexBufferSharedPtr vertexBuffer =
                op.vertexData->vertexBufferBinding->getBuffer(source);

            bindVertexElementToGpu(elem, vertexBuffer, op.vertexData->vertexStart,
                                   mRenderAttribsBound, mRenderInstanceAttribsBound);
        }

        if( !globalInstanceVertexBuffer.isNull() && globalVertexDeclaration != NULL )
        {
            elemEnd = globalVertexDeclaration->getElements().end();
            for (elemIter = globalVertexDeclaration->getElements().begin(); elemIter != elemEnd; ++elemIter)
            {
                const VertexElement & elem = *elemIter;
                bindVertexElementToGpu(elem, globalInstanceVertexBuffer, 0,
                                       mRenderAttribsBound, mRenderInstanceAttribsBound);

            }
        }

        bool multitexturing = (getCapabilities()->getNumTextureUnits() > 1);
        if (multitexturing)
            glClientActiveTextureARB(GL_TEXTURE0);

        // Find the correct type to render
        GLint primType;
        //Use adjacency if there is a geometry program and it requested adjacency info
        bool useAdjacency = (mGeometryProgramBound && mCurrentGeometryProgram && mCurrentGeometryProgram->isAdjacencyInfoRequired());
        switch (op.operationType)
        {
        case RenderOperation::OT_POINT_LIST:
            primType = GL_POINTS;
            break;
        case RenderOperation::OT_LINE_LIST:
            primType = useAdjacency ? GL_LINES_ADJACENCY_EXT : GL_LINES;
            break;
        case RenderOperation::OT_LINE_STRIP:
            primType = useAdjacency ? GL_LINE_STRIP_ADJACENCY_EXT : GL_LINE_STRIP;
            break;
        default:
        case RenderOperation::OT_TRIANGLE_LIST:
            primType = useAdjacency ? GL_TRIANGLES_ADJACENCY_EXT : GL_TRIANGLES;
            break;
        case RenderOperation::OT_TRIANGLE_STRIP:
            primType = useAdjacency ? GL_TRIANGLE_STRIP_ADJACENCY_EXT : GL_TRIANGLE_STRIP;
            break;
        case RenderOperation::OT_TRIANGLE_FAN:
            primType = GL_TRIANGLE_FAN;
            break;
        }

        if (op.useIndexes)
        {
            void* pBufferData = 0;

            if(mCurrentCapabilities->hasCapability(RSC_VBO))
            {
				mStateCacheManager->bindGLBuffer(GL_ELEMENT_ARRAY_BUFFER_ARB,
                                static_cast<GLHardwareIndexBuffer*>(
                                    op.indexData->indexBuffer.get())->getGLBufferId());

                pBufferData = VBO_BUFFER_OFFSET(
                    op.indexData->indexStart * op.indexData->indexBuffer->getIndexSize());
            }
            else
            {
                pBufferData = static_cast<GLDefaultHardwareIndexBuffer*>(
                    op.indexData->indexBuffer.get())->getDataPtr(
                        op.indexData->indexStart * op.indexData->indexBuffer->getIndexSize());
            }

            GLenum indexType = (op.indexData->indexBuffer->getType() == HardwareIndexBuffer::IT_16BIT) ? GL_UNSIGNED_SHORT : GL_UNSIGNED_INT;

            do
            {
                // Update derived depth bias
                if (mDerivedDepthBias && mCurrentPassIterationNum > 0)
                {
                    _setDepthBias(mDerivedDepthBiasBase +
                                  mDerivedDepthBiasMultiplier * mCurrentPassIterationNum,
                                  mDerivedDepthBiasSlopeScale);
                }
                if(hasInstanceData)
                {
                    glDrawElementsInstancedARB(primType, op.indexData->indexCount, indexType, pBufferData, numberOfInstances);
                }
                else
                {
                    glDrawElements(primType, op.indexData->indexCount, indexType, pBufferData);
                }
            } while (updatePassIterationRenderState());

        }
        else
        {
            do
            {
                // Update derived depth bias
                if (mDerivedDepthBias && mCurrentPassIterationNum > 0)
                {
                    _setDepthBias(mDerivedDepthBiasBase +
                                  mDerivedDepthBiasMultiplier * mCurrentPassIterationNum,
                                  mDerivedDepthBiasSlopeScale);
                }

                if(hasInstanceData)
                {
                    glDrawArraysInstancedARB(primType, 0, op.vertexData->vertexCount, numberOfInstances);
                }
                else
                {
                    glDrawArrays(primType, 0, op.vertexData->vertexCount);
                }
            } while (updatePassIterationRenderState());
        }

        glDisableClientState( GL_VERTEX_ARRAY );
        // only valid up to GL_MAX_TEXTURE_UNITS, which is recorded in mFixedFunctionTextureUnits
        if (multitexturing)
        {
            for (unsigned short i = 0; i < std::min((unsigned short)mDisabledTexUnitsFrom, mFixedFunctionTextureUnits); i++)
            {
                // No need to disable for texture units that weren't used
                glClientActiveTextureARB(GL_TEXTURE0 + i);
                glDisableClientState( GL_TEXTURE_COORD_ARRAY );
            }
            glClientActiveTextureARB(GL_TEXTURE0);
        }
        else
        {
            glDisableClientState( GL_TEXTURE_COORD_ARRAY );
        }
        glDisableClientState( GL_NORMAL_ARRAY );
        glDisableClientState( GL_COLOR_ARRAY );
        if (GLEW_EXT_secondary_color)
        {
            glDisableClientState( GL_SECONDARY_COLOR_ARRAY );
        }
        // unbind any custom attributes
        for (vector<GLuint>::type::iterator ai = mRenderAttribsBound.begin(); ai != mRenderAttribsBound.end(); ++ai)
        {
            glDisableVertexAttribArrayARB(*ai);
        }

        // unbind any instance attributes
        for (vector<GLuint>::type::iterator ai = mRenderInstanceAttribsBound.begin(); ai != mRenderInstanceAttribsBound.end(); ++ai)
        {
            glVertexAttribDivisorARB(*ai, 0);
        }

        mRenderAttribsBound.clear();
        mRenderInstanceAttribsBound.clear();

    }
    //---------------------------------------------------------------------
    void GLRenderSystem::setNormaliseNormals(bool normalise)
    {
        if (normalise)
			mStateCacheManager->setEnabled(GL_NORMALIZE);
        else
			mStateCacheManager->setDisabled(GL_NORMALIZE);

    }
    //---------------------------------------------------------------------
    void GLRenderSystem::bindGpuProgram(GpuProgram* prg)
    {
        if (!prg)
        {
            OGRE_EXCEPT(Exception::ERR_RENDERINGAPI_ERROR,
                        "Null program bound.",
                        "GLRenderSystem::bindGpuProgram");
        }

        GLGpuProgram* glprg = static_cast<GLGpuProgram*>(prg);

        // Unbind previous gpu program first.
        //
        // Note:
        //  1. Even if both previous and current are the same object, we can't
        //     bypass re-bind completely since the object itself maybe modified.
        //     But we can bypass unbind based on the assumption that object
        //     internally GL program type shouldn't be changed after it has
        //     been created. The behavior of bind to a GL program type twice
        //     should be same as unbind and rebind that GL program type, even
        //     for difference objects.
        //  2. We also assumed that the program's type (vertex or fragment) should
        //     not be changed during it's in using. If not, the following switch
        //     statement will confuse GL state completely, and we can't fix it
        //     here. To fix this case, we must coding the program implementation
        //     itself, if type is changing (during load/unload, etc), and it's inuse,
        //     unbind and notify render system to correct for its state.
        //
        switch (glprg->getType())
        {
        case GPT_VERTEX_PROGRAM:
            if (mCurrentVertexProgram != glprg)
            {
                if (mCurrentVertexProgram)
                    mCurrentVertexProgram->unbindProgram();
                mCurrentVertexProgram = glprg;
            }
            break;

        case GPT_FRAGMENT_PROGRAM:
            if (mCurrentFragmentProgram != glprg)
            {
                if (mCurrentFragmentProgram)
                    mCurrentFragmentProgram->unbindProgram();
                mCurrentFragmentProgram = glprg;
            }
            break;
        case GPT_GEOMETRY_PROGRAM:
            if (mCurrentGeometryProgram != glprg)
            {
                if (mCurrentGeometryProgram)
                    mCurrentGeometryProgram->unbindProgram();
                mCurrentGeometryProgram = glprg;
            }
            break;
        case GPT_COMPUTE_PROGRAM:
        case GPT_DOMAIN_PROGRAM:
        case GPT_HULL_PROGRAM:
            break;
        }

        // Bind the program
        glprg->bindProgram();

        RenderSystem::bindGpuProgram(prg);
    }
    //---------------------------------------------------------------------
    void GLRenderSystem::unbindGpuProgram(GpuProgramType gptype)
    {

        if (gptype == GPT_VERTEX_PROGRAM && mCurrentVertexProgram)
        {
            mActiveVertexGpuProgramParameters.setNull();
            mCurrentVertexProgram->unbindProgram();
            mCurrentVertexProgram = 0;
        }
        else if (gptype == GPT_GEOMETRY_PROGRAM && mCurrentGeometryProgram)
        {
            mActiveGeometryGpuProgramParameters.setNull();
            mCurrentGeometryProgram->unbindProgram();
            mCurrentGeometryProgram = 0;
        }
        else if (gptype == GPT_FRAGMENT_PROGRAM && mCurrentFragmentProgram)
        {
            mActiveFragmentGpuProgramParameters.setNull();
            mCurrentFragmentProgram->unbindProgram();
            mCurrentFragmentProgram = 0;
        }
        RenderSystem::unbindGpuProgram(gptype);

    }
    //---------------------------------------------------------------------
    void GLRenderSystem::bindGpuProgramParameters(GpuProgramType gptype, GpuProgramParametersSharedPtr params, uint16 mask)
    {
        if (mask & (uint16)GPV_GLOBAL)
        {
            // We could maybe use GL_EXT_bindable_uniform here to produce Dx10-style
            // shared constant buffers, but GPU support seems fairly weak?
            // for now, just copy
            params->_copySharedParams();
        }

        switch (gptype)
        {
        case GPT_VERTEX_PROGRAM:
            mActiveVertexGpuProgramParameters = params;
            mCurrentVertexProgram->bindProgramParameters(params, mask);
            break;
        case GPT_GEOMETRY_PROGRAM:
            mActiveGeometryGpuProgramParameters = params;
            mCurrentGeometryProgram->bindProgramParameters(params, mask);
            break;
        case GPT_FRAGMENT_PROGRAM:
            mActiveFragmentGpuProgramParameters = params;
            mCurrentFragmentProgram->bindProgramParameters(params, mask);
            break;
        case GPT_COMPUTE_PROGRAM:
        case GPT_DOMAIN_PROGRAM:
        case GPT_HULL_PROGRAM:
            break;
        }
    }
    //---------------------------------------------------------------------
    void GLRenderSystem::bindGpuProgramPassIterationParameters(GpuProgramType gptype)
    {
        switch (gptype)
        {
        case GPT_VERTEX_PROGRAM:
            mCurrentVertexProgram->bindProgramPassIterationParameters(mActiveVertexGpuProgramParameters);
            break;
        case GPT_GEOMETRY_PROGRAM:
            mCurrentGeometryProgram->bindProgramPassIterationParameters(mActiveGeometryGpuProgramParameters);
            break;
        case GPT_FRAGMENT_PROGRAM:
            mCurrentFragmentProgram->bindProgramPassIterationParameters(mActiveFragmentGpuProgramParameters);
            break;
        case GPT_COMPUTE_PROGRAM:
        case GPT_DOMAIN_PROGRAM:
        case GPT_HULL_PROGRAM:
            break;
        }
    }
    //---------------------------------------------------------------------
    void GLRenderSystem::setClipPlanesImpl(const PlaneList& clipPlanes)
    {
        // A note on GL user clipping:
        // When an ARB vertex program is enabled in GL, user clipping is completely
        // disabled. There is no way around this, it's just turned off.
        // When using GLSL, user clipping can work but you have to include a
        // glClipVertex command in your vertex shader.
        // Thus the planes set here may not actually be respected.


        size_t i = 0;
        size_t numClipPlanes;
        GLdouble clipPlane[4];

        // Save previous modelview
        glMatrixMode(GL_MODELVIEW);
        glPushMatrix();
        // just load view matrix (identity world)
        GLfloat mat[16];
        makeGLMatrix(mat, mViewMatrix);
        glLoadMatrixf(mat);

        numClipPlanes = clipPlanes.size();
        for (i = 0; i < numClipPlanes; ++i)
        {
            GLenum clipPlaneId = static_cast<GLenum>(GL_CLIP_PLANE0 + i);
            const Plane& plane = clipPlanes[i];

            if (i >= 6/*GL_MAX_CLIP_PLANES*/)
            {
                OGRE_EXCEPT(Exception::ERR_RENDERINGAPI_ERROR, "Unable to set clip plane",
                            "GLRenderSystem::setClipPlanes");
            }

            clipPlane[0] = plane.normal.x;
            clipPlane[1] = plane.normal.y;
            clipPlane[2] = plane.normal.z;
            clipPlane[3] = plane.d;

            glClipPlane(clipPlaneId, clipPlane);
			mStateCacheManager->setEnabled(clipPlaneId);
        }

        // disable remaining clip planes
        for ( ; i < 6/*GL_MAX_CLIP_PLANES*/; ++i)
        {
			mStateCacheManager->setDisabled(static_cast<GLenum>(GL_CLIP_PLANE0 + i));
        }

        // restore matrices
        glPopMatrix();
    }
    //---------------------------------------------------------------------
    void GLRenderSystem::setScissorTest(bool enabled, size_t left,
                                        size_t top, size_t right, size_t bottom)
    {
        // If request texture flipping, use "upper-left", otherwise use "lower-left"
        bool flipping = mActiveRenderTarget->requiresTextureFlipping();
        //  GL measures from the bottom, not the top
        size_t targetHeight = mActiveRenderTarget->getHeight();
        // Calculate the "lower-left" corner of the viewport
        GLsizei x = 0, y = 0, w = 0, h = 0;

        if (enabled)
        {
			mStateCacheManager->setEnabled(GL_SCISSOR_TEST);
            // NB GL uses width / height rather than right / bottom
            x = left;
            if (flipping)
                y = top;
            else
                y = targetHeight - bottom;
            w = right - left;
            h = bottom - top;
            glScissor(x, y, w, h);
			mScissorBox[0] = x;
			mScissorBox[1] = y;
			mScissorBox[2] = w;
			mScissorBox[3] = h;
        }
        else
        {
			mStateCacheManager->setDisabled(GL_SCISSOR_TEST);
            // GL requires you to reset the scissor when disabling
            w = mActiveViewport->getActualWidth();
            h = mActiveViewport->getActualHeight();
            x = mActiveViewport->getActualLeft();
            if (flipping)
                y = mActiveViewport->getActualTop();
            else
                y = targetHeight - mActiveViewport->getActualTop() - h;
            glScissor(x, y, w, h);
			mScissorBox[0] = x;
			mScissorBox[1] = y;
			mScissorBox[2] = w;
			mScissorBox[3] = h;
        }
    }
    //---------------------------------------------------------------------
    void GLRenderSystem::clearFrameBuffer(unsigned int buffers,
                                          const ColourValue& colour, Real depth, unsigned short stencil)
    {
        bool colourMask = !mColourWrite[0] || !mColourWrite[1]
            || !mColourWrite[2] || !mColourWrite[3];

        GLbitfield flags = 0;
        if (buffers & FBT_COLOUR)
        {
            flags |= GL_COLOR_BUFFER_BIT;
            // Enable buffer for writing if it isn't
            if (colourMask)
            {
				mStateCacheManager->setColourMask(true, true, true, true);
            }
			mStateCacheManager->setClearColour(colour.r, colour.g, colour.b, colour.a);
        }
        if (buffers & FBT_DEPTH)
        {
            flags |= GL_DEPTH_BUFFER_BIT;
            // Enable buffer for writing if it isn't
            if (!mDepthWrite)
            {
				mStateCacheManager->setDepthMask( GL_TRUE );
            }
			mStateCacheManager->setClearDepth(depth);
        }
        if (buffers & FBT_STENCIL)
        {
            flags |= GL_STENCIL_BUFFER_BIT;
            // Enable buffer for writing if it isn't
			mStateCacheManager->setStencilMask(0xFFFFFFFF);

            glClearStencil(stencil);
        }

        // Should be enable scissor test due the clear region is
        // relied on scissor box bounds.
        mStateCacheManager->setEnabled(GL_SCISSOR_TEST);

        // Sets the scissor box as same as viewport
		GLint viewport[4];
		mStateCacheManager->getViewport(viewport);
        bool scissorBoxDifference =
			viewport[0] != mScissorBox[0] || viewport[1] != mScissorBox[1] ||
			viewport[2] != mScissorBox[2] || viewport[3] != mScissorBox[3];
        if (scissorBoxDifference)
        {
            glScissor(viewport[0], viewport[1], viewport[2], viewport[3]);
        }

        // Clear buffers
        glClear(flags);

        // Restore scissor box
        if (scissorBoxDifference)
        {
			glScissor(mScissorBox[0], mScissorBox[1], mScissorBox[2], mScissorBox[3]);
        }

        // Restore scissor test
        mStateCacheManager->setDisabled(GL_SCISSOR_TEST);

        // Reset buffer write state
        if (!mDepthWrite && (buffers & FBT_DEPTH))
        {
			mStateCacheManager->setDepthMask( GL_FALSE );
        }
        if (colourMask && (buffers & FBT_COLOUR))
        {
			mStateCacheManager->setColourMask(mColourWrite[0], mColourWrite[1], mColourWrite[2], mColourWrite[3]);
        }
        if (buffers & FBT_STENCIL)
        {
			mStateCacheManager->setStencilMask(mStencilWriteMask);
        }
    }
    // ------------------------------------------------------------------
    void GLRenderSystem::_makeProjectionMatrix(Real left, Real right,
                                               Real bottom, Real top, Real nearPlane, Real farPlane, Matrix4& dest,
                                               bool forGpuProgram)
    {
        Real width = right - left;
        Real height = top - bottom;
        Real q, qn;
        if (farPlane == 0)
        {
            // Infinite far plane
            q = Frustum::INFINITE_FAR_PLANE_ADJUST - 1;
            qn = nearPlane * (Frustum::INFINITE_FAR_PLANE_ADJUST - 2);
        }
        else
        {
            q = -(farPlane + nearPlane) / (farPlane - nearPlane);
            qn = -2 * (farPlane * nearPlane) / (farPlane - nearPlane);
        }
        dest = Matrix4::ZERO;
        dest[0][0] = 2 * nearPlane / width;
        dest[0][2] = (right+left) / width;
        dest[1][1] = 2 * nearPlane / height;
        dest[1][2] = (top+bottom) / height;
        dest[2][2] = q;
        dest[2][3] = qn;
        dest[3][2] = -1;
    }
    //---------------------------------------------------------------------
    HardwareOcclusionQuery* GLRenderSystem::createHardwareOcclusionQuery(void)
    {
        GLHardwareOcclusionQuery* ret = new GLHardwareOcclusionQuery();
        mHwOcclusionQueries.push_back(ret);
        return ret;
    }
    //---------------------------------------------------------------------
    Real GLRenderSystem::getHorizontalTexelOffset(void)
    {
        // No offset in GL
        return 0.0f;
    }
    //---------------------------------------------------------------------
    Real GLRenderSystem::getVerticalTexelOffset(void)
    {
        // No offset in GL
        return 0.0f;
    }
    //---------------------------------------------------------------------
    void GLRenderSystem::_applyObliqueDepthProjection(Matrix4& matrix, const Plane& plane,
                                                      bool forGpuProgram)
    {
        // Thanks to Eric Lenyel for posting this calculation at www.terathon.com

        // Calculate the clip-space corner point opposite the clipping plane
        // as (sgn(clipPlane.x), sgn(clipPlane.y), 1, 1) and
        // transform it into camera space by multiplying it
        // by the inverse of the projection matrix

        Vector4 q;
        q.x = (Math::Sign(plane.normal.x) + matrix[0][2]) / matrix[0][0];
        q.y = (Math::Sign(plane.normal.y) + matrix[1][2]) / matrix[1][1];
        q.z = -1.0F;
        q.w = (1.0F + matrix[2][2]) / matrix[2][3];

        // Calculate the scaled plane vector
        Vector4 clipPlane4d(plane.normal.x, plane.normal.y, plane.normal.z, plane.d);
        Vector4 c = clipPlane4d * (2.0F / (clipPlane4d.dotProduct(q)));

        // Replace the third row of the projection matrix
        matrix[2][0] = c.x;
        matrix[2][1] = c.y;
        matrix[2][2] = c.z + 1.0F;
        matrix[2][3] = c.w;
    }
    //---------------------------------------------------------------------
    void GLRenderSystem::_oneTimeContextInitialization()
    {
        if (GLEW_VERSION_1_2)
        {
            // Set nicer lighting model -- d3d9 has this by default
            glLightModeli(GL_LIGHT_MODEL_COLOR_CONTROL, GL_SEPARATE_SPECULAR_COLOR);
            glLightModeli(GL_LIGHT_MODEL_LOCAL_VIEWER, 1);
        }
        if (GLEW_VERSION_1_4)
        {
			mStateCacheManager->setEnabled(GL_COLOR_SUM);
			mStateCacheManager->setDisabled(GL_DITHER);
        }

        // Check for FSAA
        // Enable the extension if it was enabled by the GLSupport
        if (mGLSupport->checkExtension("GL_ARB_multisample"))
        {
            int fsaa_active = false;
            glGetIntegerv(GL_SAMPLE_BUFFERS_ARB,(GLint*)&fsaa_active);
            if(fsaa_active)
            {
				mStateCacheManager->setEnabled(GL_MULTISAMPLE_ARB);
                LogManager::getSingleton().logMessage("Using FSAA from GL_ARB_multisample extension.");
            }
        }

        static_cast<GLTextureManager*>(mTextureManager)->createWarningTexture();
    }
    //---------------------------------------------------------------------
    void GLRenderSystem::_switchContext(GLContext *context)
    {
        // Unbind GPU programs and rebind to new context later, because
        // scene manager treat render system as ONE 'context' ONLY, and it
        // cached the GPU programs using state.
        if (mCurrentVertexProgram)
            mCurrentVertexProgram->unbindProgram();
        if (mCurrentGeometryProgram)
            mCurrentGeometryProgram->unbindProgram();
        if (mCurrentFragmentProgram)
            mCurrentFragmentProgram->unbindProgram();

        // Disable lights
        for (unsigned short i = 0; i < mCurrentLights; ++i)
        {
            setGLLight(i, NULL);
            mLights[i] = NULL;
        }
        mCurrentLights = 0;

        // Disable textures
        _disableTextureUnitsFrom(0);

        // It's ready for switching
        if (mCurrentContext)
            mCurrentContext->endCurrent();
        mCurrentContext = context;
        mCurrentContext->setCurrent();

		mStateCacheManager->switchContext((intptr_t)mCurrentContext);

        // Check if the context has already done one-time initialisation
        if(!mCurrentContext->getInitialized())
        {
            _oneTimeContextInitialization();
            mCurrentContext->setInitialized();
        }

        // Rebind GPU programs to new context
        if (mCurrentVertexProgram)
            mCurrentVertexProgram->bindProgram();
        if (mCurrentGeometryProgram)
            mCurrentGeometryProgram->bindProgram();
        if (mCurrentFragmentProgram)
            mCurrentFragmentProgram->bindProgram();

        // Must reset depth/colour write mask to according with user desired, otherwise,
        // clearFrameBuffer would be wrong because the value we are recorded may be
        // difference with the really state stored in GL context.
		mStateCacheManager->setDepthMask(mDepthWrite);
		mStateCacheManager->setColourMask(mColourWrite[0], mColourWrite[1], mColourWrite[2], mColourWrite[3]);
		mStateCacheManager->setStencilMask(mStencilWriteMask);

    }
    //---------------------------------------------------------------------
    void GLRenderSystem::_setRenderTarget(RenderTarget *target)
    {
        // Unbind frame buffer object
        if(mActiveRenderTarget)
            mRTTManager->unbind(mActiveRenderTarget);

        mActiveRenderTarget = target;
        if (target)
        {
            // Switch context if different from current one
            GLContext *newContext = 0;
            target->getCustomAttribute(GLRenderTexture::CustomAttributeString_GLCONTEXT, &newContext);
            if(newContext && mCurrentContext != newContext)
            {
                _switchContext(newContext);
            }

            //Check the FBO's depth buffer status
            GLDepthBuffer *depthBuffer = static_cast<GLDepthBuffer*>(target->getDepthBuffer());

            if( target->getDepthBufferPool() != DepthBuffer::POOL_NO_DEPTH &&
                (!depthBuffer || depthBuffer->getGLContext() != mCurrentContext ) )
            {
                //Depth is automatically managed and there is no depth buffer attached to this RT
                //or the Current context doesn't match the one this Depth buffer was created with
                setDepthBufferFor( target );
            }

            // Bind frame buffer object
            mRTTManager->bind(target);

            if (GLEW_EXT_framebuffer_sRGB)
            {
                // Enable / disable sRGB states
                if (target->isHardwareGammaEnabled())
                {
					mStateCacheManager->setEnabled(GL_FRAMEBUFFER_SRGB_EXT);

                    // Note: could test GL_FRAMEBUFFER_SRGB_CAPABLE_EXT here before
                    // enabling, but GL spec says incapable surfaces ignore the setting
                    // anyway. We test the capability to enable isHardwareGammaEnabled.
                }
                else
                {
					mStateCacheManager->setDisabled(GL_FRAMEBUFFER_SRGB_EXT);
                }
            }
        }
    }
    //---------------------------------------------------------------------
    void GLRenderSystem::_unregisterContext(GLContext *context)
    {
        if(mCurrentContext == context) {
            // Change the context to something else so that a valid context
            // remains active. When this is the main context being unregistered,
            // we set the main context to 0.
            if(mCurrentContext != mMainContext) {
                _switchContext(mMainContext);
            } else {
                /// No contexts remain
                mCurrentContext->endCurrent();
                mCurrentContext = 0;
                mMainContext = 0;
            }
        }
		mStateCacheManager->unregisterContext((intptr_t)context);
    }
    //---------------------------------------------------------------------
    Real GLRenderSystem::getMinimumDepthInputValue(void)
    {
        // Range [-1.0f, 1.0f]
        return -1.0f;
    }
    //---------------------------------------------------------------------
    Real GLRenderSystem::getMaximumDepthInputValue(void)
    {
        // Range [-1.0f, 1.0f]
        return 1.0f;
    }
    //---------------------------------------------------------------------
    void GLRenderSystem::registerThread()
    {
        OGRE_LOCK_MUTEX(mThreadInitMutex);
        // This is only valid once we've created the main context
        if (!mMainContext)
        {
            OGRE_EXCEPT(Exception::ERR_INVALIDPARAMS,
                        "Cannot register a background thread before the main context "
                        "has been created.",
                        "GLRenderSystem::registerThread");
        }

        // Create a new context for this thread. Cloning from the main context
        // will ensure that resources are shared with the main context
        // We want a separate context so that we can safely create GL
        // objects in parallel with the main thread
        GLContext* newContext = mMainContext->clone();
        mBackgroundContextList.push_back(newContext);

        // Bind this new context to this thread.
        newContext->setCurrent();

        _oneTimeContextInitialization();
        newContext->setInitialized();


    }
    //---------------------------------------------------------------------
    void GLRenderSystem::unregisterThread()
    {
        // nothing to do here?
        // Don't need to worry about active context, just make sure we delete
        // on shutdown.

    }
    //---------------------------------------------------------------------
    void GLRenderSystem::preExtraThreadsStarted()
    {
        OGRE_LOCK_MUTEX(mThreadInitMutex);
        // free context, we'll need this to share lists
        if(mCurrentContext)
            mCurrentContext->endCurrent();
    }
    //---------------------------------------------------------------------
    void GLRenderSystem::postExtraThreadsStarted()
    {
        OGRE_LOCK_MUTEX(mThreadInitMutex);
        // reacquire context
        if(mCurrentContext)
            mCurrentContext->setCurrent();
    }

    //---------------------------------------------------------------------
    unsigned int GLRenderSystem::getDisplayMonitorCount() const
    {
        return mGLSupport->getDisplayMonitorCount();
    }

    //---------------------------------------------------------------------
    void GLRenderSystem::beginProfileEvent( const String &eventName )
    {
        markProfileEvent("Begin Event: " + eventName);
    }

    //---------------------------------------------------------------------
    void GLRenderSystem::endProfileEvent( void )
    {
        markProfileEvent("End Event");
    }

    //---------------------------------------------------------------------
    void GLRenderSystem::markProfileEvent( const String &eventName )
    {
        if( eventName.empty() )
            return;

        if(GLEW_GREMEDY_string_marker)
            glStringMarkerGREMEDY(eventName.length(), eventName.c_str());
    }

    //---------------------------------------------------------------------
    void GLRenderSystem::bindVertexElementToGpu( const VertexElement &elem,
                                                 HardwareVertexBufferSharedPtr vertexBuffer, const size_t vertexStart,
                                                 vector<GLuint>::type &attribsBound,
                                                 vector<GLuint>::type &instanceAttribsBound )
    {
        void* pBufferData = 0;
        const GLHardwareVertexBuffer* hwGlBuffer = static_cast<const GLHardwareVertexBuffer*>(vertexBuffer.get());

        if(mCurrentCapabilities->hasCapability(RSC_VBO))
        {
            mStateCacheManager->bindGLBuffer(GL_ARRAY_BUFFER_ARB, 
                            hwGlBuffer->getGLBufferId());
            pBufferData = VBO_BUFFER_OFFSET(elem.getOffset());
        }
        else
        {
            pBufferData = static_cast<const GLDefaultHardwareVertexBuffer*>(vertexBuffer.get())->getDataPtr(elem.getOffset());
        }
        if (vertexStart)
        {
            pBufferData = static_cast<char*>(pBufferData) + vertexStart * vertexBuffer->getVertexSize();
        }

        VertexElementSemantic sem = elem.getSemantic();
        bool multitexturing = (getCapabilities()->getNumTextureUnits() > 1);

        bool isCustomAttrib = false;
        if (mCurrentVertexProgram)
        {
            isCustomAttrib = mCurrentVertexProgram->isAttributeValid(sem, elem.getIndex());

            if (hwGlBuffer->isInstanceData())
            {
                GLint attrib = mCurrentVertexProgram->getAttributeIndex(sem, elem.getIndex());
                glVertexAttribDivisorARB(attrib, hwGlBuffer->getInstanceDataStepRate() );
                instanceAttribsBound.push_back(attrib);
            }
        }


        // Custom attribute support
        // tangents, binormals, blendweights etc always via this route
        // builtins may be done this way too
        if (isCustomAttrib)
        {
            GLint attrib = mCurrentVertexProgram->getAttributeIndex(sem, elem.getIndex());
            unsigned short typeCount = VertexElement::getTypeCount(elem.getType());
            GLboolean normalised = GL_FALSE;
            switch(elem.getType())
            {
            case VET_COLOUR:
            case VET_COLOUR_ABGR:
            case VET_COLOUR_ARGB:
                // Because GL takes these as a sequence of single unsigned bytes, count needs to be 4
                // VertexElement::getTypeCount treats them as 1 (RGBA)
                // Also need to normalise the fixed-point data
                typeCount = 4;
                normalised = GL_TRUE;
                break;
            default:
                break;
            };

            glVertexAttribPointerARB(
                attrib,
                typeCount,
                GLHardwareBufferManager::getGLType(elem.getType()),
                normalised,
                static_cast<GLsizei>(vertexBuffer->getVertexSize()),
                pBufferData);
            glEnableVertexAttribArrayARB(attrib);

            attribsBound.push_back(attrib);
        }
        else
        {
            // fixed-function & builtin attribute support
            switch(sem)
            {
            case VES_POSITION:
                glVertexPointer(VertexElement::getTypeCount(
                    elem.getType()),
                                GLHardwareBufferManager::getGLType(elem.getType()),
                                static_cast<GLsizei>(vertexBuffer->getVertexSize()),
                                pBufferData);
                glEnableClientState( GL_VERTEX_ARRAY );
                break;
            case VES_NORMAL:
                glNormalPointer(
                    GLHardwareBufferManager::getGLType(elem.getType()),
                    static_cast<GLsizei>(vertexBuffer->getVertexSize()),
                    pBufferData);
                glEnableClientState( GL_NORMAL_ARRAY );
                break;
            case VES_DIFFUSE:
                glColorPointer(4,
                               GLHardwareBufferManager::getGLType(elem.getType()),
                               static_cast<GLsizei>(vertexBuffer->getVertexSize()),
                               pBufferData);
                glEnableClientState( GL_COLOR_ARRAY );
                break;
            case VES_SPECULAR:
                if (GLEW_EXT_secondary_color)
                {
                    glSecondaryColorPointerEXT(4,
                                               GLHardwareBufferManager::getGLType(elem.getType()),
                                               static_cast<GLsizei>(vertexBuffer->getVertexSize()),
                                               pBufferData);
                    glEnableClientState( GL_SECONDARY_COLOR_ARRAY );
                }
                break;
            case VES_TEXTURE_COORDINATES:

                if (mCurrentVertexProgram)
                {
                    // Programmable pipeline - direct UV assignment
                    glClientActiveTextureARB(GL_TEXTURE0 + elem.getIndex());
                    glTexCoordPointer(
                        VertexElement::getTypeCount(elem.getType()),
                        GLHardwareBufferManager::getGLType(elem.getType()),
                        static_cast<GLsizei>(vertexBuffer->getVertexSize()),
                        pBufferData);
                    glEnableClientState( GL_TEXTURE_COORD_ARRAY );
                }
                else
                {
                    // fixed function matching to units based on tex_coord_set
                    for (unsigned int i = 0; i < mDisabledTexUnitsFrom; i++)
                    {
                        // Only set this texture unit's texcoord pointer if it
                        // is supposed to be using this element's index
                        if (mTextureCoordIndex[i] == elem.getIndex() && i < mFixedFunctionTextureUnits)
                        {
                            if (multitexturing)
                                glClientActiveTextureARB(GL_TEXTURE0 + i);
                            glTexCoordPointer(
                                VertexElement::getTypeCount(elem.getType()),
                                GLHardwareBufferManager::getGLType(elem.getType()),
                                static_cast<GLsizei>(vertexBuffer->getVertexSize()),
                                pBufferData);
                            glEnableClientState( GL_TEXTURE_COORD_ARRAY );
                        }
                    }
                }
                break;
            default:
                break;
            };
        } // isCustomAttrib
    }

}<|MERGE_RESOLUTION|>--- conflicted
+++ resolved
@@ -305,7 +305,6 @@
                     units = arbUnits;
             }
 			rsc->setNumTextureUnits(std::min<ushort>(16, units));
-<<<<<<< HEAD
         }
         else
         {
@@ -373,6 +372,7 @@
                 rsc->setCapability(RSC_GL1_5_NOVBO);
             }
             rsc->setCapability(RSC_VBO);
+			rsc->setCapability(RSC_32BIT_INDEX);
         }
 
         if(GLEW_ARB_vertex_program)
@@ -485,188 +485,6 @@
             rsc->setGeometryProgramConstantIntCount(0);
 
             GLint floatConstantCount = 0;
-=======
-		}
-		else
-		{
-			// If no multitexture support then set one texture unit
-			rsc->setNumTextureUnits(1);
-		}
-
-		// Check for Anisotropy support
-		if(GLEW_EXT_texture_filter_anisotropic)
-		{
-			rsc->setCapability(RSC_ANISOTROPY);
-		}
-
-		// Check for DOT3 support
-		if(GLEW_VERSION_1_3 ||
-			GLEW_ARB_texture_env_dot3 ||
-			GLEW_EXT_texture_env_dot3)
-		{
-			rsc->setCapability(RSC_DOT3);
-		}
-
-		// Check for cube mapping
-		if(GLEW_VERSION_1_3 || 
-			GLEW_ARB_texture_cube_map ||
-			GLEW_EXT_texture_cube_map)
-		{
-			rsc->setCapability(RSC_CUBEMAPPING);
-		}
-
-
-		// Point sprites
-		if (GLEW_VERSION_2_0 ||	GLEW_ARB_point_sprite)
-		{
-			rsc->setCapability(RSC_POINT_SPRITES);
-		}
-		// Check for point parameters
-		if (GLEW_VERSION_1_4)
-		{
-			rsc->setCapability(RSC_POINT_EXTENDED_PARAMETERS);
-		}
-		if (GLEW_ARB_point_parameters)
-		{
-			rsc->setCapability(RSC_POINT_EXTENDED_PARAMETERS_ARB);
-		}
-		if (GLEW_EXT_point_parameters)
-		{
-			rsc->setCapability(RSC_POINT_EXTENDED_PARAMETERS_EXT);
-		}
-
-		// Check for hardware stencil support and set bit depth
-		GLint stencil;
-		glGetIntegerv(GL_STENCIL_BITS,&stencil);
-
-		if(stencil)
-		{
-			rsc->setCapability(RSC_HWSTENCIL);
-			rsc->setStencilBufferBitDepth(stencil);
-		}
-
-
-		if(GLEW_VERSION_1_5 || GLEW_ARB_vertex_buffer_object)
-		{
-			if (!GLEW_ARB_vertex_buffer_object)
-			{
-				rsc->setCapability(RSC_GL1_5_NOVBO);
-			}
-			rsc->setCapability(RSC_VBO);
-			rsc->setCapability(RSC_32BIT_INDEX);
-		}
-
-		if(GLEW_ARB_vertex_program)
-		{
-			rsc->setCapability(RSC_VERTEX_PROGRAM);
-
-			// Vertex Program Properties
-			rsc->setVertexProgramConstantBoolCount(0);
-			rsc->setVertexProgramConstantIntCount(0);
-
-			GLint floatConstantCount;
-			glGetProgramivARB(GL_VERTEX_PROGRAM_ARB, GL_MAX_PROGRAM_LOCAL_PARAMETERS_ARB, &floatConstantCount);
-			rsc->setVertexProgramConstantFloatCount(floatConstantCount);
-
-			rsc->addShaderProfile("arbvp1");
-			if (GLEW_NV_vertex_program2_option)
-			{
-				rsc->addShaderProfile("vp30");
-			}
-
-			if (GLEW_NV_vertex_program3)
-			{
-				rsc->addShaderProfile("vp40");
-			}
-
-			if (GLEW_NV_vertex_program4)
-			{
-				rsc->addShaderProfile("gp4vp");
-				rsc->addShaderProfile("gpu_vp");
-			}
-		}
-
-		if (GLEW_NV_register_combiners2 &&
-			GLEW_NV_texture_shader)
-		{
-			rsc->setCapability(RSC_FRAGMENT_PROGRAM);
-			rsc->addShaderProfile("fp20");
-		}
-
-		// NFZ - check for ATI fragment shader support
-		if (GLEW_ATI_fragment_shader)
-		{
-			rsc->setCapability(RSC_FRAGMENT_PROGRAM);
-			// no boolean params allowed
-			rsc->setFragmentProgramConstantBoolCount(0);
-			// no integer params allowed
-			rsc->setFragmentProgramConstantIntCount(0);
-
-			// only 8 Vector4 constant floats supported
-			rsc->setFragmentProgramConstantFloatCount(8);
-
-			rsc->addShaderProfile("ps_1_4");
-			rsc->addShaderProfile("ps_1_3");
-			rsc->addShaderProfile("ps_1_2");
-			rsc->addShaderProfile("ps_1_1");
-		}
-
-		if (GLEW_ARB_fragment_program)
-		{
-			rsc->setCapability(RSC_FRAGMENT_PROGRAM);
-
-			// Fragment Program Properties
-			rsc->setFragmentProgramConstantBoolCount(0);
-			rsc->setFragmentProgramConstantIntCount(0);
-
-			GLint floatConstantCount;
-			glGetProgramivARB(GL_FRAGMENT_PROGRAM_ARB, GL_MAX_PROGRAM_LOCAL_PARAMETERS_ARB, &floatConstantCount);
-			rsc->setFragmentProgramConstantFloatCount(floatConstantCount);
-
-			rsc->addShaderProfile("arbfp1");
-			if (GLEW_NV_fragment_program_option)
-			{
-				rsc->addShaderProfile("fp30");
-			}
-
-			if (GLEW_NV_fragment_program2)
-			{
-				rsc->addShaderProfile("fp40");
-			}        
-
-			if (GLEW_NV_fragment_program4)
-			{
-				rsc->addShaderProfile("gp4fp");
-				rsc->addShaderProfile("gpu_fp");
-			}
-		}
-
-		// NFZ - Check if GLSL is supported
-		if ( GLEW_VERSION_2_0 || 
-			(GLEW_ARB_shading_language_100 &&
-			GLEW_ARB_shader_objects &&
-			GLEW_ARB_fragment_shader &&
-			GLEW_ARB_vertex_shader) )
-		{
-			rsc->addShaderProfile("glsl");
-		}
-
-		// Check if geometry shaders are supported
-		if (GLEW_VERSION_2_0 &&
-			GLEW_EXT_geometry_shader4)
-		{
-			rsc->setCapability(RSC_GEOMETRY_PROGRAM);
-			rsc->addShaderProfile("nvgp4");
-
-			//Also add the CG profiles
-			rsc->addShaderProfile("gpu_gp");
-			rsc->addShaderProfile("gp4gp");
-
-			rsc->setGeometryProgramConstantBoolCount(0);
-			rsc->setGeometryProgramConstantIntCount(0);
-
-			GLint floatConstantCount = 0;
->>>>>>> ac5bed9c
             glGetIntegerv(GL_MAX_GEOMETRY_UNIFORM_COMPONENTS_EXT, &floatConstantCount);
             rsc->setGeometryProgramConstantFloatCount(floatConstantCount);
 
