/*
-----------------------------------------------------------------------------
This source file is part of OGRE
    (Object-oriented Graphics Rendering Engine)
For the latest info, see http://www.ogre3d.org

Copyright (c) 2000-2013 Torus Knot Software Ltd

Permission is hereby granted, free of charge, to any person obtaining a copy
of this software and associated documentation files (the "Software"), to deal
in the Software without restriction, including without limitation the rights
to use, copy, modify, merge, publish, distribute, sublicense, and/or sell
copies of the Software, and to permit persons to whom the Software is
furnished to do so, subject to the following conditions:

The above copyright notice and this permission notice shall be included in
all copies or substantial portions of the Software.

THE SOFTWARE IS PROVIDED "AS IS", WITHOUT WARRANTY OF ANY KIND, EXPRESS OR
IMPLIED, INCLUDING BUT NOT LIMITED TO THE WARRANTIES OF MERCHANTABILITY,
FITNESS FOR A PARTICULAR PURPOSE AND NONINFRINGEMENT. IN NO EVENT SHALL THE
AUTHORS OR COPYRIGHT HOLDERS BE LIABLE FOR ANY CLAIM, DAMAGES OR OTHER
LIABILITY, WHETHER IN AN ACTION OF CONTRACT, TORT OR OTHERWISE, ARISING FROM,
OUT OF OR IN CONNECTION WITH THE SOFTWARE OR THE USE OR OTHER DEALINGS IN
THE SOFTWARE.
-----------------------------------------------------------------------------
*/

#include "OgreGLTexture.h"
#include "OgreGLSupport.h"
#include "OgreGLPixelFormat.h"
#include "OgreGLHardwarePixelBuffer.h"

#include "OgreTextureManager.h"
#include "OgreImage.h"
#include "OgreLogManager.h"
#include "OgreCamera.h"
#include "OgreException.h"
#include "OgreRoot.h"
#include "OgreCodec.h"
#include "OgreImageCodec.h"
#include "OgreStringConverter.h"
#include "OgreBitwise.h"

#include "OgreGLFBORenderTexture.h"
#include "OgreGLStateCacheManager.h"

#if OGRE_PLATFORM == OGRE_PLATFORM_WIN32
#  define WIN32_LEAN_AND_MEAN
#  if !defined(NOMINMAX) && defined(_MSC_VER)
#	define NOMINMAX // required to stop windows.h messing up std::min
#  endif
#  include <windows.h>
#  include <wingdi.h>
#endif

namespace Ogre {



    GLTexture::GLTexture(ResourceManager* creator, const String& name, 
        ResourceHandle handle, const String& group, bool isManual, 
        ManualResourceLoader* loader, GLSupport& support) 
        : Texture(creator, name, handle, group, isManual, loader),
<<<<<<< HEAD
        mTextureID(0)
=======
          mTextureID(0), mGLSupport(support)
>>>>>>> c40cd09d
    {
    }


    GLTexture::~GLTexture()
    {
        // have to call this here rather than in Resource destructor
        // since calling virtual methods in base destructors causes crash
		if (isLoaded())
		{
			unload(); 
		}
		else
		{
			freeInternalResources();
		}
    }

    GLenum GLTexture::getGLTextureTarget(void) const
    {
        switch(mTextureType)
        {
            case TEX_TYPE_1D:
                return GL_TEXTURE_1D;
            case TEX_TYPE_2D:
                return GL_TEXTURE_2D;
            case TEX_TYPE_3D:
                return GL_TEXTURE_3D;
            case TEX_TYPE_CUBE_MAP:
                return GL_TEXTURE_CUBE_MAP;
            case TEX_TYPE_2D_ARRAY:
                return GL_TEXTURE_2D_ARRAY_EXT;
            default:
                return 0;
        };
    }

	//* Creation / loading methods ********************************************
	void GLTexture::createInternalResourcesImpl(void)
    {
		if (!GLEW_VERSION_1_2 && mTextureType == TEX_TYPE_3D)
			OGRE_EXCEPT(Exception::ERR_NOT_IMPLEMENTED, 
				"3D Textures not supported before OpenGL 1.2", 
				"GLTexture::createInternalResourcesImpl");

		if (!GLEW_VERSION_2_0 && mTextureType == TEX_TYPE_2D_ARRAY)
			OGRE_EXCEPT(Exception::ERR_NOT_IMPLEMENTED, 
				"2D texture arrays not supported before OpenGL 2.0", 
				"GLTexture::createInternalResourcesImpl");

		// Convert to nearest power-of-two size if required
        mWidth = GLPixelUtil::optionalPO2(mWidth);      
        mHeight = GLPixelUtil::optionalPO2(mHeight);
        mDepth = GLPixelUtil::optionalPO2(mDepth);
		

		// Adjust format if required
		mFormat = TextureManager::getSingleton().getNativeFormat(mTextureType, mFormat, mUsage);
		
		// Check requested number of mipmaps
		size_t maxMips = GLPixelUtil::getMaxMipmaps(mWidth, mHeight, mDepth, mFormat);
		mNumMipmaps = mNumRequestedMipmaps;
		if(mNumMipmaps>maxMips)
			mNumMipmaps = maxMips;

		// Check if we can do HW mipmap generation
		mMipmapsHardwareGenerated =
			Root::getSingleton().getRenderSystem()->getCapabilities()->hasCapability(RSC_AUTOMIPMAP);
		
		// Generate texture name
        glGenTextures( 1, &mTextureID );
		
		// Set texture type
		mGLSupport.getStateCacheManager()->bindGLTexture( getGLTextureTarget(), mTextureID );
        
		// This needs to be set otherwise the texture doesn't get rendered
		if (GLEW_VERSION_1_2)
<<<<<<< HEAD
			glTexParameteri( getGLTextureTarget(), GL_TEXTURE_MAX_LEVEL, (mMipmapsHardwareGenerated && (mUsage & TU_AUTOMIPMAP)) ? maxMips : mNumMipmaps );
=======
			mGLSupport.getStateCacheManager()->setTexParameteri(getGLTextureTarget(),
				GL_TEXTURE_MAX_LEVEL, mNumMipmaps);
>>>>>>> c40cd09d
        
        // Set some misc default parameters so NVidia won't complain, these can of course be changed later
        mGLSupport.getStateCacheManager()->setTexParameteri(getGLTextureTarget(), GL_TEXTURE_MIN_FILTER, GL_NEAREST);
        mGLSupport.getStateCacheManager()->setTexParameteri(getGLTextureTarget(), GL_TEXTURE_MAG_FILTER, GL_NEAREST);
		if (GLEW_VERSION_1_2)
		{
			mGLSupport.getStateCacheManager()->setTexParameteri(getGLTextureTarget(), GL_TEXTURE_WRAP_S, GL_CLAMP_TO_EDGE);
			mGLSupport.getStateCacheManager()->setTexParameteri(getGLTextureTarget(), GL_TEXTURE_WRAP_T, GL_CLAMP_TO_EDGE);
		}

		if((mUsage & TU_AUTOMIPMAP) &&
			mNumRequestedMipmaps && mMipmapsHardwareGenerated)
		{
			mGLSupport.getStateCacheManager()->setTexParameteri( getGLTextureTarget(), GL_GENERATE_MIPMAP, GL_TRUE );
		}
		
		// Allocate internal buffer so that glTexSubImageXD can be used
		// Internal format
		GLenum format = GLPixelUtil::getClosestGLInternalFormat(mFormat, mHwGamma);
		uint32 width = mWidth;
		uint32 height = mHeight;
		uint32 depth = mDepth;

		if(PixelUtil::isCompressed(mFormat))
		{
			// Compressed formats
			GLsizei size = static_cast<GLsizei>(PixelUtil::getMemorySize(mWidth, mHeight, mDepth, mFormat));
			// Provide temporary buffer filled with zeroes as glCompressedTexImageXD does not
			// accept a 0 pointer like normal glTexImageXD
			// Run through this process for every mipmap to pregenerate mipmap piramid
			uint8 *tmpdata = new uint8[size];
			memset(tmpdata, 0, size);
			
			for(uint8 mip=0; mip<=mNumMipmaps; mip++)
			{
				size = static_cast<GLsizei>(PixelUtil::getMemorySize(width, height, depth, mFormat));
				switch(mTextureType)
				{
					case TEX_TYPE_1D:
						glCompressedTexImage1DARB(GL_TEXTURE_1D, mip, format, 
							width, 0, 
							size, tmpdata);
						break;
					case TEX_TYPE_2D:
						glCompressedTexImage2DARB(GL_TEXTURE_2D, mip, format,
							width, height, 0, 
							size, tmpdata);
						break;
					case TEX_TYPE_2D_ARRAY:
					case TEX_TYPE_3D:
						glCompressedTexImage3DARB(getGLTextureTarget(), mip, format,
							width, height, depth, 0, 
							size, tmpdata);
						break;
					case TEX_TYPE_CUBE_MAP:
						for(int face=0; face<6; face++) {
							glCompressedTexImage2DARB(GL_TEXTURE_CUBE_MAP_POSITIVE_X + face, mip, format,
								width, height, 0, 
								size, tmpdata);
						}
						break;
                    case TEX_TYPE_2D_RECT:
                        break;
				};
				if(width>1)
                    width = width/2;
				if(height>1)
                    height = height/2;
				if(depth>1 && mTextureType != TEX_TYPE_2D_ARRAY)
                    depth = depth/2;
			}
			delete [] tmpdata;
		}
		else
		{
			// Run through this process to pregenerate mipmap pyramid
			for(uint8 mip=0; mip<=mNumMipmaps; mip++)
			{
				// Normal formats
				switch(mTextureType)
				{
					case TEX_TYPE_1D:
						glTexImage1D(GL_TEXTURE_1D, mip, format,
							width, 0, 
							GL_RGBA, GL_UNSIGNED_BYTE, 0);
	
						break;
					case TEX_TYPE_2D:
						glTexImage2D(GL_TEXTURE_2D, mip, format,
							width, height, 0, 
							GL_RGBA, GL_UNSIGNED_BYTE, 0);
						break;
					case TEX_TYPE_2D_ARRAY:
					case TEX_TYPE_3D:
						glTexImage3D(getGLTextureTarget(), mip, format,
							width, height, depth, 0, 
							GL_RGBA, GL_UNSIGNED_BYTE, 0);
						break;
					case TEX_TYPE_CUBE_MAP:
						for(int face=0; face<6; face++) {
							glTexImage2D(GL_TEXTURE_CUBE_MAP_POSITIVE_X + face, mip, format,
								width, height, 0, 
								GL_RGBA, GL_UNSIGNED_BYTE, 0);
						}
						break;
                    case TEX_TYPE_2D_RECT:
                        break;
				};
				if(width>1)
                    width = width/2;
				if(height>1)
                    height = height/2;
				if(depth>1 && mTextureType != TEX_TYPE_2D_ARRAY)
                    depth = depth/2;
			}
		}
		_createSurfaceList();
		// Get final internal format
		mFormat = getBuffer(0,0)->getFormat();
	}
	
    void GLTexture::createRenderTexture(void)
    {
        // Create the GL texture
		// This already does everything necessary
        createInternalResources();
    }

    static inline void do_image_io(const String &name, const String &group,
                                   const String &ext,
                                   vector<Image>::type &images,
                                   Resource *r)
    {
		size_t imgIdx = images.size();
        images.push_back(Image());

        DataStreamPtr dstream = 
            ResourceGroupManager::getSingleton().openResource(
                name, group, true, r);

        images[imgIdx].load(dstream, ext);
    }

	
    void GLTexture::prepareImpl()
    {
        if( mUsage & TU_RENDERTARGET ) return;

        String baseName, ext;
        size_t pos = mName.find_last_of(".");
        baseName = mName.substr(0, pos);
        if( pos != String::npos )
            ext = mName.substr(pos+1);

        LoadedImages loadedImages = LoadedImages(new vector<Image>::type());

        if(mTextureType == TEX_TYPE_1D || mTextureType == TEX_TYPE_2D || 
             mTextureType == TEX_TYPE_2D_ARRAY || mTextureType == TEX_TYPE_3D)
        {

            do_image_io(mName, mGroup, ext, *loadedImages, this);

            // If this is a cube map, set the texture type flag accordingly.
            if ((*loadedImages)[0].hasFlag(IF_CUBEMAP))
                mTextureType = TEX_TYPE_CUBE_MAP;
            // If this is a volumetric texture set the texture type flag accordingly.
            if((*loadedImages)[0].getDepth() > 1 && mTextureType != TEX_TYPE_2D_ARRAY)
                mTextureType = TEX_TYPE_3D;
        }
        else if (mTextureType == TEX_TYPE_CUBE_MAP)
        {
            if(getSourceFileType() == "dds")
            {
                // XX HACK there should be a better way to specify whether 
                // all faces are in the same file or not
                do_image_io(mName, mGroup, ext, *loadedImages, this);
            }
            else
            {
                vector<Image>::type images(6);
                ConstImagePtrList imagePtrs;
                static const String suffixes[6] = {"_rt", "_lf", "_up", "_dn", "_fr", "_bk"};

                for(size_t i = 0; i < 6; i++)
                {
                    String fullName = baseName + suffixes[i];
                    if (!ext.empty())
                        fullName = fullName + "." + ext;
                    // find & load resource data intro stream to allow resource
                    // group changes if required
                    do_image_io(fullName,mGroup,ext,*loadedImages,this);
                }
            }
        }
        else
            OGRE_EXCEPT( Exception::ERR_NOT_IMPLEMENTED, "**** Unknown texture type ****", "GLTexture::prepare" );

        mLoadedImages = loadedImages;
    }
	
    void GLTexture::unprepareImpl()
    {
        mLoadedImages.setNull();
    }

    void GLTexture::loadImpl()
    {
        if( mUsage & TU_RENDERTARGET )
        {
            createRenderTexture();
            return;
        }

        // Now the only copy is on the stack and will be cleaned in case of
        // exceptions being thrown from _loadImages
        LoadedImages loadedImages = mLoadedImages;
        mLoadedImages.setNull();

        // Call internal _loadImages, not loadImage since that's external and 
        // will determine load status etc again
        ConstImagePtrList imagePtrs;
        for (size_t i=0 ; i<loadedImages->size() ; ++i) {
            imagePtrs.push_back(&(*loadedImages)[i]);
        }

        _loadImages(imagePtrs);


        // Generate mipmaps after all texture levels have been loaded
        // This is required for compressed formats such as DXT
<<<<<<< HEAD
        if (mUsage & TU_AUTOMIPMAP)
=======
        // If we can do automip generation and the user desires this, do so
        if((mUsage & TU_AUTOMIPMAP) &&
            mNumRequestedMipmaps && mMipmapsHardwareGenerated)
>>>>>>> c40cd09d
        {
            glGenerateMipmapEXT(getGLTextureTarget());
        }
    }

	//*************************************************************************
    
    void GLTexture::freeInternalResourcesImpl()
    {
		mSurfaceList.clear();
        glDeleteTextures( 1, &mTextureID );
		mGLSupport.getStateCacheManager()->invalidateStateForTexture( mTextureID );
    }
	
	//---------------------------------------------------------------------------------------------
	void GLTexture::_createSurfaceList()
	{
		mSurfaceList.clear();
		
		// For all faces and mipmaps, store surfaces as HardwarePixelBufferSharedPtr
		bool wantGeneratedMips = (mUsage & TU_AUTOMIPMAP)!=0;
		
		// Do mipmapping in software? (uses GLU) For some cards, this is still needed. Of course,
		// only when mipmap generation is desired.
		bool doSoftware = wantGeneratedMips && !mMipmapsHardwareGenerated && getNumMipmaps(); 
		
		for(GLint face=0; face<static_cast<GLint>(getNumFaces()); face++)
		{
			for(uint8 mip=0; mip<=getNumMipmaps(); mip++)
			{
				GLHardwarePixelBuffer *buf = new GLTextureBuffer(mGLSupport, mName, getGLTextureTarget(), mTextureID, face, mip,
						static_cast<HardwareBuffer::Usage>(mUsage), doSoftware && mip==0, mHwGamma, mFSAA);
				mSurfaceList.push_back(HardwarePixelBufferSharedPtr(buf));
                
                /// Check for error
                if(buf->getWidth()==0 || buf->getHeight()==0 || buf->getDepth()==0)
                {
                    OGRE_EXCEPT(
                        Exception::ERR_RENDERINGAPI_ERROR, 
                        "Zero sized texture surface on texture "+getName()+
                            " face "+StringConverter::toString(face)+
                            " mipmap "+StringConverter::toString(mip)+
                            ". Probably, the GL driver refused to create the texture.", 
                            "GLTexture::_createSurfaceList");
                }
			}
		}
	}
	
	//---------------------------------------------------------------------------------------------
	HardwarePixelBufferSharedPtr GLTexture::getBuffer(size_t face, size_t mipmap)
	{
		if(face >= getNumFaces())
			OGRE_EXCEPT(Exception::ERR_INVALIDPARAMS, "Face index out of range",
					"GLTexture::getBuffer");
		if(mipmap > mNumMipmaps)
			OGRE_EXCEPT(Exception::ERR_INVALIDPARAMS, "Mipmap index out of range",
					"GLTexture::getBuffer");
		unsigned long idx = face*(mNumMipmaps+1) + mipmap;
		assert(idx < mSurfaceList.size());
		return mSurfaceList[idx];
	}
	//---------------------------------------------------------------------------------------------
	void GLTexture::getCustomAttribute(const String& name, void* pData)
	{
		if (name == "GLID")
			*static_cast<GLuint*>(pData) = mTextureID;
	}
	
}
<|MERGE_RESOLUTION|>--- conflicted
+++ resolved
@@ -62,11 +62,7 @@
         ResourceHandle handle, const String& group, bool isManual, 
         ManualResourceLoader* loader, GLSupport& support) 
         : Texture(creator, name, handle, group, isManual, loader),
-<<<<<<< HEAD
-        mTextureID(0)
-=======
           mTextureID(0), mGLSupport(support)
->>>>>>> c40cd09d
     {
     }
 
@@ -144,12 +140,8 @@
         
 		// This needs to be set otherwise the texture doesn't get rendered
 		if (GLEW_VERSION_1_2)
-<<<<<<< HEAD
-			glTexParameteri( getGLTextureTarget(), GL_TEXTURE_MAX_LEVEL, (mMipmapsHardwareGenerated && (mUsage & TU_AUTOMIPMAP)) ? maxMips : mNumMipmaps );
-=======
 			mGLSupport.getStateCacheManager()->setTexParameteri(getGLTextureTarget(),
 				GL_TEXTURE_MAX_LEVEL, mNumMipmaps);
->>>>>>> c40cd09d
         
         // Set some misc default parameters so NVidia won't complain, these can of course be changed later
         mGLSupport.getStateCacheManager()->setTexParameteri(getGLTextureTarget(), GL_TEXTURE_MIN_FILTER, GL_NEAREST);
@@ -380,13 +372,9 @@
 
         // Generate mipmaps after all texture levels have been loaded
         // This is required for compressed formats such as DXT
-<<<<<<< HEAD
-        if (mUsage & TU_AUTOMIPMAP)
-=======
         // If we can do automip generation and the user desires this, do so
         if((mUsage & TU_AUTOMIPMAP) &&
             mNumRequestedMipmaps && mMipmapsHardwareGenerated)
->>>>>>> c40cd09d
         {
             glGenerateMipmapEXT(getGLTextureTarget());
         }
