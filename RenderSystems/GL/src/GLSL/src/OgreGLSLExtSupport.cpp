--- conflicted
+++ resolved
@@ -27,12 +27,7 @@
 */
 module;
 
-<<<<<<< HEAD
 #include <glad/glad.h>
-=======
-#include <format>
-#include <string>
->>>>>>> 49125e54
 
 module Ogre.RenderSystems.GL;
 
@@ -40,6 +35,7 @@
 
 import Ogre.Core;
 
+import <format>;
 import <string>;
 
 namespace Ogre::GLSL
