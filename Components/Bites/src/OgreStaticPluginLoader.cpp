#include "OgreStaticPluginLoader.hpp"

<<<<<<< HEAD
#include <cstddef>

#include "OgreGLPlugin.hpp"
#include "OgrePlugin.hpp"
#include "OgreRoot.hpp"
#include "OgreSTBICodec.hpp"
=======
#include "OgreGLPlugin.h"
#include "OgrePlatform.h"
#include "OgrePlugin.h"
#include "OgreRoot.h"
#include "OgreSTBICodec.h"
>>>>>>> 49660450

void OgreBites::StaticPluginLoader::load()
{
    using namespace Ogre;
<<<<<<< HEAD
    Plugin* plugin = nullptr;
=======
>>>>>>> 49660450

    mPlugins.emplace_back(new GLPlugin());

    mPlugins.emplace_back(new STBIPlugin());

    Root& root  = Root::getSingleton();
<<<<<<< HEAD
    for (auto & mPlugin : mPlugins) {
        root.installPlugin(mPlugin);
=======
    for (auto const& plugin : mPlugins) {
        root.installPlugin(plugin.get());
>>>>>>> 49660450
    }
}

void OgreBites::StaticPluginLoader::unload()
{
<<<<<<< HEAD
    // don't unload plugins, since Root will have done that. Destroy here.
    for (auto & mPlugin : mPlugins) {
        delete mPlugin;
    }
=======
    auto* root  = Ogre::Root::getSingletonPtr();
    if  (root)
        for (auto const& plugin : mPlugins) {
            root->uninstallPlugin(plugin.get());
        }
>>>>>>> 49660450
    mPlugins.clear();
}


OgreBites::StaticPluginLoader::~StaticPluginLoader()
{
    unload();
}<|MERGE_RESOLUTION|>--- conflicted
+++ resolved
@@ -1,57 +1,32 @@
 #include "OgreStaticPluginLoader.hpp"
 
-<<<<<<< HEAD
-#include <cstddef>
-
 #include "OgreGLPlugin.hpp"
+#include "OgrePlatform.hpp"
 #include "OgrePlugin.hpp"
 #include "OgreRoot.hpp"
 #include "OgreSTBICodec.hpp"
-=======
-#include "OgreGLPlugin.h"
-#include "OgrePlatform.h"
-#include "OgrePlugin.h"
-#include "OgreRoot.h"
-#include "OgreSTBICodec.h"
->>>>>>> 49660450
 
 void OgreBites::StaticPluginLoader::load()
 {
     using namespace Ogre;
-<<<<<<< HEAD
-    Plugin* plugin = nullptr;
-=======
->>>>>>> 49660450
 
     mPlugins.emplace_back(new GLPlugin());
 
     mPlugins.emplace_back(new STBIPlugin());
 
     Root& root  = Root::getSingleton();
-<<<<<<< HEAD
-    for (auto & mPlugin : mPlugins) {
-        root.installPlugin(mPlugin);
-=======
     for (auto const& plugin : mPlugins) {
         root.installPlugin(plugin.get());
->>>>>>> 49660450
     }
 }
 
 void OgreBites::StaticPluginLoader::unload()
 {
-<<<<<<< HEAD
-    // don't unload plugins, since Root will have done that. Destroy here.
-    for (auto & mPlugin : mPlugins) {
-        delete mPlugin;
-    }
-=======
     auto* root  = Ogre::Root::getSingletonPtr();
     if  (root)
         for (auto const& plugin : mPlugins) {
             root->uninstallPlugin(plugin.get());
         }
->>>>>>> 49660450
     mPlugins.clear();
 }
 
