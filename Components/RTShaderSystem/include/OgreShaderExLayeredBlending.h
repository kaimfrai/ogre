/*
-----------------------------------------------------------------------------
This source file is part of OGRE
(Object-oriented Graphics Rendering Engine)
For the latest info, see http://www.ogre3d.org/

Copyright (c) 2000-2012 Torus Knot Software Ltd

Permission is hereby granted, free of charge, to any person obtaining a copy
of this software and associated documentation files (the "Software"), to deal
in the Software without restriction, including without limitation the rights
to use, copy, modify, merge, publish, distribute, sublicense, and/or sell
copies of the Software, and to permit persons to whom the Software is
furnished to do so, subject to the following conditions:

The above copyright notice and this permission notice shall be included in
all copies or substantial portions of the Software.

THE SOFTWARE IS PROVIDED "AS IS", WITHOUT WARRANTY OF ANY KIND, EXPRESS OR
IMPLIED, INCLUDING BUT NOT LIMITED TO THE WARRANTIES OF MERCHANTABILITY,
FITNESS FOR A PARTICULAR PURPOSE AND NONINFRINGEMENT. IN NO EVENT SHALL THE
AUTHORS OR COPYRIGHT HOLDERS BE LIABLE FOR ANY CLAIM, DAMAGES OR OTHER
LIABILITY, WHETHER IN AN ACTION OF CONTRACT, TORT OR OTHERWISE, ARISING FROM,
OUT OF OR IN CONNECTION WITH THE SOFTWARE OR THE USE OR OTHER DEALINGS IN
THE SOFTWARE.
-----------------------------------------------------------------------------
*/
#ifndef _OgreShaderExLayeredBlending_
#define _OgreShaderExLayeredBlending_

#include "OgreShaderPrerequisites.h"
#ifdef RTSHADER_SYSTEM_BUILD_EXT_SHADERS
#include "OgreShaderFFPTexturing.h"
#include "OgreShaderProgramSet.h"
#include "OgreShaderParameter.h"
#include "OgreShaderFunction.h"
#include "OgreShaderSubRenderState.h"

namespace Ogre {
namespace RTShader {

#define SGX_LIB_LAYEREDBLENDING     "SGXLib_LayeredBlending"

/** Texturing sub render state implementation of layered blending.
Derives from FFPTexturing class which derives from SubRenderState class.
*/
class _OgreRTSSExport LayeredBlending : public FFPTexturing
{
public:
<<<<<<< HEAD
    enum BlendMode
    {
        LB_Invalid = -1,
        LB_FFPBlend,
        LB_BlendNormal,
        LB_BlendLighten,
        LB_BlendDarken,
        LB_BlendMultiply,
        LB_BlendAverage,
        LB_BlendAdd,
        LB_BlendSubtract,
        LB_BlendDifference,
        LB_BlendNegation,
        LB_BlendExclusion,
        LB_BlendScreen,
        LB_BlendOverlay,
        LB_BlendSoftLight,
        LB_BlendHardLight,
        LB_BlendColorDodge,
        LB_BlendColorBurn, 
        LB_BlendLinearDodge,
        LB_BlendLinearBurn,
        LB_BlendLinearLight,
        LB_BlendVividLight,
        LB_BlendPinLight,
        LB_BlendHardMix,
        LB_BlendReflect,
        LB_BlendGlow,
        LB_BlendPhoenix,
        LB_BlendSaturation,
        LB_BlendColor,
        LB_BlendLuminosity,
        LB_MaxBlendModes
    };

    enum SourceModifier
    {
        SM_Invalid = -1,
        SM_None,
        SM_Source1Modulate,
        SM_Source2Modulate,
        SM_Source1InvModulate,
        SM_Source2InvModulate,
        SM_MaxSourceModifiers
    };

    struct TextureBlend
    {
        TextureBlend() : blendMode(LB_Invalid), sourceModifier(SM_Invalid), customNum(0) {}

        BlendMode blendMode; //The blend mode to use
        SourceModifier sourceModifier; //The source modification to use
        int customNum; // The number of the custom param controlling the source modification
        ParameterPtr modControlParam; //The parameter controlling the source modification
    };


    /** Class default constructor */
    LayeredBlending();

    /** 
    @see SubRenderState::getType.
    */
    virtual const Ogre::String& getType() const;


    /** 
    Set the blend mode of the given texture unit layer with the previous layer.
    @param index The texture unit texture. Textures units (index-1) and (index) will be blended.
    @param mode The blend mode to apply.
    */
    void setBlendMode(unsigned short index, BlendMode mode);

    /** 
    Return the blend mode of the given texture unit index.
    */
    BlendMode getBlendMode(unsigned short index) const;

    

    /** 
    Set the source modifier parameters for a given texture unit
    @param modType The source modification type to use
    @param customNum The custom parameter number used to control the modification
    */
    void setSourceModifier(unsigned short index, SourceModifier modType, int customNum);

    /** 
    Returns the source modifier parameters for a given texture unit
    @param modType The source modification type to use
    @param customNum The custom parameter number used to control the modification
    @return True if a valid modifier exist for the given texture unit
    */
    bool getSourceModifier(unsigned short index, SourceModifier& modType, int& customNum) const;

    /** 
    @see SubRenderState::copyFrom.
    */
    virtual void copyFrom(const SubRenderState& rhs);

    static String Type;
=======
	enum BlendMode
	{
		LB_Invalid = -1,
		LB_FFPBlend,
		LB_BlendNormal,
		LB_BlendLighten,			
		LB_BlendDarken,		
		LB_BlendMultiply,
		LB_BlendAverage,	
		LB_BlendAdd,
		LB_BlendSubtract,
		LB_BlendDifference,
		LB_BlendNegation,
		LB_BlendExclusion,
		LB_BlendScreen,
		LB_BlendOverlay,
		LB_BlendSoftLight,
		LB_BlendHardLight,
		LB_BlendColorDodge,
		LB_BlendColorBurn, 
		LB_BlendLinearDodge,
		LB_BlendLinearBurn,
		LB_BlendLinearLight,
		LB_BlendVividLight,
		LB_BlendPinLight,
		LB_BlendHardMix,
		LB_BlendReflect,
		LB_BlendGlow,
		LB_BlendPhoenix,
		LB_BlendSaturation,
		LB_BlendColor,
		LB_BlendLuminosity,
		LB_MaxBlendModes
	};

	enum SourceModifier
	{
		SM_Invalid = -1,
		SM_None,
		SM_Source1Modulate,
		SM_Source2Modulate,
		SM_Source1InvModulate,
		SM_Source2InvModulate,
		SM_MaxSourceModifiers
	};

	struct TextureBlend
	{
		TextureBlend() : blendMode(LB_Invalid), sourceModifier(SM_Invalid), customNum(0) {}

		//The blend mode to use
		BlendMode blendMode;
		//The source modification to use
		SourceModifier sourceModifier;
		// The number of the custom param controlling the source modification
		int customNum;
		//The parameter controlling the source modification
		ParameterPtr modControlParam;
	};


	/** Class default constructor */
	LayeredBlending();

	/** 
	@see SubRenderState::getType.
	*/
	virtual const Ogre::String&	getType					() const;


	/** 
	Set the blend mode of the given texture unit layer with the previous layer.
	@param index The texture unit texture. Textures units (index-1) and (index) will be blended.
	@param mode The blend mode to apply.
	*/
	void setBlendMode(unsigned short index, BlendMode mode);

	/** 
	Return the blend mode of the given texture unit index.
	*/
	BlendMode getBlendMode(unsigned short index) const;

	

	/** 
	Set the source modifier parameters for a given texture unit
	@param modType The source modification type to use
	@param customNum The custom parameter number used to control the modification
	*/
	void setSourceModifier(unsigned short index, SourceModifier modType, int customNum);

	/** 
	Returns the source modifier parameters for a given texture unit
	@return True if a valid modifier exist for the given texture unit
	@param modType The source modification type to use
	@param customNum The custom parameter number used to control the modification
	*/
	bool getSourceModifier(unsigned short index, SourceModifier& , int& customNum) const;

	/** 
	@see SubRenderState::copyFrom.
	*/
	virtual void copyFrom(const SubRenderState& rhs);

	static String Type;
>>>>>>> b9d29143

// Protected methods
protected:
    
    /** 
    @see SubRenderState::resolveParameters.
    */
    virtual bool resolveParameters(ProgramSet* programSet);

    /** 
    @see SubRenderState::resolveDependencies.
    */
    virtual bool resolveDependencies(Ogre::RTShader::ProgramSet* programSet);


    virtual void addPSBlendInvocations(Function* psMain, 
                                       ParameterPtr arg1,
                                       ParameterPtr arg2,
                                       ParameterPtr texel,
                                       int samplerIndex,
                                       const LayerBlendModeEx& blendMode,
                                       const int groupOrder, 
                                       int& internalCounter,
                                       int targetChannels);
    /** 
    Adds the function invocation to the pixel shader which will modify
    the blend sources according to the source modification parameters.
    */
    void addPSModifierInvocation(Function* psMain, 
                                 int samplerIndex, 
                                 ParameterPtr arg1,
                                 ParameterPtr arg2,
                                 const int groupOrder, 
                                 int& internalCounter,
                                 int targetChannels);

    // Attributes.
protected:
    vector<TextureBlend>::type mTextureBlends;

};



/** 
A factory that enables creation of LayeredBlending instances.
@remarks Sub class of SubRenderStateFactory
*/
class LayeredBlendingFactory : public SubRenderStateFactory
{
public:

<<<<<<< HEAD
    /** 
    @see SubRenderStateFactory::getType.
    */
    virtual const String& getType() const;

    /** 
    @see SubRenderStateFactory::createInstance.
    */
    virtual SubRenderState* createInstance(ScriptCompiler* compiler, PropertyAbstractNode* prop, TextureUnitState* texState, SGScriptTranslator* translator);

    /** 
    @see SubRenderStateFactory::writeInstance.
    */
    virtual void writeInstance(MaterialSerializer* ser, SubRenderState* subRenderState, const TextureUnitState* srcTextureUnit, const TextureUnitState* dstTextureUnit);
=======
	/** 
	@see SubRenderStateFactory::getType.
	*/
	virtual const String& getType() const;

	/** 
	@see SubRenderStateFactory::createInstance.
	*/
	virtual SubRenderState* createInstance(ScriptCompiler* compiler, PropertyAbstractNode* prop, TextureUnitState* texState, SGScriptTranslator* translator);

	/** 
	@see SubRenderStateFactory::writeInstance.
	*/
	virtual void writeInstance(MaterialSerializer* ser, SubRenderState* subRenderState, const TextureUnitState* srcTextureUnit, const TextureUnitState* dstTextureUnit);
>>>>>>> b9d29143

    
protected:

<<<<<<< HEAD
    /** 
    @see SubRenderStateFactory::createInstanceImpl.
    */
    virtual SubRenderState*	createInstanceImpl	();

    /** Converts string to Enum
    */
    LayeredBlending::BlendMode stringToBlendMode(const String &strValue);
    /** Converts Enum to string
    */
    String blendModeToString(LayeredBlending::BlendMode blendMode);

    /** Converts string to Enum
    */
    LayeredBlending::SourceModifier stringToSourceModifier(const String &strValue);
    
    /** Converts Enum to string
    */
    String sourceModifierToString(LayeredBlending::SourceModifier modifier);

    /** 
    Returns the LayeredBlending sub-render state previously created for this material/pass.
    if no such sub-render state exists creates a new one
    @param translator Script compiler
    */
    LayeredBlending* createOrRetrieveSubRenderState(SGScriptTranslator* translator);
=======
	/** 
	@see SubRenderStateFactory::createInstanceImpl.
	*/
	virtual SubRenderState* createInstanceImpl();

	/** 
	@Converts string to Enum
	*/
	LayeredBlending::BlendMode stringToBlendMode(const String &strValue);
	/** 
	@Converts Enum to string
	*/
	String blendModeToString(LayeredBlending::BlendMode blendMode);

	/** 
	@Converts string to Enum
	*/
	LayeredBlending::SourceModifier stringToSourceModifier(const String &strValue);
	
	/** 
	@Converts Enum to string
	*/
	String sourceModifierToString(LayeredBlending::SourceModifier modifier);

	/** 
	Returns the LayeredBlending sub-rener state previously created for this material/pass.
	if no such sub-render state exists creates a new one
	@param trscript compiler
	*/
	LayeredBlending* createOrRetrieveSubRenderState(SGScriptTranslator* translator);
>>>>>>> b9d29143
};

} // namespace RTShader
} // namespace Ogre

#endif // RTSHADER_SYSTEM_BUILD_EXT_SHADERS
#endif // _OgreShaderExLayeredBlending_<|MERGE_RESOLUTION|>--- conflicted
+++ resolved
@@ -47,109 +47,6 @@
 class _OgreRTSSExport LayeredBlending : public FFPTexturing
 {
 public:
-<<<<<<< HEAD
-    enum BlendMode
-    {
-        LB_Invalid = -1,
-        LB_FFPBlend,
-        LB_BlendNormal,
-        LB_BlendLighten,
-        LB_BlendDarken,
-        LB_BlendMultiply,
-        LB_BlendAverage,
-        LB_BlendAdd,
-        LB_BlendSubtract,
-        LB_BlendDifference,
-        LB_BlendNegation,
-        LB_BlendExclusion,
-        LB_BlendScreen,
-        LB_BlendOverlay,
-        LB_BlendSoftLight,
-        LB_BlendHardLight,
-        LB_BlendColorDodge,
-        LB_BlendColorBurn, 
-        LB_BlendLinearDodge,
-        LB_BlendLinearBurn,
-        LB_BlendLinearLight,
-        LB_BlendVividLight,
-        LB_BlendPinLight,
-        LB_BlendHardMix,
-        LB_BlendReflect,
-        LB_BlendGlow,
-        LB_BlendPhoenix,
-        LB_BlendSaturation,
-        LB_BlendColor,
-        LB_BlendLuminosity,
-        LB_MaxBlendModes
-    };
-
-    enum SourceModifier
-    {
-        SM_Invalid = -1,
-        SM_None,
-        SM_Source1Modulate,
-        SM_Source2Modulate,
-        SM_Source1InvModulate,
-        SM_Source2InvModulate,
-        SM_MaxSourceModifiers
-    };
-
-    struct TextureBlend
-    {
-        TextureBlend() : blendMode(LB_Invalid), sourceModifier(SM_Invalid), customNum(0) {}
-
-        BlendMode blendMode; //The blend mode to use
-        SourceModifier sourceModifier; //The source modification to use
-        int customNum; // The number of the custom param controlling the source modification
-        ParameterPtr modControlParam; //The parameter controlling the source modification
-    };
-
-
-    /** Class default constructor */
-    LayeredBlending();
-
-    /** 
-    @see SubRenderState::getType.
-    */
-    virtual const Ogre::String& getType() const;
-
-
-    /** 
-    Set the blend mode of the given texture unit layer with the previous layer.
-    @param index The texture unit texture. Textures units (index-1) and (index) will be blended.
-    @param mode The blend mode to apply.
-    */
-    void setBlendMode(unsigned short index, BlendMode mode);
-
-    /** 
-    Return the blend mode of the given texture unit index.
-    */
-    BlendMode getBlendMode(unsigned short index) const;
-
-    
-
-    /** 
-    Set the source modifier parameters for a given texture unit
-    @param modType The source modification type to use
-    @param customNum The custom parameter number used to control the modification
-    */
-    void setSourceModifier(unsigned short index, SourceModifier modType, int customNum);
-
-    /** 
-    Returns the source modifier parameters for a given texture unit
-    @param modType The source modification type to use
-    @param customNum The custom parameter number used to control the modification
-    @return True if a valid modifier exist for the given texture unit
-    */
-    bool getSourceModifier(unsigned short index, SourceModifier& modType, int& customNum) const;
-
-    /** 
-    @see SubRenderState::copyFrom.
-    */
-    virtual void copyFrom(const SubRenderState& rhs);
-
-    static String Type;
-=======
 	enum BlendMode
 	{
 		LB_Invalid = -1,
@@ -254,8 +151,7 @@
 	*/
 	virtual void copyFrom(const SubRenderState& rhs);
 
-	static String Type;
->>>>>>> b9d29143
+    static String Type;
 
 // Protected methods
 protected:
@@ -308,22 +204,6 @@
 {
 public:
 
-<<<<<<< HEAD
-    /** 
-    @see SubRenderStateFactory::getType.
-    */
-    virtual const String& getType() const;
-
-    /** 
-    @see SubRenderStateFactory::createInstance.
-    */
-    virtual SubRenderState* createInstance(ScriptCompiler* compiler, PropertyAbstractNode* prop, TextureUnitState* texState, SGScriptTranslator* translator);
-
-    /** 
-    @see SubRenderStateFactory::writeInstance.
-    */
-    virtual void writeInstance(MaterialSerializer* ser, SubRenderState* subRenderState, const TextureUnitState* srcTextureUnit, const TextureUnitState* dstTextureUnit);
-=======
 	/** 
 	@see SubRenderStateFactory::getType.
 	*/
@@ -338,39 +218,10 @@
 	@see SubRenderStateFactory::writeInstance.
 	*/
 	virtual void writeInstance(MaterialSerializer* ser, SubRenderState* subRenderState, const TextureUnitState* srcTextureUnit, const TextureUnitState* dstTextureUnit);
->>>>>>> b9d29143
 
     
 protected:
 
-<<<<<<< HEAD
-    /** 
-    @see SubRenderStateFactory::createInstanceImpl.
-    */
-    virtual SubRenderState*	createInstanceImpl	();
-
-    /** Converts string to Enum
-    */
-    LayeredBlending::BlendMode stringToBlendMode(const String &strValue);
-    /** Converts Enum to string
-    */
-    String blendModeToString(LayeredBlending::BlendMode blendMode);
-
-    /** Converts string to Enum
-    */
-    LayeredBlending::SourceModifier stringToSourceModifier(const String &strValue);
-    
-    /** Converts Enum to string
-    */
-    String sourceModifierToString(LayeredBlending::SourceModifier modifier);
-
-    /** 
-    Returns the LayeredBlending sub-render state previously created for this material/pass.
-    if no such sub-render state exists creates a new one
-    @param translator Script compiler
-    */
-    LayeredBlending* createOrRetrieveSubRenderState(SGScriptTranslator* translator);
-=======
 	/** 
 	@see SubRenderStateFactory::createInstanceImpl.
 	*/
@@ -401,7 +252,6 @@
 	@param trscript compiler
 	*/
 	LayeredBlending* createOrRetrieveSubRenderState(SGScriptTranslator* translator);
->>>>>>> b9d29143
 };
 
 } // namespace RTShader
