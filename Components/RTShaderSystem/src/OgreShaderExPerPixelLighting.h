/*
-----------------------------------------------------------------------------
This source file is part of OGRE
(Object-oriented Graphics Rendering Engine)
For the latest info, see http://www.ogre3d.org

Copyright (c) 2000-2014 Torus Knot Software Ltd
Permission is hereby granted, free of charge, to any person obtaining a copy
of this software and associated documentation files (the "Software"), to deal
in the Software without restriction, including without limitation the rights
to use, copy, modify, merge, publish, distribute, sublicense, and/or sell
copies of the Software, and to permit persons to whom the Software is
furnished to do so, subject to the following conditions:

The above copyright notice and this permission notice shall be included in
all copies or substantial portions of the Software.

THE SOFTWARE IS PROVIDED "AS IS", WITHOUT WARRANTY OF ANY KIND, EXPRESS OR
IMPLIED, INCLUDING BUT NOT LIMITED TO THE WARRANTIES OF MERCHANTABILITY,
FITNESS FOR A PARTICULAR PURPOSE AND NONINFRINGEMENT. IN NO EVENT SHALL THE
AUTHORS OR COPYRIGHT HOLDERS BE LIABLE FOR ANY CLAIM, DAMAGES OR OTHER
LIABILITY, WHETHER IN AN ACTION OF CONTRACT, TORT OR OTHERWISE, ARISING FROM,
OUT OF OR IN CONNECTION WITH THE SOFTWARE OR THE USE OR OTHER DEALINGS IN
THE SOFTWARE.
-----------------------------------------------------------------------------
*/
#ifndef _ShaderExPerPixelLighting_
#define _ShaderExPerPixelLighting_

#include "OgreShaderPrerequisites.h"
<<<<<<< HEAD
#include "OgrePrerequisites.h"
#include "OgreRTShaderConfig.h"
#include "OgreShaderSubRenderState.h"

namespace Ogre {
class MaterialSerializer;
class Pass;
class PropertyAbstractNode;
class ScriptCompiler;
namespace RTShader {
class FunctionStageRef;
class ProgramSet;
class SGScriptTranslator;
}  // namespace RTShader
}  // namespace Ogre
#ifdef RTSHADER_SYSTEM_BUILD_EXT_SHADERS
=======
>>>>>>> b4fe5e0c
#include "OgreShaderFFPLighting.h"

namespace Ogre {
namespace RTShader {

/** \addtogroup Optional
*  @{
*/
/** \addtogroup RTShader
*  @{
*/

/** Per pixel Lighting extension sub render state implementation.
Derives from SubRenderState class.
*/
class PerPixelLighting : public FFPLighting
{

// Interface.
public:
    /** 
    @see SubRenderState::getType.
    */
    virtual const String& getType() const;

    bool setParameter(const String& name, const String& value) override;

    static String Type;

// Protected methods
protected:
    /** 
    @see SubRenderState::resolveParameters.
    */
    virtual bool resolveParameters(ProgramSet* programSet);

    /** Resolve global lighting parameters */
    virtual bool resolveGlobalParameters(ProgramSet* programSet);

    /** Resolve per light parameters */
    virtual bool resolvePerLightParameters(ProgramSet* programSet);

    /** 
    @see SubRenderState::resolveDependencies.
    */
    virtual bool resolveDependencies(ProgramSet* programSet);

    /** 
    @see SubRenderState::addFunctionInvocations.
    */
    virtual bool addFunctionInvocations(ProgramSet* programSet);
    

    /** 
    Internal method that adds related vertex shader functions invocations.
    */
    void addVSInvocation(const FunctionStageRef& stage);

    
    /** 
    Internal method that adds global illumination component functions invocations.
    */
    void addPSGlobalIlluminationInvocation(const FunctionStageRef& stage);

// Attributes.
protected:  
    // Vertex shader output view position (position in camera space) parameter.
    ParameterPtr mVSOutViewPos;
    // Vertex shader output normal.
    ParameterPtr mVSOutNormal;
    ParameterPtr mFrontFacing;
    ParameterPtr mTargetFlipped;
};


/** 
A factory that enables creation of PerPixelLighting instances.
@remarks Sub class of SubRenderStateFactory
*/
class PerPixelLightingFactory : public SubRenderStateFactory
{
public:

    /** 
    @see SubRenderStateFactory::getType.
    */
    virtual const String& getType() const;

    /** 
    @see SubRenderStateFactory::createInstance.
    */
    virtual SubRenderState* createInstance(ScriptCompiler* compiler, PropertyAbstractNode* prop, Pass* pass, SGScriptTranslator* translator);

    /** 
    @see SubRenderStateFactory::writeInstance.
    */
    virtual void writeInstance(MaterialSerializer* ser, SubRenderState* subRenderState, Pass* srcPass, Pass* dstPass);

    
protected:

    /** 
    @see SubRenderStateFactory::createInstanceImpl.
    */
    virtual SubRenderState* createInstanceImpl();


};

/** @} */
/** @} */

}
}

#endif<|MERGE_RESOLUTION|>--- conflicted
+++ resolved
@@ -28,26 +28,22 @@
 #define _ShaderExPerPixelLighting_
 
 #include "OgreShaderPrerequisites.h"
-<<<<<<< HEAD
 #include "OgrePrerequisites.h"
 #include "OgreRTShaderConfig.h"
 #include "OgreShaderSubRenderState.h"
+#include "OgreShaderFFPLighting.h"
 
 namespace Ogre {
-class MaterialSerializer;
-class Pass;
-class PropertyAbstractNode;
-class ScriptCompiler;
-namespace RTShader {
-class FunctionStageRef;
-class ProgramSet;
-class SGScriptTranslator;
-}  // namespace RTShader
+    class MaterialSerializer;
+    class Pass;
+    class PropertyAbstractNode;
+    class ScriptCompiler;
+    namespace RTShader {
+        class FunctionStageRef;
+        class ProgramSet;
+        class SGScriptTranslator;
+    }  // namespace RTShader
 }  // namespace Ogre
-#ifdef RTSHADER_SYSTEM_BUILD_EXT_SHADERS
-=======
->>>>>>> b4fe5e0c
-#include "OgreShaderFFPLighting.h"
 
 namespace Ogre {
 namespace RTShader {
