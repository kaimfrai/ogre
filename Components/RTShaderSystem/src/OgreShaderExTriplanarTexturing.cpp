/*
-----------------------------------------------------------------------------
This source file is part of OGRE
(Object-oriented Graphics Rendering Engine)
For the latest info, see http://www.ogre3d.org

Copyright (c) 2000-2014 Torus Knot Software Ltd
Permission is hereby granted, free of charge, to any person obtaining a copy
of this software and associated documentation files (the "Software"), to deal
in the Software without restriction, including without limitation the rights
to use, copy, modify, merge, publish, distribute, sublicense, and/or sell
copies of the Software, and to permit persons to whom the Software is
furnished to do so, subject to the following conditions:

The above copyright notice and this permission notice shall be included in
all copies or substantial portions of the Software.

THE SOFTWARE IS PROVIDED "AS IS", WITHOUT WARRANTY OF ANY KIND, EXPRESS OR
IMPLIED, INCLUDING BUT NOT LIMITED TO THE WARRANTIES OF MERCHANTABILITY,
FITNESS FOR A PARTICULAR PURPOSE AND NONINFRINGEMENT. IN NO EVENT SHALL THE
AUTHORS OR COPYRIGHT HOLDERS BE LIABLE FOR ANY CLAIM, DAMAGES OR OTHER
LIABILITY, WHETHER IN AN ACTION OF CONTRACT, TORT OR OTHERWISE, ARISING FROM,
OUT OF OR IN CONNECTION WITH THE SOFTWARE OR THE USE OR OTHER DEALINGS IN
THE SOFTWARE.
-----------------------------------------------------------------------------
*/
<<<<<<< HEAD
#include <stddef.h>
#include <list>
#include <memory>
#include <string>

#include "OgreCommon.h"
#include "OgreGpuProgram.h"
#include "OgreGpuProgramParams.h"
#include "OgreMemoryAllocatorConfig.h"
#include "OgrePass.h"
#include "OgrePrerequisites.h"
#include "OgreRTShaderConfig.h"
#include "OgreScriptCompiler.h"
#include "OgreShaderExTriplanarTexturing.h"
#include "OgreShaderFFPRenderState.h"
#include "OgreShaderFunction.h"
#include "OgreShaderFunctionAtom.h"
#include "OgreShaderParameter.h"
#include "OgreShaderPrerequisites.h"
#include "OgreShaderProgram.h"
#include "OgreShaderProgramSet.h"
#include "OgreShaderScriptTranslator.h"
#include "OgreTextureUnitState.h"
#include "OgreVector.h"

namespace Ogre {
class AutoParamDataSource;
class Renderable;

namespace RTShader {
class RenderState;
}  // namespace RTShader
}  // namespace Ogre
#ifdef RTSHADER_SYSTEM_BUILD_EXT_SHADERS
=======
#include "OgreShaderPrecompiledHeaders.h"
>>>>>>> b4fe5e0c

#define SGX_FUNC_TRIPLANAR_TEXTURING "SGX_TriplanarTexturing"

namespace Ogre {
namespace RTShader {

    String TriplanarTexturing::type = "SGX_TriplanarTexturing";

    //-----------------------------------------------------------------------

	bool TriplanarTexturing::resolveParameters(ProgramSet* programSet)
	{
		Program* vsProgram = programSet->getCpuProgram(GPT_VERTEX_PROGRAM);
		Program* psProgram = programSet->getCpuProgram(GPT_FRAGMENT_PROGRAM);
		Function* vsMain = vsProgram->getEntryPointFunction();
		Function* psMain = psProgram->getEntryPointFunction();

		// Resolve input vertex shader normal.
		mVSInNormal = vsMain->resolveInputParameter(Parameter::SPC_NORMAL_OBJECT_SPACE);

		// Resolve output vertex shader normal.
		mVSOutNormal = vsMain->resolveOutputParameter(Parameter::SPC_NORMAL_OBJECT_SPACE);

		// Resolve pixel shader output diffuse color.
		mPSInDiffuse = psMain->resolveOutputParameter(Parameter::SPC_COLOR_DIFFUSE);

		// Resolve input pixel shader normal.
		mPSInNormal = psMain->resolveInputParameter(mVSOutNormal);

		// Resolve input vertex shader normal.
		mVSInPosition = vsMain->resolveInputParameter(Parameter::SPC_POSITION_OBJECT_SPACE);

		mVSOutPosition = vsMain->resolveOutputParameter(Parameter::SPS_TEXTURE_COORDINATES, -1, Parameter::SPC_POSITION_OBJECT_SPACE, GCT_FLOAT4);
		mPSInPosition = psMain->resolveInputParameter(mVSOutPosition);

		mSamplerFromX = psProgram->resolveParameter(GCT_SAMPLER2D, "tp_sampler_from_x", mTextureSamplerIndexFromX);
		if (mSamplerFromX.get() == NULL)
			return false;

		mSamplerFromY = psProgram->resolveParameter(GCT_SAMPLER2D, "tp_sampler_from_y", mTextureSamplerIndexFromY);
		if (mSamplerFromY.get() == NULL)
			return false;

		mSamplerFromZ = psProgram->resolveParameter(GCT_SAMPLER2D, "tp_sampler_from_z", mTextureSamplerIndexFromZ);
		if (mSamplerFromZ.get() == NULL)
			return false;

        mPSOutDiffuse = psMain->resolveOutputParameter(Parameter::SPC_COLOR_DIFFUSE);
        if (mPSOutDiffuse.get() == NULL)    
            return false;
    
        mPSTPParams = psProgram->resolveParameter(GCT_FLOAT3, "gTPParams");
        if (mPSTPParams.get() == NULL)
            return false;
        return true;
    }

    //-----------------------------------------------------------------------
    bool TriplanarTexturing::resolveDependencies(ProgramSet* programSet)
    {
        Program* psProgram = programSet->getCpuProgram(GPT_FRAGMENT_PROGRAM);
        Program* vsProgram = programSet->getCpuProgram(GPT_VERTEX_PROGRAM);
		psProgram->addDependency(FFP_LIB_TEXTURING);
        psProgram->addDependency("SGXLib_TriplanarTexturing");
        vsProgram->addDependency(FFP_LIB_COMMON);
        return true;
    }

    //-----------------------------------------------------------------------
	bool TriplanarTexturing::addFunctionInvocations(ProgramSet* programSet)
	{
        Program* psProgram = programSet->getCpuProgram(GPT_FRAGMENT_PROGRAM);
        Function* psMain = psProgram->getEntryPointFunction();
        Program* vsProgram = programSet->getCpuProgram(GPT_VERTEX_PROGRAM);
        Function* vsMain = vsProgram->getEntryPointFunction();

        auto vsStage = vsMain->getStage(FFP_PS_TEXTURING);
        vsStage.assign(mVSInNormal, mVSOutNormal);
        vsStage.assign(mVSInPosition, mVSOutPosition);

        psMain->getStage(FFP_PS_TEXTURING)
            .callFunction("SGX_TriplanarTexturing",
                          {In(mPSInDiffuse), In(mPSInNormal), In(mPSInPosition), In(mSamplerFromX),
                           In(mSamplerFromY), In(mSamplerFromZ), In(mPSTPParams), Out(mPSOutDiffuse)});

        return true;
    }

    //-----------------------------------------------------------------------
    const String& TriplanarTexturing::getType() const
    {
        return type;
    }

    //-----------------------------------------------------------------------
    int TriplanarTexturing::getExecutionOrder() const
    {
        return FFP_TEXTURING;
    }

    //-----------------------------------------------------------------------
    bool TriplanarTexturing::preAddToRenderState(const RenderState* renderState, Pass* srcPass, Pass* dstPass )
    {
        TextureUnitState* textureUnit;
    
        // Create the mapping textures
        textureUnit = dstPass->createTextureUnitState();
        textureUnit->setTextureName(mTextureNameFromX);     
        mTextureSamplerIndexFromX = dstPass->getNumTextureUnitStates() - 1;
    
        textureUnit = dstPass->createTextureUnitState();
        textureUnit->setTextureName(mTextureNameFromY);     
        mTextureSamplerIndexFromY = dstPass->getNumTextureUnitStates() - 1;
    
        textureUnit = dstPass->createTextureUnitState();
        textureUnit->setTextureName(mTextureNameFromZ);     
        mTextureSamplerIndexFromZ = dstPass->getNumTextureUnitStates() - 1;
        return true;
    }

    //-----------------------------------------------------------------------
    void TriplanarTexturing::copyFrom(const SubRenderState& rhs)
    {
        const TriplanarTexturing& rhsTP = static_cast<const TriplanarTexturing&>(rhs);
    
        mPSOutDiffuse = rhsTP.mPSOutDiffuse;
        mPSInDiffuse = rhsTP.mPSInDiffuse;

        mVSInPosition = rhsTP.mVSInPosition;
        mVSOutPosition = rhsTP.mVSOutPosition;

        mVSOutNormal = rhsTP.mVSOutNormal;
        mVSInNormal = rhsTP.mVSInNormal;
        mPSInNormal = rhsTP.mPSInNormal;

        mVSOutPosition = rhsTP.mVSOutPosition;
        mVSInPosition = rhsTP.mVSInPosition;
        mPSInPosition = rhsTP.mPSInPosition;

        mSamplerFromX = rhsTP.mSamplerFromX;
        mSamplerFromY = rhsTP.mSamplerFromY;
        mSamplerFromZ = rhsTP.mSamplerFromZ;

        mPSTPParams = rhsTP.mPSTPParams;
        mParameters = rhsTP.mParameters;
        mTextureNameFromX = rhsTP.mTextureNameFromX;
        mTextureNameFromY = rhsTP.mTextureNameFromY;
        mTextureNameFromZ = rhsTP.mTextureNameFromZ;
    }

    //-----------------------------------------------------------------------
    void TriplanarTexturing::updateGpuProgramsParams(Renderable* rend, const Pass* pass, const AutoParamDataSource* source,
                                         const LightList* pLightList)
    {
        mPSTPParams->setGpuParameter(mParameters);
    }

    //-----------------------------------------------------------------------
    void TriplanarTexturing::setParameters(const Vector3 &parameters)
    {
        mParameters = parameters;
    }

    //-----------------------------------------------------------------------
    void TriplanarTexturing::setTextureNames(const String &textureNameFromX, const String &textureNameFromY, const String &textureNameFromZ)
    {
        mTextureNameFromX = textureNameFromX;
        mTextureNameFromY = textureNameFromY;
        mTextureNameFromZ = textureNameFromZ;
    }

    //-----------------------------------------------------------------------
    const String& TriplanarTexturingFactory::getType() const
    {
        return TriplanarTexturing::type;
    }

    //-----------------------------------------------------------------------
    SubRenderState* TriplanarTexturingFactory::createInstance(ScriptCompiler* compiler, 
                                                       PropertyAbstractNode* prop, Pass* pass, SGScriptTranslator* translator)
    {
        if (prop->name == "triplanarTexturing")
        {
            if (prop->values.size() == 6)
            {
                SubRenderState* subRenderState = createOrRetrieveInstance(translator);
                TriplanarTexturing* tpSubRenderState = static_cast<TriplanarTexturing*>(subRenderState);
                
                AbstractNodeList::const_iterator it = prop->values.begin();
                float parameters[3];
                if (false == SGScriptTranslator::getFloat(*it, parameters))
                {
                    compiler->addError(ScriptCompiler::CE_INVALIDPARAMETERS, prop->file, prop->line);
                    return NULL;
                }
                ++it;
                if (false == SGScriptTranslator::getFloat(*it, parameters + 1))
                {
                    compiler->addError(ScriptCompiler::CE_INVALIDPARAMETERS, prop->file, prop->line);
                    return NULL;
                }
                ++it;
                if (false == SGScriptTranslator::getFloat(*it, parameters + 2))
                {
                    compiler->addError(ScriptCompiler::CE_INVALIDPARAMETERS, prop->file, prop->line);
                    return NULL;
                }
                Vector3 vParameters(parameters[0], parameters[1], parameters[2]);
                tpSubRenderState->setParameters(vParameters);

                String textureNameFromX, textureNameFromY, textureNameFromZ;
                ++it;
                if (false == SGScriptTranslator::getString(*it, &textureNameFromX))
                {
                    compiler->addError(ScriptCompiler::CE_INVALIDPARAMETERS, prop->file, prop->line);
                    return NULL;
                }
                ++it;
                if (false == SGScriptTranslator::getString(*it, &textureNameFromY))
                {
                    compiler->addError(ScriptCompiler::CE_INVALIDPARAMETERS, prop->file, prop->line);
                    return NULL;
                }
                ++it;
                if (false == SGScriptTranslator::getString(*it, &textureNameFromZ))
                {
                    compiler->addError(ScriptCompiler::CE_INVALIDPARAMETERS, prop->file, prop->line);
                    return NULL;
                }
                tpSubRenderState->setTextureNames(textureNameFromX, textureNameFromY, textureNameFromZ);

                return subRenderState;
            }
            else
            {
                compiler->addError(ScriptCompiler::CE_INVALIDPARAMETERS, prop->file, prop->line);
            }
        }
        return NULL;
    }

    //-----------------------------------------------------------------------
    SubRenderState* TriplanarTexturingFactory::createInstanceImpl()
    {
        return OGRE_NEW TriplanarTexturing;
    }


}
}<|MERGE_RESOLUTION|>--- conflicted
+++ resolved
@@ -24,7 +24,6 @@
 THE SOFTWARE.
 -----------------------------------------------------------------------------
 */
-<<<<<<< HEAD
 #include <stddef.h>
 #include <list>
 #include <memory>
@@ -51,17 +50,13 @@
 #include "OgreVector.h"
 
 namespace Ogre {
-class AutoParamDataSource;
-class Renderable;
-
-namespace RTShader {
-class RenderState;
-}  // namespace RTShader
+    class AutoParamDataSource;
+    class Renderable;
+
+    namespace RTShader {
+        class RenderState;
+    }  // namespace RTShader
 }  // namespace Ogre
-#ifdef RTSHADER_SYSTEM_BUILD_EXT_SHADERS
-=======
-#include "OgreShaderPrecompiledHeaders.h"
->>>>>>> b4fe5e0c
 
 #define SGX_FUNC_TRIPLANAR_TEXTURING "SGX_TriplanarTexturing"
 
