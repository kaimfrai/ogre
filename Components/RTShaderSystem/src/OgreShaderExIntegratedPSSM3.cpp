--- conflicted
+++ resolved
@@ -33,7 +33,6 @@
 #include <vector>
 
 #include "OgreShaderPrecompiledHeaders.h"
-<<<<<<< HEAD
 #include "OgreColourValue.h"
 #include "OgreCommon.h"
 #include "OgreException.h"
@@ -66,12 +65,9 @@
 #include "OgreVector.h"
 
 namespace Ogre {
-class AutoParamDataSource;
-class Renderable;
+    class AutoParamDataSource;
+    class Renderable;
 }  // namespace Ogre
-#ifdef RTSHADER_SYSTEM_BUILD_EXT_SHADERS
-=======
->>>>>>> b4fe5e0c
 
 #define SGX_LIB_INTEGRATEDPSSM                      "SGXLib_IntegratedPSSM"
 #define SGX_FUNC_COMPUTE_SHADOW_COLOUR3             "SGX_ComputeShadowFactor_PSSM3"
