/*
-----------------------------------------------------------------------------
This source file is part of OGRE
(Object-oriented Graphics Rendering Engine)
For the latest info, see http://www.ogre3d.org/

Copyright (c) 2000-2014 Torus Knot Software Ltd
Permission is hereby granted, free of charge, to any person obtaining a copy
of this software and associated documentation files (the "Software"), to deal
in the Software without restriction, including without limitation the rights
to use, copy, modify, merge, publish, distribute, sublicense, and/or sell
copies of the Software, and to permit persons to whom the Software is
furnished to do so, subject to the following conditions:

The above copyright notice and this permission notice shall be included in
all copies or substantial portions of the Software.

THE SOFTWARE IS PROVIDED "AS IS", WITHOUT WARRANTY OF ANY KIND, EXPRESS OR
IMPLIED, INCLUDING BUT NOT LIMITED TO THE WARRANTIES OF MERCHANTABILITY,
FITNESS FOR A PARTICULAR PURPOSE AND NONINFRINGEMENT. IN NO EVENT SHALL THE
AUTHORS OR COPYRIGHT HOLDERS BE LIABLE FOR ANY CLAIM, DAMAGES OR OTHER
LIABILITY, WHETHER IN AN ACTION OF CONTRACT, TORT OR OTHERWISE, ARISING FROM,
OUT OF OR IN CONNECTION WITH THE SOFTWARE OR THE USE OR OTHER DEALINGS IN
THE SOFTWARE.
-----------------------------------------------------------------------------
*/
#include "OgreShaderGenerator.h"
#include "OgreShaderProgramManager.h"
#include "OgreShaderFFPRenderStateBuilder.h"
#include "OgreShaderRenderState.h"
#include "OgreMaterialManager.h"
#include "OgreTechnique.h"
#include "OgreSceneManager.h"
#include "OgreViewport.h"
#include "OgreShaderExPerPixelLighting.h"
#include "OgreShaderExNormalMapLighting.h"
#include "OgreShaderExIntegratedPSSM3.h"
#include "OgreShaderExLayeredBlending.h"
#include "OgreShaderExHardwareSkinning.h"
#include "OgreShaderMaterialSerializerListener.h"
#include "OgreShaderProgramWriterManager.h"
#include "OgreGpuProgramManager.h"
#include "OgreHighLevelGpuProgramManager.h"
#include "OgreShaderExTextureAtlasSampler.h"
#include "OgreShaderExTriplanarTexturing.h"
#include "OgreRoot.h"
#include "OgreException.h"

namespace Ogre {

const String cBlankString;

//-----------------------------------------------------------------------
template<> 
RTShader::ShaderGenerator* Singleton<RTShader::ShaderGenerator>::msSingleton = 0;

namespace RTShader {

String ShaderGenerator::DEFAULT_SCHEME_NAME     = "ShaderGeneratorDefaultScheme";
String GENERATED_SHADERS_GROUP_NAME             = "ShaderGeneratorResourceGroup";
String ShaderGenerator::SGPass::UserKey         = "SGPass";
String ShaderGenerator::SGTechnique::UserKey    = "SGTechnique";

//-----------------------------------------------------------------------
ShaderGenerator* ShaderGenerator::getSingletonPtr()
{
    return msSingleton;
}

//-----------------------------------------------------------------------
ShaderGenerator& ShaderGenerator::getSingleton()
{
    assert( msSingleton );  
    return ( *msSingleton );
}

//-----------------------------------------------------------------------------
ShaderGenerator::ShaderGenerator() :
    mActiveSceneMgr(NULL), mRenderObjectListener(NULL), mSceneManagerListener(NULL), mScriptTranslatorManager(NULL),
    mMaterialSerializerListener(NULL), mShaderLanguage(""), mProgramManager(NULL), mProgramWriterManager(NULL),
    mFSLayer(0), mFFPRenderStateBuilder(NULL),mActiveViewportValid(false), mVSOutputCompactPolicy(VSOCP_LOW),
    mCreateShaderOverProgrammablePass(false), mIsFinalizing(false)
{
    mLightCount[0]              = 0;
    mLightCount[1]              = 0;
    mLightCount[2]              = 0;

    HighLevelGpuProgramManager& hmgr = HighLevelGpuProgramManager::getSingleton();

    if (hmgr.isLanguageSupported("glsles"))
    {
        mShaderLanguage = "glsles";
    }
    else if (hmgr.isLanguageSupported("cg"))
    {
        mShaderLanguage = "cg";
    }
    else if (hmgr.isLanguageSupported("glsl"))
    {
        mShaderLanguage = "glsl";
    }
    else if (hmgr.isLanguageSupported("hlsl"))
    {
        mShaderLanguage = "hlsl";
    }
    else
    {
        // ASSAF: This is disabled for now - to stop an exception on the iOS
        // when running with the OpenGL ES 1.x that doesn't support shaders...
        /*
        OGRE_EXCEPT( Exception::ERR_INTERNAL_ERROR, 
            "ShaderGenerator creation error: None of the profiles is supported.", 
            "ShaderGenerator::ShaderGenerator" );

        */
        mShaderLanguage = "cg"; // HACK for now
    }

    setVertexShaderProfiles("gpu_vp gp4vp vp40 vp30 arbvp1 vs_4_0 vs_4_0_level_9_3 vs_4_0_level_9_1 vs_3_0 vs_2_x vs_2_a vs_2_0 vs_1_1");
    setFragmentShaderProfiles("ps_4_0 ps_4_0_level_9_3 ps_4_0_level_9_1 ps_3_x ps_3_0 fp40 fp30 fp20 arbfp1 ps_2_x ps_2_a ps_2_b ps_2_0 ps_1_4 ps_1_3 ps_1_2 ps_1_1");
}

//-----------------------------------------------------------------------------
ShaderGenerator::~ShaderGenerator()
{
    
}

//-----------------------------------------------------------------------------
bool ShaderGenerator::initialize()
{
    if (msSingleton == NULL)
    {
        msSingleton = OGRE_NEW ShaderGenerator;
        if (false == msSingleton->_initialize())
        {
            OGRE_DELETE msSingleton;
            msSingleton = NULL;
            return false;
        }
    }
        
    return true;
}

//-----------------------------------------------------------------------------
bool ShaderGenerator::_initialize()
{
    OGRE_LOCK_AUTO_MUTEX;

    // Allocate program writer manager.
    mProgramWriterManager = OGRE_NEW ProgramWriterManager;

    // Allocate program manager.
    mProgramManager         = OGRE_NEW ProgramManager;

    // Allocate and initialize FFP render state builder.
#ifdef RTSHADER_SYSTEM_BUILD_CORE_SHADERS
    mFFPRenderStateBuilder  = OGRE_NEW FFPRenderStateBuilder;
    if (false == mFFPRenderStateBuilder->initialize())
        return false;
#endif

    // Create extensions factories.
    createSubRenderStateExFactories();

    // Allocate script translator manager.
    mScriptTranslatorManager = OGRE_NEW SGScriptTranslatorManager(this);
    ScriptCompilerManager::getSingleton().addTranslatorManager(mScriptTranslatorManager);

    addCustomScriptTranslator("rtshader_system", &mCoreScriptTranslator);

    // Create the default scheme.
    createScheme(DEFAULT_SCHEME_NAME);
	
	if (Ogre::Root::getSingleton().getRenderSystem()->getName().find("Direct3D11") != String::npos)
	{
		this->setTargetLanguage("hlsl",4.0);
	}
	

    return true;
}



//-----------------------------------------------------------------------------
void ShaderGenerator::createSubRenderStateExFactories()
{
#ifdef RTSHADER_SYSTEM_BUILD_EXT_SHADERS
    OGRE_LOCK_AUTO_MUTEX;

    SubRenderStateFactory* curFactory;

    // check if we are running an old shader level in d3d11
    bool d3d11AndLowProfile = ( (GpuProgramManager::getSingleton().isSyntaxSupported("vs_4_0_level_9_1") ||
        GpuProgramManager::getSingleton().isSyntaxSupported("vs_4_0_level_9_3"))
        && !GpuProgramManager::getSingleton().isSyntaxSupported("vs_4_0"));
    if(!d3d11AndLowProfile)
    {
        curFactory = OGRE_NEW PerPixelLightingFactory;  
        addSubRenderStateFactory(curFactory);
        mSubRenderStateExFactories[curFactory->getType()] = (curFactory);

        curFactory = OGRE_NEW NormalMapLightingFactory; 
        addSubRenderStateFactory(curFactory);
        mSubRenderStateExFactories[curFactory->getType()] = (curFactory);

        curFactory = OGRE_NEW IntegratedPSSM3Factory;   
        addSubRenderStateFactory(curFactory);
        mSubRenderStateExFactories[curFactory->getType()] = (curFactory);

        curFactory = OGRE_NEW LayeredBlendingFactory;   
        addSubRenderStateFactory(curFactory);
        mSubRenderStateExFactories[curFactory->getType()] = (curFactory);

        curFactory = OGRE_NEW HardwareSkinningFactory;  
        addSubRenderStateFactory(curFactory);
        mSubRenderStateExFactories[curFactory->getType()] = (curFactory);
    }

    curFactory = OGRE_NEW TextureAtlasSamplerFactory;
    addSubRenderStateFactory(curFactory);
    mSubRenderStateExFactories[curFactory->getType()] = (curFactory);
    
    curFactory = OGRE_NEW TriplanarTexturingFactory;
    addSubRenderStateFactory(curFactory);
    mSubRenderStateExFactories[curFactory->getType()] = (curFactory);
#endif
}

//-----------------------------------------------------------------------------
void ShaderGenerator::destroy()
{
    if (msSingleton != NULL)
    {
        msSingleton->_destroy();

        OGRE_DELETE msSingleton;
        msSingleton = NULL;
    }
}

//-----------------------------------------------------------------------------
void ShaderGenerator::_destroy()
{
    OGRE_LOCK_AUTO_MUTEX;
    
    mIsFinalizing = true;
    
    // Delete technique entries.
    for (SGTechniqueMapIterator itTech = mTechniqueEntriesMap.begin(); itTech != mTechniqueEntriesMap.end(); ++itTech)
    {           
        OGRE_DELETE (itTech->second);
    }
    mTechniqueEntriesMap.clear();

    // Delete material entries.
    for (SGMaterialIterator itMat = mMaterialEntriesMap.begin(); itMat != mMaterialEntriesMap.end(); ++itMat)
    {       
        OGRE_DELETE (itMat->second);
    }
    mMaterialEntriesMap.clear();

    // Delete scheme entries.
    for (SGSchemeIterator itScheme = mSchemeEntriesMap.begin(); itScheme != mSchemeEntriesMap.end(); ++itScheme)
    {       
        OGRE_DELETE (itScheme->second);
    }
    mSchemeEntriesMap.clear();

    // Destroy extensions factories.
    destroySubRenderStateExFactories();

#ifdef RTSHADER_SYSTEM_BUILD_CORE_SHADERS
    // Delete FFP Emulator.
    if (mFFPRenderStateBuilder != NULL)
    {
        mFFPRenderStateBuilder->destroy();
        OGRE_DELETE mFFPRenderStateBuilder;
        mFFPRenderStateBuilder = NULL;
    }
#endif

    // Delete Program manager.
    if (mProgramManager != NULL)
    {
        OGRE_DELETE mProgramManager;
        mProgramManager = NULL;
    }

    // Delete Program writer manager.
    if(mProgramWriterManager != NULL)
    {
        OGRE_DELETE mProgramWriterManager;
        mProgramWriterManager = NULL;
    }

    removeCustomScriptTranslator("rtshader_system");

    // Delete script translator manager.
    if (mScriptTranslatorManager != NULL)
    {
        ScriptCompilerManager::getSingleton().removeTranslatorManager(mScriptTranslatorManager);
        OGRE_DELETE mScriptTranslatorManager;
        mScriptTranslatorManager = NULL;
    }

    // Delete material Serializer listener.
    if (mMaterialSerializerListener != NULL)
    {
        OGRE_DELETE mMaterialSerializerListener;
        mMaterialSerializerListener = NULL;
    }

    // Remove all scene managers.   
    while (mSceneManagerMap.empty() == false)
    {
        SceneManagerIterator itSceneMgr    = mSceneManagerMap.begin();

        removeSceneManager(itSceneMgr->second);
    }

    // Delete render object listener.
    if (mRenderObjectListener != NULL)
    {
        OGRE_DELETE mRenderObjectListener;
        mRenderObjectListener = NULL;
    }

    // Delete scene manager listener.
    if (mSceneManagerListener != NULL)
    {
        OGRE_DELETE mSceneManagerListener;
        mSceneManagerListener = NULL;
    }       
}

//-----------------------------------------------------------------------------
void ShaderGenerator::destroySubRenderStateExFactories()
{
    OGRE_LOCK_AUTO_MUTEX;

    SubRenderStateFactoryIterator it;

    for (it = mSubRenderStateExFactories.begin(); it != mSubRenderStateExFactories.end(); ++it)
    {
        removeSubRenderStateFactory(it->second);        
        OGRE_DELETE it->second;     
    }
    mSubRenderStateExFactories.clear();
}

//-----------------------------------------------------------------------------
void ShaderGenerator::addSubRenderStateFactory(SubRenderStateFactory* factory)
{
    OGRE_LOCK_AUTO_MUTEX;

    SubRenderStateFactoryIterator itFind = mSubRenderStateFactories.find(factory->getType());

    if (itFind != mSubRenderStateFactories.end())
    {
        OGRE_EXCEPT(Exception::ERR_DUPLICATE_ITEM,
            "A factory of type '" + factory->getType() + "' already exists.",
            "ShaderGenerator::addSubRenderStateFactory");
    }       
    
    mSubRenderStateFactories[factory->getType()] = factory;
}

//-----------------------------------------------------------------------------
size_t ShaderGenerator::getNumSubRenderStateFactories() const
{
    return mSubRenderStateFactories.size();
}


//-----------------------------------------------------------------------------
SubRenderStateFactory*  ShaderGenerator::getSubRenderStateFactory(size_t index)
{
    {
            OGRE_LOCK_AUTO_MUTEX;

        SubRenderStateFactoryIterator itFind = mSubRenderStateFactories.begin();
        for(; index != 0 && itFind != mSubRenderStateFactories.end(); --index , ++itFind);

        if (itFind != mSubRenderStateFactories.end())
        {
            return itFind->second;
        }
    }

    OGRE_EXCEPT(Exception::ERR_DUPLICATE_ITEM,
        "A factory on index " + StringConverter::toString(index) + " does not exist.",
        "ShaderGenerator::addSubRenderStateFactory");
        
    return NULL;
}
//-----------------------------------------------------------------------------
SubRenderStateFactory* ShaderGenerator::getSubRenderStateFactory(const String& type)
{
    OGRE_LOCK_AUTO_MUTEX;

    SubRenderStateFactoryIterator itFind = mSubRenderStateFactories.find(type);
    return (itFind != mSubRenderStateFactories.end()) ? itFind->second : NULL;
}

//-----------------------------------------------------------------------------
void ShaderGenerator::removeSubRenderStateFactory(SubRenderStateFactory* factory)
{
    OGRE_LOCK_AUTO_MUTEX;

    SubRenderStateFactoryIterator itFind = mSubRenderStateFactories.find(factory->getType());

    if (itFind != mSubRenderStateFactories.end())
        mSubRenderStateFactories.erase(itFind);

}

//-----------------------------------------------------------------------------
SubRenderState* ShaderGenerator::createSubRenderState(const String& type)
{
    OGRE_LOCK_AUTO_MUTEX;

    SubRenderStateFactoryIterator itFind = mSubRenderStateFactories.find(type);

    if (itFind != mSubRenderStateFactories.end())
        return itFind->second->createInstance();


    OGRE_EXCEPT(Exception::ERR_ITEM_NOT_FOUND,
        "A factory of type '" + type + "' doesn't exists.",
        "ShaderGenerator::createSubRenderState");

    return NULL;
}

//-----------------------------------------------------------------------------
void ShaderGenerator::destroySubRenderState(SubRenderState* subRenderState)
{
    OGRE_LOCK_AUTO_MUTEX;

    SubRenderStateFactoryIterator itFind = mSubRenderStateFactories.find(subRenderState->getType());

    if (itFind != mSubRenderStateFactories.end())
    {
         itFind->second->destroyInstance(subRenderState);
    }   
}

//-----------------------------------------------------------------------------
SubRenderState* ShaderGenerator::createSubRenderState(ScriptCompiler* compiler, 
                                                      PropertyAbstractNode* prop, Pass* pass, SGScriptTranslator* translator)
{
    OGRE_LOCK_AUTO_MUTEX;

    SubRenderStateFactoryIterator it = mSubRenderStateFactories.begin();
    SubRenderStateFactoryIterator itEnd = mSubRenderStateFactories.end();
    SubRenderState* subRenderState = NULL;

    while (it != itEnd)
    {
        subRenderState = it->second->createInstance(compiler, prop, pass, translator);
        if (subRenderState != NULL)     
            break;              
        ++it;
    }   

    return subRenderState;
}


//-----------------------------------------------------------------------------
SubRenderState* ShaderGenerator::createSubRenderState(ScriptCompiler* compiler, 
                                                      PropertyAbstractNode* prop, TextureUnitState* texState, SGScriptTranslator* translator)
{
    OGRE_LOCK_AUTO_MUTEX;

    SubRenderStateFactoryIterator it = mSubRenderStateFactories.begin();
    SubRenderStateFactoryIterator itEnd = mSubRenderStateFactories.end();
    SubRenderState* subRenderState = NULL;

    while (it != itEnd)
    {
        subRenderState = it->second->createInstance(compiler, prop, texState, translator);
        if (subRenderState != NULL)     
            break;              
        ++it;
    }   

    return subRenderState;
}

//-----------------------------------------------------------------------------
void ShaderGenerator::createScheme(const String& schemeName)
{
    OGRE_LOCK_AUTO_MUTEX;

    SGSchemeIterator itFind = mSchemeEntriesMap.find(schemeName);
    SGScheme* schemeEntry   = NULL;

    if (itFind == mSchemeEntriesMap.end())
    {
        schemeEntry = OGRE_NEW SGScheme(schemeName);
        mSchemeEntriesMap[schemeName] = schemeEntry;
    }
}

//-----------------------------------------------------------------------------
RenderState* ShaderGenerator::getRenderState(const String& schemeName)
{
    OGRE_LOCK_AUTO_MUTEX;

    SGSchemeIterator itFind = mSchemeEntriesMap.find(schemeName);
    
    if (itFind == mSchemeEntriesMap.end())
    {
        OGRE_EXCEPT(Exception::ERR_ITEM_NOT_FOUND,
            "A scheme named'" + schemeName + "' doesn't exists.",
            "ShaderGenerator::getRenderState"); 
    }   
    
    return itFind->second->getRenderState();
}

//-----------------------------------------------------------------------------
bool ShaderGenerator::hasRenderState(const String& schemeName) const
{
    OGRE_LOCK_AUTO_MUTEX;

    SGSchemeConstIterator itFind = mSchemeEntriesMap.find(schemeName);
    return itFind != mSchemeEntriesMap.end();
}

//-----------------------------------------------------------------------------
ShaderGenerator::RenderStateCreateOrRetrieveResult ShaderGenerator::createOrRetrieveRenderState(const String& schemeName)
{
    SchemeCreateOrRetrieveResult res = createOrRetrieveScheme(schemeName);
    return RenderStateCreateOrRetrieveResult(res.first->getRenderState(),res.second);
}

//-----------------------------------------------------------------------------
ShaderGenerator::SchemeCreateOrRetrieveResult ShaderGenerator::createOrRetrieveScheme(const String& schemeName)
{
    OGRE_LOCK_AUTO_MUTEX;

    bool wasCreated = false;
    SGSchemeIterator itScheme = mSchemeEntriesMap.find(schemeName);
    SGScheme* schemeEntry = NULL;

    if (itScheme == mSchemeEntriesMap.end())
    {
        schemeEntry = OGRE_NEW SGScheme(schemeName);
        mSchemeEntriesMap.insert(SGSchemeMap::value_type(schemeName, schemeEntry));
        wasCreated = true;
    }
    else
    {
        schemeEntry = itScheme->second;
    }

    return SchemeCreateOrRetrieveResult(schemeEntry, wasCreated);
}

//-----------------------------------------------------------------------------
RenderState* ShaderGenerator::getRenderState(const String& schemeName, 
                                             const String& materialName, 
                                             unsigned short passIndex)
{
    return getRenderState(schemeName, materialName, 
        ResourceGroupManager::AUTODETECT_RESOURCE_GROUP_NAME, passIndex);
}
//-----------------------------------------------------------------------------
RenderState* ShaderGenerator::getRenderState(const String& schemeName, 
                                     const String& materialName, 
                                     const String& groupName, 
                                     unsigned short passIndex)
{
    OGRE_LOCK_AUTO_MUTEX;

    SGSchemeIterator itFind = mSchemeEntriesMap.find(schemeName);

    if (itFind == mSchemeEntriesMap.end())
    {
        OGRE_EXCEPT(Exception::ERR_ITEM_NOT_FOUND,
            "A scheme named'" + schemeName + "' doesn't exists.",
            "ShaderGenerator::getRenderState");
    }

    return itFind->second->getRenderState(materialName, groupName, passIndex);
}

//-----------------------------------------------------------------------------
void ShaderGenerator::addSceneManager(SceneManager* sceneMgr)
{
    // Make sure this scene manager not exists in the map.
    SceneManagerIterator itFind = mSceneManagerMap.find(sceneMgr->getName());
    
    if (itFind != mSceneManagerMap.end())
        return;

    if (mRenderObjectListener == NULL)
        mRenderObjectListener = OGRE_NEW SGRenderObjectListener(this);
    
    sceneMgr->addRenderObjectListener(mRenderObjectListener);

    if (mSceneManagerListener == NULL)
        mSceneManagerListener = OGRE_NEW SGSceneManagerListener(this);
    
    sceneMgr->addListener(mSceneManagerListener);

    mSceneManagerMap[sceneMgr->getName()] = sceneMgr;

    // Update the active scene manager.
    if (mActiveSceneMgr == NULL)
        mActiveSceneMgr = sceneMgr;
}

//-----------------------------------------------------------------------------
void ShaderGenerator::removeSceneManager(SceneManager* sceneMgr)
{
    // Make sure this scene manager exists in the map.
    SceneManagerIterator itFind = mSceneManagerMap.find(sceneMgr->getName());
    
    if (itFind != mSceneManagerMap.end())
    {
        itFind->second->removeRenderObjectListener(mRenderObjectListener);      
        itFind->second->removeListener(mSceneManagerListener);  

        mSceneManagerMap.erase(itFind);

        // Update the active scene manager.
        if (mActiveSceneMgr == sceneMgr)
            mActiveSceneMgr = NULL;
    }
}

//-----------------------------------------------------------------------------
SceneManager* ShaderGenerator::getActiveSceneManager()
{
    return mActiveSceneMgr;
}
//-----------------------------------------------------------------------------
void ShaderGenerator::_setActiveSceneManager(SceneManager* sceneManager)
{
    mActiveViewportValid &= (mActiveSceneMgr == sceneManager);
    mActiveSceneMgr = sceneManager;
}

//-----------------------------------------------------------------------------
void ShaderGenerator::setVertexShaderProfiles(const String& vertexShaderProfiles)
{
    mVertexShaderProfiles = vertexShaderProfiles;
    mVertexShaderProfilesList = StringUtil::split(vertexShaderProfiles);
}
//-----------------------------------------------------------------------------
void ShaderGenerator::setFragmentShaderProfiles(const String& fragmentShaderProfiles)
{
    mFragmentShaderProfiles = fragmentShaderProfiles;
    mFragmentShaderProfilesList = StringUtil::split(fragmentShaderProfiles);
}

//-----------------------------------------------------------------------------
bool ShaderGenerator::hasShaderBasedTechnique(const String& materialName, 
                                              const String& srcTechniqueSchemeName, 
                                              const String& dstTechniqueSchemeName) const
{
    return hasShaderBasedTechnique(materialName, ResourceGroupManager::AUTODETECT_RESOURCE_GROUP_NAME,
        srcTechniqueSchemeName, dstTechniqueSchemeName);
}
//-----------------------------------------------------------------------------
bool ShaderGenerator::hasShaderBasedTechnique(const String& materialName, 
                                                 const String& groupName, 
                                                 const String& srcTechniqueSchemeName, 
                                                 const String& dstTechniqueSchemeName) const
{
    OGRE_LOCK_AUTO_MUTEX;

    // Make sure material exists;
    if (false == MaterialManager::getSingleton().resourceExists(materialName))
        return false;

    
    SGMaterialConstIterator itMatEntry = findMaterialEntryIt(materialName, groupName);
    
    // Check if technique already created.
    if (itMatEntry != mMaterialEntriesMap.end())
    {
        const SGTechniqueList& techniqueEntires = itMatEntry->second->getTechniqueList();
        SGTechniqueConstIterator itTechEntry = techniqueEntires.begin();

        for (; itTechEntry != techniqueEntires.end(); ++itTechEntry)
        {
            // Check requested mapping already exists.
            if ((*itTechEntry)->getSourceTechnique()->getSchemeName() == srcTechniqueSchemeName &&
                (*itTechEntry)->getDestinationTechniqueSchemeName() == dstTechniqueSchemeName)
            {
                return true;
            }           
        }
    }
    return false;
}
//-----------------------------------------------------------------------------
bool ShaderGenerator::createShaderBasedTechnique(const String& materialName, 
                                                 const String& srcTechniqueSchemeName, 
                                                 const String& dstTechniqueSchemeName,
                                                 bool overProgrammable)
{
    return createShaderBasedTechnique(materialName, ResourceGroupManager::AUTODETECT_RESOURCE_GROUP_NAME,
        srcTechniqueSchemeName, dstTechniqueSchemeName, overProgrammable);
}
//-----------------------------------------------------------------------------
bool ShaderGenerator::createShaderBasedTechnique(const String& materialName, 
                                                 const String& groupName, 
                                                 const String& srcTechniqueSchemeName, 
                                                 const String& dstTechniqueSchemeName,
                                                 bool overProgrammable)
{
    OGRE_LOCK_AUTO_MUTEX;

    // Make sure material exists.
    MaterialPtr srcMat = MaterialManager::getSingleton().getByName(materialName, groupName);
    if (srcMat.isNull() == true)
        return false;

    // Update group name in case it is AUTODETECT_RESOURCE_GROUP_NAME
    const String& trueGroupName = srcMat->getGroup();

    // Case the requested material belongs to different group and it is not AUTODETECT_RESOURCE_GROUP_NAME.
    if (trueGroupName != groupName && 
        groupName != ResourceGroupManager::AUTODETECT_RESOURCE_GROUP_NAME)
    {
        return false;
    }
        
    SGMaterialIterator itMatEntry = findMaterialEntryIt(materialName, trueGroupName);
    
    // Check if technique already created.
    if (itMatEntry != mMaterialEntriesMap.end())
    {
        const SGTechniqueList& techniqueEntires = itMatEntry->second->getTechniqueList();
        SGTechniqueConstIterator itTechEntry = techniqueEntires.begin();

        for (; itTechEntry != techniqueEntires.end(); ++itTechEntry)
        {
            // Case the requested mapping already exists.
            if ((*itTechEntry)->getSourceTechnique()->getSchemeName() == srcTechniqueSchemeName &&
                (*itTechEntry)->getDestinationTechniqueSchemeName() == dstTechniqueSchemeName)
            {
                return true;
            }


            // Case a shader based technique with the same scheme name already defined based 
            // on different source technique. 
            // This state might lead to conflicts during shader generation - we prevent it by returning false here.
            else if ((*itTechEntry)->getDestinationTechniqueSchemeName() == dstTechniqueSchemeName)
            {
                return false;
            }           
        }
    }

    // No technique created -> check if one can be created from the given source technique scheme.  
    Technique* srcTechnique = NULL;
    srcTechnique = findSourceTechnique(materialName, trueGroupName, srcTechniqueSchemeName, overProgrammable);

    // No appropriate source technique found.
    if (srcTechnique == NULL)
    {
        return false;
    }


    // Create shader based technique from the given source technique.   
    SGMaterial* matEntry = NULL;

    if (itMatEntry == mMaterialEntriesMap.end())
    {
        matEntry = OGRE_NEW SGMaterial(materialName, trueGroupName);
        mMaterialEntriesMap.insert(SGMaterialMap::value_type(
            MatGroupPair(materialName, trueGroupName), matEntry));
    }
    else
    {
        matEntry = itMatEntry->second;
    }

    // Create the new technique entry.
    SGTechnique* techEntry = OGRE_NEW SGTechnique(matEntry, srcTechnique, dstTechniqueSchemeName);
                    

    // Add to material entry map.
    matEntry->getTechniqueList().push_back(techEntry);

    // Add to all technique map.
    mTechniqueEntriesMap[techEntry] = techEntry;

    // Add to scheme.
    SGScheme* schemeEntry = createOrRetrieveScheme(dstTechniqueSchemeName).first;
    schemeEntry->addTechniqueEntry(techEntry);
        
    return true;
}

//-----------------------------------------------------------------------------
bool ShaderGenerator::removeShaderBasedTechnique(const String& materialName, 
                                                 const String& srcTechniqueSchemeName, 
                                                 const String& dstTechniqueSchemeName)
{
    return removeShaderBasedTechnique(materialName,ResourceGroupManager::AUTODETECT_RESOURCE_GROUP_NAME,
        srcTechniqueSchemeName,dstTechniqueSchemeName);
}
//-----------------------------------------------------------------------------
bool ShaderGenerator::removeShaderBasedTechnique(const String& materialName, 
                                                 const String& groupName, 
                                                 const String& srcTechniqueSchemeName, 
                                                 const String& dstTechniqueSchemeName)
{
    OGRE_LOCK_AUTO_MUTEX;

    // Make sure scheme exists.
    SGSchemeIterator itScheme = mSchemeEntriesMap.find(dstTechniqueSchemeName);
    SGScheme* schemeEntry = NULL;

    if (itScheme == mSchemeEntriesMap.end())    
        return false;
    
    schemeEntry = itScheme->second;
    


    // Find the material entry.
    SGMaterialIterator itMatEntry = findMaterialEntryIt(materialName,groupName);

    // Case material not found.
    if (itMatEntry == mMaterialEntriesMap.end())
        return false;


    SGTechniqueList& matTechniqueEntires = itMatEntry->second->getTechniqueList();
    SGTechniqueIterator itTechEntry = matTechniqueEntires.begin();
    SGTechnique* dstTechnique = NULL;

    // Remove destination technique entry from material techniques list.
    for (; itTechEntry != matTechniqueEntires.end(); ++itTechEntry)
    {       
        if ((*itTechEntry)->getSourceTechnique()->getSchemeName() == srcTechniqueSchemeName &&
            (*itTechEntry)->getDestinationTechniqueSchemeName() == dstTechniqueSchemeName)
        {
            dstTechnique = *itTechEntry;
            matTechniqueEntires.erase(itTechEntry);
            break;          
        }       
    }

    // Technique not found.
    if (dstTechnique == NULL)   
        return false;   

    schemeEntry->removeTechniqueEntry(dstTechnique);

    SGTechniqueMapIterator itTechMap = mTechniqueEntriesMap.find(dstTechnique);

    if (itTechMap != mTechniqueEntriesMap.end())    
        mTechniqueEntriesMap.erase(itTechMap);              
    
    OGRE_DELETE dstTechnique;
        
    return true;
}

//-----------------------------------------------------------------------------
bool ShaderGenerator::removeAllShaderBasedTechniques(const String& materialName, const String& groupName)
{
    OGRE_LOCK_AUTO_MUTEX;

    // Find the material entry.
    SGMaterialIterator itMatEntry = findMaterialEntryIt(materialName, groupName);
    
    // Case material not found.
    if (itMatEntry == mMaterialEntriesMap.end())
        return false;


    SGTechniqueList& matTechniqueEntires = itMatEntry->second->getTechniqueList();
        
    // Remove all technique entries from material techniques list.
    while (matTechniqueEntires.empty() == false)
    {   
        SGTechniqueIterator itTechEntry = matTechniqueEntires.begin();

        removeShaderBasedTechnique(materialName, itMatEntry->first.second, (*itTechEntry)->getSourceTechnique()->getSchemeName(), 
            (*itTechEntry)->getDestinationTechniqueSchemeName());       
    }

    OGRE_DELETE itMatEntry->second;
    mMaterialEntriesMap.erase(itMatEntry);
    
    return true;
}

//-----------------------------------------------------------------------------
bool ShaderGenerator::cloneShaderBasedTechniques(const String& srcMaterialName, 
                                                 const String& srcGroupName, 
                                                 const String& dstMaterialName, 
                                                 const String& dstGroupName)
{
    OGRE_LOCK_AUTO_MUTEX;

    //
    // Check that both source and destination material exist
    //

    // Make sure material exists.
    MaterialPtr srcMat = MaterialManager::getSingleton().getByName(srcMaterialName, srcGroupName);
    MaterialPtr dstMat = MaterialManager::getSingleton().getByName(dstMaterialName, dstGroupName);
    if ((srcMat.isNull() == true) || (dstMat.isNull() == true) || (srcMat == dstMat))
        return false;

    // Update group name in case it is AUTODETECT_RESOURCE_GROUP_NAME
    const String& trueSrcGroupName = srcMat->getGroup();
    const String& trueDstGroupName = dstMat->getGroup();

    // Case the requested material belongs to different group and it is not AUTODETECT_RESOURCE_GROUP_NAME.
    if ((trueSrcGroupName != srcGroupName && srcGroupName != ResourceGroupManager::AUTODETECT_RESOURCE_GROUP_NAME) ||
        (trueSrcGroupName != dstGroupName && dstGroupName != ResourceGroupManager::AUTODETECT_RESOURCE_GROUP_NAME))
    {
        return false;
    }

    SGMaterialIterator itSrcMatEntry = findMaterialEntryIt(srcMaterialName, trueSrcGroupName);

    //remove any techniques in the destination material so the new techniques may be copied
    removeAllShaderBasedTechniques(dstMaterialName, trueDstGroupName);
    
    //
    //remove any techniques from the destination material which have RTSS associated schemes from
    //the source material. This code is performed in case the user performed a clone of a material
    //which has already generated RTSS techniques in the source material.
    //

    //first gather the techniques to remove
    set<unsigned short>::type schemesToRemove;
    unsigned short techCount = srcMat->getNumTechniques();
    for(unsigned short ti = 0 ; ti < techCount ; ++ti)
    {
        Technique* pSrcTech = srcMat->getTechnique(ti);
        Pass* pSrcPass = pSrcTech->getNumPasses() > 0 ? pSrcTech->getPass(0) : NULL;
        if (pSrcPass)
        {
            const Any& passUserData = pSrcPass->getUserObjectBindings().getUserAny(SGPass::UserKey);
            if (!passUserData.isEmpty())    
            {
                schemesToRemove.insert(pSrcTech->_getSchemeIndex());
            }
        }
    }
    //remove the techniques from the destination material
    techCount = dstMat->getNumTechniques();
    for(unsigned short ti = techCount - 1 ; ti != (unsigned short)-1 ; --ti)
    {
        Technique* pDstTech = dstMat->getTechnique(ti);
        if (schemesToRemove.find(pDstTech->_getSchemeIndex()) != schemesToRemove.end())
        {
            dstMat->removeTechnique(ti);
        }
    }
    
    //
    // Clone the render states from source to destination
    //

    // Check if RTSS techniques exist in the source material 
    if (itSrcMatEntry != mMaterialEntriesMap.end())
    {
        const SGTechniqueList& techniqueEntires = itSrcMatEntry->second->getTechniqueList();
        SGTechniqueConstIterator itTechEntry = techniqueEntires.begin();

        //Go over all rtss techniques in the source material
        for (; itTechEntry != techniqueEntires.end(); ++itTechEntry)
        {
            String srcFromTechniqueScheme = (*itTechEntry)->getSourceTechnique()->getSchemeName();
            String srcToTechniqueScheme = (*itTechEntry)->getDestinationTechniqueSchemeName();
            
            //for every technique in the source material create a shader based technique in the 
            //destination material
            if (createShaderBasedTechnique(dstMaterialName, trueDstGroupName, srcFromTechniqueScheme, srcToTechniqueScheme))
            {
                //check for custom render states in the source material
                unsigned short passCount =  (*itTechEntry)->getSourceTechnique()->getNumPasses();
                for(unsigned short pi = 0 ; pi < passCount ; ++pi)
                {
                    if ((*itTechEntry)->hasRenderState(pi))
                    {
                        //copy the custom render state from the source material to the destination material
                        RenderState* srcRenderState = (*itTechEntry)->getRenderState(pi);
                        RenderState* dstRenderState = getRenderState(srcToTechniqueScheme, dstMaterialName, trueDstGroupName, pi);

                        const SubRenderStateList& srcSubRenderState = 
                            srcRenderState->getTemplateSubRenderStateList();

                        SubRenderStateList::const_iterator itSubState = srcSubRenderState.begin(),
                            itSubStateEnd = srcSubRenderState.end();
                        for(;itSubState != itSubStateEnd ; ++itSubState)
                        {
                            SubRenderState* srcSubState = *itSubState;
                            SubRenderState* dstSubState = createSubRenderState(srcSubState->getType());
                            (*dstSubState) = (*srcSubState);
                            dstRenderState->addTemplateSubRenderState(dstSubState);
                        }
                    }
                }
            }
        }
    }

    return true;
}

//-----------------------------------------------------------------------------
void ShaderGenerator::removeAllShaderBasedTechniques()
{
    OGRE_LOCK_AUTO_MUTEX;

    while (!mMaterialEntriesMap.empty())
    {
        SGMaterialIterator itMatEntry = mMaterialEntriesMap.begin();

        removeAllShaderBasedTechniques(itMatEntry->first.first, itMatEntry->first.second);
    }
}
                                                 
//-----------------------------------------------------------------------------
 Technique* ShaderGenerator::findSourceTechnique(const String& materialName, 
                const String& groupName, const String& srcTechniqueSchemeName, bool allowProgrammable)
 {
     MaterialPtr mat = MaterialManager::getSingleton().getByName(materialName, groupName);
     Material::TechniqueIterator itMatTechniques = mat->getTechniqueIterator();
     

     // Find the source technique and make sure it is not programmable.
     while (itMatTechniques.hasMoreElements())
     {
         Technique* curTechnique = itMatTechniques.getNext();

         if (curTechnique->getSchemeName() == srcTechniqueSchemeName && (allowProgrammable || !isProgrammable(curTechnique)))
         {
             return curTechnique;               
         }      
     }

     return NULL;
 }

 //-----------------------------------------------------------------------------
 bool ShaderGenerator::isProgrammable(Technique* tech) const
 {
     if (tech != NULL)
     {
         for (unsigned short i=0; i < tech->getNumPasses(); ++i)
         {
             if (tech->getPass(i)->isProgrammable() == true)
             {
                 return true;
             }              
         }
     }
     return false;
 }


//-----------------------------------------------------------------------------
 void ShaderGenerator::notifyRenderSingleObject(Renderable* rend, 
     const Pass* pass,  
     const AutoParamDataSource* source, 
     const LightList* pLightList, bool suppressRenderStateChanges)
{
    if (mActiveViewportValid)
    {
        const Any& passUserData = pass->getUserObjectBindings().getUserAny(SGPass::UserKey);

        if (passUserData.isEmpty()) 
            return; 

        OGRE_LOCK_AUTO_MUTEX;

        SGPass* passEntry = any_cast<SGPass*>(passUserData);

        passEntry->notifyRenderSingleObject(rend, source, pLightList, suppressRenderStateChanges);
                        
    }   
}


//-----------------------------------------------------------------------------
void ShaderGenerator::preFindVisibleObjects(SceneManager* source, 
                                            SceneManager::IlluminationRenderStage irs, 
                                            Viewport* v)
{
    OGRE_LOCK_AUTO_MUTEX;

    const String& curMaterialScheme = v->getMaterialScheme();
        
    mActiveSceneMgr      = source;
    mActiveViewportValid = validateScheme(curMaterialScheme);
}

//-----------------------------------------------------------------------------
void ShaderGenerator::invalidateScheme(const String& schemeName)
{
    OGRE_LOCK_AUTO_MUTEX;

    SGSchemeIterator itScheme = mSchemeEntriesMap.find(schemeName);

    if (itScheme != mSchemeEntriesMap.end())    
        itScheme->second->invalidate(); 
    
}

//-----------------------------------------------------------------------------
bool ShaderGenerator::validateScheme(const String& schemeName)
{
    OGRE_LOCK_AUTO_MUTEX;

    SGSchemeIterator itScheme = mSchemeEntriesMap.find(schemeName);

    // No such scheme exists.
    if (itScheme == mSchemeEntriesMap.end())    
        return false;

    itScheme->second->validate();

    return true;
}

//-----------------------------------------------------------------------------
void ShaderGenerator::invalidateMaterial(const String& schemeName, const String& materialName, const String& groupName)
{
    OGRE_LOCK_AUTO_MUTEX;

    SGSchemeIterator itScheme = mSchemeEntriesMap.find(schemeName);
    
    if (itScheme != mSchemeEntriesMap.end())            
        itScheme->second->invalidate(materialName, groupName);  
}

//-----------------------------------------------------------------------------
bool ShaderGenerator::validateMaterial(const String& schemeName, const String& materialName, const String& groupName)
{
    OGRE_LOCK_AUTO_MUTEX;

    SGSchemeIterator itScheme = mSchemeEntriesMap.find(schemeName);

    // No such scheme exists.
    if (itScheme == mSchemeEntriesMap.end())    
        return false;

    return itScheme->second->validate(materialName, groupName); 
}

//-----------------------------------------------------------------------------
void ShaderGenerator::invalidateMaterialIlluminationPasses(const String& schemeName, const String& materialName, const String& groupName)
{
	OGRE_LOCK_AUTO_MUTEX;

	SGSchemeIterator itScheme = mSchemeEntriesMap.find(schemeName);

	if(itScheme != mSchemeEntriesMap.end())
		itScheme->second->invalidateIlluminationPasses(materialName, groupName);
}

//-----------------------------------------------------------------------------
bool ShaderGenerator::validateMaterialIlluminationPasses(const String& schemeName, const String& materialName, const String& groupName)
{
	OGRE_LOCK_AUTO_MUTEX;

	SGSchemeIterator itScheme = mSchemeEntriesMap.find(schemeName);

	// No such scheme exists.
	if(itScheme == mSchemeEntriesMap.end())
		return false;

	return itScheme->second->validateIlluminationPasses(materialName, groupName);
}

//-----------------------------------------------------------------------------
SGMaterialSerializerListener* ShaderGenerator::getMaterialSerializerListener()
{
    if (mMaterialSerializerListener == NULL)
        mMaterialSerializerListener = OGRE_NEW SGMaterialSerializerListener;

    return mMaterialSerializerListener;
}

//-----------------------------------------------------------------------------
void ShaderGenerator::flushShaderCache()
{
    SGTechniqueMapIterator itTech = mTechniqueEntriesMap.begin();
    SGTechniqueMapIterator itTechEnd = mTechniqueEntriesMap.end();

    // Release all programs.
    for (; itTech != itTechEnd; ++itTech)
    {           
        itTech->second->releasePrograms();
    }

    ProgramManager::getSingleton().flushGpuProgramsCache();
    
    SGSchemeIterator itScheme = mSchemeEntriesMap.begin();
    SGSchemeIterator itSchemeEnd = mSchemeEntriesMap.end();

    // Invalidate all schemes.
    for (; itScheme != itSchemeEnd; ++itScheme)
    {
        itScheme->second->invalidate();
    }
}

//-----------------------------------------------------------------------------
bool ShaderGenerator::addCustomScriptTranslator(const String& key, ScriptTranslator* translator)
{
    OGRE_LOCK_AUTO_MUTEX;

    SGScriptTranslatorIterator itFind = mScriptTranslatorsMap.find(key);

    if (itFind != mScriptTranslatorsMap.end())  
        return false;
    
    mScriptTranslatorsMap[key] = translator;

    return true;
}

//-----------------------------------------------------------------------------
bool ShaderGenerator::removeCustomScriptTranslator(const String& key)
{
    OGRE_LOCK_AUTO_MUTEX;

    SGScriptTranslatorIterator itFind = mScriptTranslatorsMap.find(key);

    if (itFind == mScriptTranslatorsMap.end())  
        return false;

    mScriptTranslatorsMap.erase(itFind);

    return true;
}

//-----------------------------------------------------------------------------
size_t ShaderGenerator::getNumTranslators() const
{
    OGRE_LOCK_AUTO_MUTEX;

    return mScriptTranslatorsMap.size();
}

//-----------------------------------------------------------------------------
ScriptTranslator* ShaderGenerator::getTranslator(const AbstractNodePtr& node)
{
    OGRE_LOCK_AUTO_MUTEX;

    ScriptTranslator *translator = 0;
    
    if(node->type == Ogre::ANT_OBJECT)
    {
        ObjectAbstractNode *obj           = reinterpret_cast<ObjectAbstractNode*>(node.get());
        SGScriptTranslatorIterator itFind = mScriptTranslatorsMap.find(obj->cls);
        
        if(itFind != mScriptTranslatorsMap.end())
            translator = itFind->second;
    }
    
    return translator;
}

//-----------------------------------------------------------------------------
void ShaderGenerator::serializePassAttributes(MaterialSerializer* ser, SGPass* passEntry)
{
    
    // Write section header and begin it.
    ser->writeAttribute(3, "rtshader_system");
    ser->beginSection(3);

    // Grab the custom render state this pass uses.
    RenderState* customRenderState = passEntry->getCustomRenderState();

    if (customRenderState != NULL)
    {
        // Write each of the sub-render states that composing the final render state.
        const SubRenderStateList& subRenderStates = customRenderState->getTemplateSubRenderStateList();
        SubRenderStateListConstIterator it      = subRenderStates.begin();
        SubRenderStateListConstIterator itEnd   = subRenderStates.end();

        for (; it != itEnd; ++it)
        {
            SubRenderState* curSubRenderState = *it;
            SubRenderStateFactoryIterator itFactory = mSubRenderStateFactories.find(curSubRenderState->getType());

            if (itFactory != mSubRenderStateFactories.end())
            {
                SubRenderStateFactory* curFactory = itFactory->second;
                curFactory->writeInstance(ser, curSubRenderState, passEntry->getSrcPass(), passEntry->getDstPass());
            }
        }
    }
    
    // Write section end.
    ser->endSection(3);     
}



//-----------------------------------------------------------------------------
void ShaderGenerator::serializeTextureUnitStateAttributes(MaterialSerializer* ser, SGPass* passEntry, const TextureUnitState* srcTextureUnit)
{
    
    // Write section header and begin it.
    ser->writeAttribute(4, "rtshader_system");
    ser->beginSection(4);

    // Grab the custom render state this pass uses.
    RenderState* customRenderState = passEntry->getCustomRenderState();
            
    if (customRenderState != NULL)
    {
        //retrive the destintion texture unit state
        TextureUnitState* dstTextureUnit = NULL;
        unsigned short texIndex = srcTextureUnit->getParent()->getTextureUnitStateIndex(srcTextureUnit);
        if (texIndex < passEntry->getDstPass()->getNumTextureUnitStates())
        {
            dstTextureUnit = passEntry->getDstPass()->getTextureUnitState(texIndex);
        }
        
        // Write each of the sub-render states that composing the final render state.
        const SubRenderStateList& subRenderStates = customRenderState->getTemplateSubRenderStateList();
        SubRenderStateListConstIterator it      = subRenderStates.begin();
        SubRenderStateListConstIterator itEnd   = subRenderStates.end();

        for (; it != itEnd; ++it)
        {
            SubRenderState* curSubRenderState = *it;
            SubRenderStateFactoryIterator itFactory = mSubRenderStateFactories.find(curSubRenderState->getType());

            if (itFactory != mSubRenderStateFactories.end())
            {
                SubRenderStateFactory* curFactory = itFactory->second;
                curFactory->writeInstance(ser, curSubRenderState, srcTextureUnit, dstTextureUnit);
            }
        }
    }
    
    // Write section end.
    ser->endSection(4);     
}

//-----------------------------------------------------------------------------
size_t ShaderGenerator::getVertexShaderCount() const
{
    return mProgramManager->getVertexShaderCount();
}

//-----------------------------------------------------------------------------
size_t ShaderGenerator::getFragmentShaderCount() const
{
    return mProgramManager->getFragmentShaderCount();
}

//-----------------------------------------------------------------------------
void ShaderGenerator::setTargetLanguage(const String& shaderLanguage,const float version)
{
	
	if (Ogre::Root::getSingleton().getRenderSystem()->getName().find("Direct3D11") != String::npos)
	{
		if (shaderLanguage != "hlsl" || version < 4.0)
			OGRE_EXCEPT(Exception::ERR_DUPLICATE_ITEM,
			"Direct3D11 supports hlsl 4.0 and above'",
			"ShaderGenerator::setTargetLanguage");
	}
	
    // Make sure that the shader language is supported.
    if (HighLevelGpuProgramManager::getSingleton().isLanguageSupported(shaderLanguage) == false)
    {
        OGRE_EXCEPT(Exception::ERR_INTERNAL_ERROR,
            "The language " + shaderLanguage + " is not supported !!",
            "ShaderGenerator::setShaderLanguage");
    }

    // Case target language changed -> flush the shaders cache.
    if (mShaderLanguage != shaderLanguage || mShaderLanguageVersion != version )
    {
        mShaderLanguage = shaderLanguage;
        mShaderLanguageVersion = version;
        flushShaderCache();
    }
}

//-----------------------------------------------------------------------------
void ShaderGenerator::setShaderCachePath( const String& cachePath )
{
    String stdCachePath = cachePath;

    // Standardise the cache path in case of none empty string.
    if (stdCachePath.empty() == false)
        stdCachePath = StringUtil::standardisePath(stdCachePath);

    if (mShaderCachePath != stdCachePath)
    {
        // Remove previous cache path. 
        if (mShaderCachePath.empty() == false)
        {
            ResourceGroupManager::getSingleton().removeResourceLocation(mShaderCachePath, GENERATED_SHADERS_GROUP_NAME);
        }

        mShaderCachePath = stdCachePath;

        // Case this is a valid file path -> add as resource location in order to make sure that
        // generated shaders could be loaded by the file system archive.
        if (mShaderCachePath.empty() == false)
        {   
            // Make sure this is a valid writable path.
            String outTestFileName(mShaderCachePath + "ShaderGenerator.tst");
            std::ofstream outFile(outTestFileName.c_str());
            
            if (!outFile)
            {
                OGRE_EXCEPT(Exception::ERR_CANNOT_WRITE_TO_FILE,
                    "Could create output files in the given shader cache path '" + mShaderCachePath,
                    "ShaderGenerator::setShaderCachePath"); 
            }

            // Close and remove the test file.
            outFile.close();
            remove(outTestFileName.c_str());

            ResourceGroupManager::getSingleton().addResourceLocation(mShaderCachePath, "FileSystem", GENERATED_SHADERS_GROUP_NAME);                 
        }
    }
}

//-----------------------------------------------------------------------------
ShaderGenerator::SGMaterialIterator ShaderGenerator::findMaterialEntryIt(const String& materialName, const String& groupName)
{
    SGMaterialIterator itMatEntry;
    //check if we have auto detect request
    if (groupName == ResourceGroupManager::AUTODETECT_RESOURCE_GROUP_NAME)
    {
        //find the possible first entry
        itMatEntry = mMaterialEntriesMap.lower_bound(MatGroupPair(materialName,""));
        if ((itMatEntry != mMaterialEntriesMap.end()) &&
            (itMatEntry->first.first != materialName))
        {
            //no entry found
            itMatEntry = mMaterialEntriesMap.end();
        }
    }
    else
    {
        //find entry with group name specified
        itMatEntry = mMaterialEntriesMap.find(MatGroupPair(materialName,groupName));
    }
    return itMatEntry;
}

//-----------------------------------------------------------------------------
ShaderGenerator::SGMaterialConstIterator ShaderGenerator::findMaterialEntryIt(const String& materialName, const String& groupName) const
{
    SGMaterialConstIterator itMatEntry;
    //check if we have auto detect request
    if (groupName == ResourceGroupManager::AUTODETECT_RESOURCE_GROUP_NAME)
    {
        //find the possible first entry
        itMatEntry = mMaterialEntriesMap.lower_bound(MatGroupPair(materialName,""));
        if ((itMatEntry != mMaterialEntriesMap.end()) &&
            (itMatEntry->first.first != materialName))
        {
            //no entry found
            itMatEntry = mMaterialEntriesMap.end();
        }
    }
    else
    {
        //find entry with group name specified
        itMatEntry = mMaterialEntriesMap.find(MatGroupPair(materialName,groupName));
    }
    return itMatEntry;
}
//-----------------------------------------------------------------------------
size_t ShaderGenerator::getRTShaderSchemeCount() const
{
    OGRE_LOCK_AUTO_MUTEX;
    return mSchemeEntriesMap.size();
}
//-----------------------------------------------------------------------------
const String& ShaderGenerator::getRTShaderScheme(size_t index) const
{
    OGRE_LOCK_AUTO_MUTEX;

    SGSchemeMap::const_iterator it = mSchemeEntriesMap.begin();
    while ((index != 0) && (it != mSchemeEntriesMap.end()))
    {
        --index;
        ++it;
    }

    assert((it != mSchemeEntriesMap.end()) && "Index out of bounds");
    if (it != mSchemeEntriesMap.end())
        return it->first;
    else return cBlankString;
}

//-----------------------------------------------------------------------------

bool ShaderGenerator::getIsFinalizing() const
{
    return mIsFinalizing;
}

//-----------------------------------------------------------------------------
ShaderGenerator::SGPass::SGPass(SGTechnique* parent, Pass* srcPass, Pass* dstPass, IlluminationStage stage)
{
<<<<<<< HEAD
    mParent             = parent;
    mSrcPass            = srcPass;
    mDstPass            = dstPass;  
    mCustomRenderState  = NULL;
    mTargetRenderState  = NULL;
    mDstPass->getUserObjectBindings().setUserAny(SGPass::UserKey, Any(this));
=======
	mParent				= parent;
	mSrcPass			= srcPass;
	mDstPass			= dstPass;
	mStage				= stage;
	mCustomRenderState	= NULL;
	mTargetRenderState	= NULL;
	mDstPass->getUserObjectBindings().setUserAny(SGPass::UserKey, Any(this));
>>>>>>> 41e3e01c
}

//-----------------------------------------------------------------------------
ShaderGenerator::SGPass::~SGPass()
{
    if (mTargetRenderState != NULL)
    {
        OGRE_DELETE mTargetRenderState;
        mTargetRenderState = NULL;
    }
}

//-----------------------------------------------------------------------------
void ShaderGenerator::SGPass::buildTargetRenderState()
{   
    const String& schemeName = mParent->getDestinationTechniqueSchemeName();
    const RenderState* renderStateGlobal = ShaderGenerator::getSingleton().getRenderState(schemeName);
    

    mTargetRenderState = OGRE_NEW TargetRenderState;

    // Set light properties.
    int lightCount[3] = {0};    

    // Use light count definitions of the custom render state if exists.
    if (mCustomRenderState != NULL && mCustomRenderState->getLightCountAutoUpdate() == false)
    {
        mCustomRenderState->getLightCount(lightCount);
    }

    // Use light count definitions of the global render state if exists.
    else if (renderStateGlobal != NULL)
    {
        renderStateGlobal->getLightCount(lightCount);
    }
    
    
    mTargetRenderState->setLightCount(lightCount);
            
#ifdef RTSHADER_SYSTEM_BUILD_CORE_SHADERS
    // Build the FFP state. 
    FFPRenderStateBuilder::getSingleton().buildRenderState(this, mTargetRenderState);
#endif


    // Link the target render state with the custom render state of this pass if exists.
    if (mCustomRenderState != NULL)
    {
        mTargetRenderState->link(*mCustomRenderState, mSrcPass, mDstPass);
    }

    // Link the target render state with the scheme render state of the shader generator.
    if (renderStateGlobal != NULL)
    {
        mTargetRenderState->link(*renderStateGlobal, mSrcPass, mDstPass);
    }               
}

//-----------------------------------------------------------------------------
void ShaderGenerator::SGPass::acquirePrograms()
{
    ProgramManager::getSingleton().acquirePrograms(mDstPass, mTargetRenderState);
}

//-----------------------------------------------------------------------------
void ShaderGenerator::SGPass::releasePrograms()
{
    ProgramManager::getSingleton().releasePrograms(mDstPass, mTargetRenderState);   
}

//-----------------------------------------------------------------------------
void ShaderGenerator::SGPass::notifyRenderSingleObject(Renderable* rend,  const AutoParamDataSource* source, 
                                              const LightList* pLightList, bool suppressRenderStateChanges)
{
    if (mTargetRenderState != NULL && suppressRenderStateChanges == false)
        mTargetRenderState->updateGpuProgramsParams(rend, mDstPass, source, pLightList);
}
//-----------------------------------------------------------------------------
SubRenderState* ShaderGenerator::SGPass::getCustomFFPSubState(int subStateOrder)
{
    SubRenderState* customSubState = NULL;

    // Try to override with custom render state of this pass.
    customSubState = getCustomFFPSubState(subStateOrder, mCustomRenderState);
    
    // Case no custom sub state of this pass found, try to override with global scheme state.
    if (customSubState == NULL)
    {
        const String& schemeName = mParent->getDestinationTechniqueSchemeName();
        const RenderState* renderStateGlobal = ShaderGenerator::getSingleton().getRenderState(schemeName);

        customSubState = getCustomFFPSubState(subStateOrder, renderStateGlobal);
    }

    return customSubState;
}

//-----------------------------------------------------------------------------
SubRenderState* ShaderGenerator::SGPass::getCustomFFPSubState(int subStateOrder, const RenderState* renderState)
{
    if (renderState != NULL)
    {
        const SubRenderStateList& subRenderStateList = renderState->getTemplateSubRenderStateList();

        for (SubRenderStateListConstIterator it=subRenderStateList.begin(); it != subRenderStateList.end(); ++it)
        {
            SubRenderState* curSubRenderState = *it;

            if (curSubRenderState->getExecutionOrder() == subStateOrder)
            {   
                SubRenderState* clone;

                clone = ShaderGenerator::getSingleton().createSubRenderState(curSubRenderState->getType());
                *clone = *curSubRenderState;

                return clone;           
            }
        }
    }
    
    return NULL;
}

//-----------------------------------------------------------------------------
ShaderGenerator::SGTechnique::SGTechnique(SGMaterial* parent, Technique* srcTechnique, const String& dstTechniqueSchemeName) :
    mParent(parent), mSrcTechnique(srcTechnique), mDstTechnique(NULL), mBuildDstTechnique(true), mDstTechniqueSchemeName(dstTechniqueSchemeName)
{
}

//-----------------------------------------------------------------------------
void ShaderGenerator::SGTechnique::createSGPasses()
{
    // Create pass entry for each pass.
    for (unsigned short i=0; i < mSrcTechnique->getNumPasses(); ++i)
    {
        Pass* srcPass = mSrcTechnique->getPass(i);
        Pass* dstPass = mDstTechnique->getPass(i);

<<<<<<< HEAD
        SGPass* passEntry = OGRE_NEW SGPass(this, srcPass, dstPass);                
=======
		SGPass* passEntry = OGRE_NEW SGPass(this, srcPass, dstPass, IS_UNKNOWN);
>>>>>>> 41e3e01c

        if (i < mCustomRenderStates.size())
            passEntry->setCustomRenderState(mCustomRenderStates[i]);
        mPassEntries.push_back(passEntry);
    }
}

//-----------------------------------------------------------------------------
void ShaderGenerator::SGTechnique::createIlluminationSGPasses()
{
	// Create pass entry for each illumination pass.
	Technique::IlluminationPassIterator pi = mDstTechnique->getIlluminationPassIterator();

	while(pi.hasMoreElements())
	{
		// process only autogenerated illumination passes
		IlluminationPass* p = pi.getNext();
		if(p->pass == p->originalPass)
			continue;

		Pass* dstPass = p->pass;

		SGPass* passEntry = OGRE_NEW SGPass(this, p->originalPass, p->pass, p->stage);

		const Any& origPassUserData = p->originalPass->getUserObjectBindings().getUserAny(SGPass::UserKey);
		if(!origPassUserData.isEmpty())
		{
			OGRE_LOCK_AUTO_MUTEX;
			SGPass* origPassEntry = any_cast<SGPass*>(origPassUserData);
			passEntry->setCustomRenderState(origPassEntry->getCustomRenderState());
		}

		mPassEntries.push_back(passEntry);
	}
}

//-----------------------------------------------------------------------------
void ShaderGenerator::SGTechnique::destroyIlluminationSGPasses()
{
	for(SGPassIterator itPass = mPassEntries.begin(); itPass != mPassEntries.end(); /* no increment*/ )
	{
		if((*itPass)->isIlluminationPass())
		{
			OGRE_DELETE(*itPass);
			itPass = mPassEntries.erase(itPass);
		}
		else
		{
			++itPass;
		}
	}
}

//-----------------------------------------------------------------------------
ShaderGenerator::SGTechnique::~SGTechnique()
{
    const String& materialName = mParent->getMaterialName();
    const String& groupName = mParent->getGroupName();

    if (MaterialManager::getSingleton().resourceExists(materialName))
    {
        MaterialPtr mat = MaterialManager::getSingleton().getByName(materialName, groupName);
    
        // Remove the destination technique from parent material.
        for (unsigned int i=0; i < mat->getNumTechniques(); ++i)
        {
            if (mDstTechnique == mat->getTechnique(i))
            {
                // Unload the generated technique in order tor free referenced resources.
                mDstTechnique->_unload();

                // Remove the generated technique in order to restore the material to its original state.
                mat->removeTechnique(i);

                // touch when finalizing - will reload the textures - so no touch if finalizing
                if (ShaderGenerator::getSingleton().getIsFinalizing() == false)
                {
                    // Make sure the material goes back to its original state.
                    mat->touch();
                }
                break;
            }       
        }
    }

    // Release CPU/GPU programs that associated with this technique passes.
    for (SGPassIterator itPass = mPassEntries.begin(); itPass != mPassEntries.end(); ++itPass)
    {
        (*itPass)->releasePrograms();
    }
    
    // Destroy the passes.
    destroySGPasses();

    // Delete the custom render states of each pass if exist.
    for (unsigned int i=0; i < mCustomRenderStates.size(); ++i)
    {
        if (mCustomRenderStates[i] != NULL)
        {
            OGRE_DELETE mCustomRenderStates[i];
            mCustomRenderStates[i] = NULL;
        }       
    }
    mCustomRenderStates.clear();
    
}

//-----------------------------------------------------------------------------
void ShaderGenerator::SGTechnique::destroySGPasses()
{
    for (SGPassIterator itPass = mPassEntries.begin(); itPass != mPassEntries.end(); ++itPass)
    {
        OGRE_DELETE (*itPass);
    }
    mPassEntries.clear();
}

//-----------------------------------------------------------------------------
void ShaderGenerator::SGTechnique::buildTargetRenderState()
{
    // Remove existing destination technique and passes
    // in order to build it again from scratch.
    if (mDstTechnique != NULL)
    {
        Material* mat = mSrcTechnique->getParent();

        for (unsigned short i=0; i < mat->getNumTechniques(); ++i)
        {
            if (mat->getTechnique(i) == mDstTechnique)
            {
                mat->removeTechnique(i);
                break;
            }
        }
        destroySGPasses();      
    }
        
    // Create the destination technique and passes.
    mDstTechnique   = mSrcTechnique->getParent()->createTechnique();
    mDstTechnique->getUserObjectBindings().setUserAny(SGTechnique::UserKey, Any(this));
    *mDstTechnique  = *mSrcTechnique;
    mDstTechnique->setSchemeName(mDstTechniqueSchemeName);
    createSGPasses();


<<<<<<< HEAD
    // Build render state for each pass.
    for (SGPassIterator itPass = mPassEntries.begin(); itPass != mPassEntries.end(); ++itPass)
    {
        (*itPass)->buildTargetRenderState();
    }
=======
	// Build render state for each pass.
	for (SGPassIterator itPass = mPassEntries.begin(); itPass != mPassEntries.end(); ++itPass)
	{
		assert(!(*itPass)->isIlluminationPass()); // this is not so important, but intended to be so here.
		(*itPass)->buildTargetRenderState();
	}
>>>>>>> 41e3e01c
}

//-----------------------------------------------------------------------------
void ShaderGenerator::SGTechnique::acquirePrograms()
{
<<<<<<< HEAD
    for (SGPassIterator itPass = mPassEntries.begin(); itPass != mPassEntries.end(); ++itPass)
    {
        (*itPass)->acquirePrograms();
    }
=======
	for(SGPassIterator itPass = mPassEntries.begin(); itPass != mPassEntries.end(); ++itPass)
		if(!(*itPass)->isIlluminationPass())
			(*itPass)->acquirePrograms();
}

//-----------------------------------------------------------------------------
void ShaderGenerator::SGTechnique::buildIlluminationTargetRenderState()
{
	assert(mDstTechnique != NULL);
	assert(!getBuildDestinationTechnique());

	// Create the illumination passes.
	createIlluminationSGPasses();

	// Build render state for each pass.
	for(SGPassIterator itPass = mPassEntries.begin(); itPass != mPassEntries.end(); ++itPass)
	{
		if((*itPass)->isIlluminationPass())
			(*itPass)->buildTargetRenderState();
	}
>>>>>>> 41e3e01c
}

//-----------------------------------------------------------------------------
void ShaderGenerator::SGTechnique::acquireIlluminationPrograms()
{
	for(SGPassIterator itPass = mPassEntries.begin(); itPass != mPassEntries.end(); ++itPass)
		if((*itPass)->isIlluminationPass())
			(*itPass)->acquirePrograms();
}

//-----------------------------------------------------------------------------
void ShaderGenerator::SGTechnique::releasePrograms()
{
    // Remove destination technique.
    if (mDstTechnique != NULL)
    {
        Material* mat = mSrcTechnique->getParent();

        for (unsigned short i=0; i < mat->getNumTechniques(); ++i)
        {
            if (mat->getTechnique(i) == mDstTechnique)
            {
                mat->removeTechnique(i);
                break;
            }
        }
        mDstTechnique = NULL;
    }

    // Release CPU/GPU programs that associated with this technique passes.
    for (SGPassIterator itPass = mPassEntries.begin(); itPass != mPassEntries.end(); ++itPass)
    {
        (*itPass)->releasePrograms();
    }

    // Destroy the passes.
    destroySGPasses();
}

//-----------------------------------------------------------------------------
RenderState* ShaderGenerator::SGTechnique::getRenderState(unsigned short passIndex)
{
    RenderState* renderState = NULL;

    if (passIndex >= mCustomRenderStates.size())    
        mCustomRenderStates.resize(passIndex + 1, NULL);        

    renderState = mCustomRenderStates[passIndex];
    if (renderState == NULL)
    {
        renderState = OGRE_NEW RenderState;
        mCustomRenderStates[passIndex] = renderState;
    }
    
    return renderState;
}
//-----------------------------------------------------------------------------
bool ShaderGenerator::SGTechnique::hasRenderState(unsigned short passIndex)
{
    return (passIndex < mCustomRenderStates.size()) && (mCustomRenderStates[passIndex] != NULL);
}


//-----------------------------------------------------------------------------
ShaderGenerator::SGScheme::SGScheme(const String& schemeName) :
    mName(schemeName), mOutOfDate(true), mRenderState(NULL), mFogMode(FOG_NONE)
{
}

//-----------------------------------------------------------------------------
ShaderGenerator::SGScheme::~SGScheme()
{
    if (mRenderState != NULL)
    {
        OGRE_DELETE mRenderState;
        mRenderState = NULL;
    }
}

//-----------------------------------------------------------------------------
RenderState* ShaderGenerator::SGScheme::getRenderState()
{
    if (mRenderState == NULL)
        mRenderState = OGRE_NEW RenderState;

    return mRenderState;
}

//-----------------------------------------------------------------------------
RenderState* ShaderGenerator::SGScheme::getRenderState(const String& materialName, const String& groupName, unsigned short passIndex)
{
    SGTechniqueIterator itTech;

    // Find the desired technique.
    bool doAutoDetect = groupName == ResourceGroupManager::AUTODETECT_RESOURCE_GROUP_NAME;
    for (itTech = mTechniqueEntries.begin(); itTech != mTechniqueEntries.end(); ++itTech)
    {
        SGTechnique* curTechEntry = *itTech;
        Material* curMat = curTechEntry->getSourceTechnique()->getParent();
        if ((curMat->getName() == materialName) && 
            ((doAutoDetect == true) || (curMat->getGroup() == groupName)))
        {
            return curTechEntry->getRenderState(passIndex);         
        }
    }

    return NULL;
}


//-----------------------------------------------------------------------------
void ShaderGenerator::SGScheme::addTechniqueEntry(SGTechnique* techEntry)
{
    mTechniqueEntries.push_back(techEntry);

    // Mark as out of data.
    mOutOfDate = true;
}

//-----------------------------------------------------------------------------
void ShaderGenerator::SGScheme::removeTechniqueEntry(SGTechnique* techEntry)
{
    SGTechniqueIterator itTech;

    // Build render state for each technique.
    for (itTech = mTechniqueEntries.begin(); itTech != mTechniqueEntries.end(); ++itTech)
    {
        SGTechnique* curTechEntry = *itTech;

        if (curTechEntry == techEntry)
        {
            mTechniqueEntries.erase(itTech);
            break;
        }       
    }
}

//-----------------------------------------------------------------------------
void ShaderGenerator::SGScheme::validate()
{   
    // Synchronize with light settings.
    synchronizeWithLightSettings();

    // Synchronize with fog settings.
    synchronizeWithFogSettings();

    // The target scheme is up to date.
    if (mOutOfDate == false)
        return;
    
    SGTechniqueIterator itTech;

    // Build render state for each technique.
    for (itTech = mTechniqueEntries.begin(); itTech != mTechniqueEntries.end(); ++itTech)
    {
        SGTechnique* curTechEntry = *itTech;

        if (curTechEntry->getBuildDestinationTechnique())
            curTechEntry->buildTargetRenderState();     
    }

    // Acquire GPU programs for each technique.
    for (itTech = mTechniqueEntries.begin(); itTech != mTechniqueEntries.end(); ++itTech)
    {
        SGTechnique* curTechEntry = *itTech;
        
        if (curTechEntry->getBuildDestinationTechnique())
            curTechEntry->acquirePrograms();        
    }

    // Turn off the build destination technique flag.
    for (itTech = mTechniqueEntries.begin(); itTech != mTechniqueEntries.end(); ++itTech)
    {
        SGTechnique* curTechEntry = *itTech;

        curTechEntry->setBuildDestinationTechnique(false);
    }
    
    // Mark this scheme as up to date.
    mOutOfDate = false;
}

//-----------------------------------------------------------------------------
void ShaderGenerator::SGScheme::synchronizeWithLightSettings()
{
    SceneManager* sceneManager = ShaderGenerator::getSingleton().getActiveSceneManager();
    RenderState* curRenderState = getRenderState();

    if (sceneManager != NULL && curRenderState->getLightCountAutoUpdate())
    {
        const LightList& lightList =  sceneManager->_getLightsAffectingFrustum();
        
        int sceneLightCount[3] = {0};
        int currLightCount[3] = {0};

        for (unsigned int i=0; i < lightList.size(); ++i)
        {
            sceneLightCount[lightList[i]->getType()]++;
        }
        
        mRenderState->getLightCount(currLightCount);        

        // Case light state has been changed -> invalidate this scheme.
        if (currLightCount[0] != sceneLightCount[0] ||
            currLightCount[1] != sceneLightCount[1] ||
            currLightCount[2] != sceneLightCount[2])
        {       
            curRenderState->setLightCount(sceneLightCount);
            invalidate();
        }
    }
}

//-----------------------------------------------------------------------------
void ShaderGenerator::SGScheme::synchronizeWithFogSettings()
{
    SceneManager* sceneManager = ShaderGenerator::getSingleton().getActiveSceneManager();

    if (sceneManager != NULL && sceneManager->getFogMode() != mFogMode)
    {
        mFogMode = sceneManager->getFogMode();
        invalidate();
    }
}

//-----------------------------------------------------------------------------
bool ShaderGenerator::SGScheme::validate(const String& materialName, const String& groupName)
{
    // Synchronize with light settings.
    synchronizeWithLightSettings();

    // Synchronize with fog settings.
    synchronizeWithFogSettings();


<<<<<<< HEAD
    SGTechniqueIterator itTech;
    
    // Find the desired technique.
    bool doAutoDetect = groupName == ResourceGroupManager::AUTODETECT_RESOURCE_GROUP_NAME;
    for (itTech = mTechniqueEntries.begin(); itTech != mTechniqueEntries.end(); ++itTech)
    {
        SGTechnique* curTechEntry = *itTech;
        const SGMaterial* curMat = curTechEntry->getParent();
        if ((curMat->getMaterialName() == materialName) && 
            ((doAutoDetect == true) || (curMat->getGroupName() == groupName)) &&
            (curTechEntry->getBuildDestinationTechnique()))
        {       
            // Build render state for each technique.
            curTechEntry->buildTargetRenderState();

            // Acquire the CPU/GPU programs.
            curTechEntry->acquirePrograms();

            // Turn off the build destination technique flag.
            curTechEntry->setBuildDestinationTechnique(false);

            return true;                        
        }                   
    }
=======
	SGTechniqueIterator itTech;
	
	// Find the desired technique.
	bool doAutoDetect = groupName == ResourceGroupManager::AUTODETECT_RESOURCE_GROUP_NAME;
	for (itTech = mTechniqueEntries.begin(); itTech != mTechniqueEntries.end(); ++itTech)
	{
		SGTechnique* curTechEntry = *itTech;
		const SGMaterial* curMat = curTechEntry->getParent();
		if ((curMat->getMaterialName() == materialName) && 
			((doAutoDetect == true) || (curMat->getGroupName() == groupName)) &&
			(curTechEntry->getBuildDestinationTechnique()))
		{		
			// Build render state for each technique.
			curTechEntry->buildTargetRenderState();

			// Acquire the CPU/GPU programs.
			curTechEntry->acquirePrograms();

			// Turn off the build destination technique flag.
			curTechEntry->setBuildDestinationTechnique(false);

			return true;
		}					
	}
>>>>>>> 41e3e01c

    return false;
}
//-----------------------------------------------------------------------------
bool ShaderGenerator::SGScheme::validateIlluminationPasses(const String& materialName, const String& groupName)
{
	// Synchronize with light settings.
	synchronizeWithLightSettings();

	// Synchronize with fog settings.
	synchronizeWithFogSettings();


	SGTechniqueIterator itTech;

	// Find the desired technique.
	bool doAutoDetect = groupName == ResourceGroupManager::AUTODETECT_RESOURCE_GROUP_NAME;
	for(itTech = mTechniqueEntries.begin(); itTech != mTechniqueEntries.end(); ++itTech)
	{
		SGTechnique* curTechEntry = *itTech;
		const SGMaterial* curMat = curTechEntry->getParent();
		if((curMat->getMaterialName() == materialName) &&
			((doAutoDetect == true) || (curMat->getGroupName() == groupName)))
		{
			// Build render state for each technique.
			curTechEntry->buildIlluminationTargetRenderState();

			// Acquire the CPU/GPU programs.
			curTechEntry->acquireIlluminationPrograms();

			return true;
		}
	}

	return false;
}
//-----------------------------------------------------------------------------
void ShaderGenerator::SGScheme::invalidateIlluminationPasses(const String& materialName, const String& groupName)
{
	SGTechniqueIterator itTech;

	// Find the desired technique.
	bool doAutoDetect = groupName == ResourceGroupManager::AUTODETECT_RESOURCE_GROUP_NAME;
	for(itTech = mTechniqueEntries.begin(); itTech != mTechniqueEntries.end(); ++itTech)
	{
		SGTechnique* curTechEntry = *itTech;
		const SGMaterial* curMat = curTechEntry->getParent();
		if((curMat->getMaterialName() == materialName) &&
			((doAutoDetect == true) || (curMat->getGroupName() == groupName)))
		{
			curTechEntry->destroyIlluminationSGPasses();
		}
	}
}
//-----------------------------------------------------------------------------
void ShaderGenerator::SGScheme::invalidate(const String& materialName, const String& groupName)
{
    SGTechniqueIterator itTech;

    // Find the desired technique.
    bool doAutoDetect = groupName == ResourceGroupManager::AUTODETECT_RESOURCE_GROUP_NAME;
    for (itTech = mTechniqueEntries.begin(); itTech != mTechniqueEntries.end(); ++itTech)
    {
        SGTechnique* curTechEntry = *itTech;
        const SGMaterial* curMaterial = curTechEntry->getParent();
        if ((curMaterial->getMaterialName() == materialName) &&
            ((doAutoDetect == true) || (curMaterial->getGroupName() == groupName))) 
        {           
            // Turn on the build destination technique flag.
            curTechEntry->setBuildDestinationTechnique(true);
            break;          
        }                   
    }

    mOutOfDate = true;
}

//-----------------------------------------------------------------------------
void ShaderGenerator::SGScheme::invalidate()
{   
    SGTechniqueIterator itTech;
    
    // Turn on the build destination technique flag of all techniques.
    for (itTech = mTechniqueEntries.begin(); itTech != mTechniqueEntries.end(); ++itTech)
    {
        SGTechnique* curTechEntry = *itTech;

        curTechEntry->setBuildDestinationTechnique(true);
    }

    mOutOfDate = true;          
}

}
}<|MERGE_RESOLUTION|>--- conflicted
+++ resolved
@@ -1520,22 +1520,13 @@
 //-----------------------------------------------------------------------------
 ShaderGenerator::SGPass::SGPass(SGTechnique* parent, Pass* srcPass, Pass* dstPass, IlluminationStage stage)
 {
-<<<<<<< HEAD
     mParent             = parent;
     mSrcPass            = srcPass;
-    mDstPass            = dstPass;  
+	mDstPass			= dstPass;
+	mStage				= stage;
     mCustomRenderState  = NULL;
     mTargetRenderState  = NULL;
     mDstPass->getUserObjectBindings().setUserAny(SGPass::UserKey, Any(this));
-=======
-	mParent				= parent;
-	mSrcPass			= srcPass;
-	mDstPass			= dstPass;
-	mStage				= stage;
-	mCustomRenderState	= NULL;
-	mTargetRenderState	= NULL;
-	mDstPass->getUserObjectBindings().setUserAny(SGPass::UserKey, Any(this));
->>>>>>> 41e3e01c
 }
 
 //-----------------------------------------------------------------------------
@@ -1674,11 +1665,7 @@
         Pass* srcPass = mSrcTechnique->getPass(i);
         Pass* dstPass = mDstTechnique->getPass(i);
 
-<<<<<<< HEAD
-        SGPass* passEntry = OGRE_NEW SGPass(this, srcPass, dstPass);                
-=======
 		SGPass* passEntry = OGRE_NEW SGPass(this, srcPass, dstPass, IS_UNKNOWN);
->>>>>>> 41e3e01c
 
         if (i < mCustomRenderStates.size())
             passEntry->setCustomRenderState(mCustomRenderStates[i]);
@@ -1706,7 +1693,6 @@
 		const Any& origPassUserData = p->originalPass->getUserObjectBindings().getUserAny(SGPass::UserKey);
 		if(!origPassUserData.isEmpty())
 		{
-			OGRE_LOCK_AUTO_MUTEX;
 			SGPass* origPassEntry = any_cast<SGPass*>(origPassUserData);
 			passEntry->setCustomRenderState(origPassEntry->getCustomRenderState());
 		}
@@ -1824,31 +1810,17 @@
     createSGPasses();
 
 
-<<<<<<< HEAD
     // Build render state for each pass.
     for (SGPassIterator itPass = mPassEntries.begin(); itPass != mPassEntries.end(); ++itPass)
     {
+		assert(!(*itPass)->isIlluminationPass()); // this is not so important, but intended to be so here.
         (*itPass)->buildTargetRenderState();
     }
-=======
-	// Build render state for each pass.
-	for (SGPassIterator itPass = mPassEntries.begin(); itPass != mPassEntries.end(); ++itPass)
-	{
-		assert(!(*itPass)->isIlluminationPass()); // this is not so important, but intended to be so here.
-		(*itPass)->buildTargetRenderState();
-	}
->>>>>>> 41e3e01c
 }
 
 //-----------------------------------------------------------------------------
 void ShaderGenerator::SGTechnique::acquirePrograms()
 {
-<<<<<<< HEAD
-    for (SGPassIterator itPass = mPassEntries.begin(); itPass != mPassEntries.end(); ++itPass)
-    {
-        (*itPass)->acquirePrograms();
-    }
-=======
 	for(SGPassIterator itPass = mPassEntries.begin(); itPass != mPassEntries.end(); ++itPass)
 		if(!(*itPass)->isIlluminationPass())
 			(*itPass)->acquirePrograms();
@@ -1869,7 +1841,6 @@
 		if((*itPass)->isIlluminationPass())
 			(*itPass)->buildTargetRenderState();
 	}
->>>>>>> 41e3e01c
 }
 
 //-----------------------------------------------------------------------------
@@ -2105,7 +2076,6 @@
     synchronizeWithFogSettings();
 
 
-<<<<<<< HEAD
     SGTechniqueIterator itTech;
     
     // Find the desired technique.
@@ -2127,35 +2097,9 @@
             // Turn off the build destination technique flag.
             curTechEntry->setBuildDestinationTechnique(false);
 
-            return true;                        
+			return true;
         }                   
     }
-=======
-	SGTechniqueIterator itTech;
-	
-	// Find the desired technique.
-	bool doAutoDetect = groupName == ResourceGroupManager::AUTODETECT_RESOURCE_GROUP_NAME;
-	for (itTech = mTechniqueEntries.begin(); itTech != mTechniqueEntries.end(); ++itTech)
-	{
-		SGTechnique* curTechEntry = *itTech;
-		const SGMaterial* curMat = curTechEntry->getParent();
-		if ((curMat->getMaterialName() == materialName) && 
-			((doAutoDetect == true) || (curMat->getGroupName() == groupName)) &&
-			(curTechEntry->getBuildDestinationTechnique()))
-		{		
-			// Build render state for each technique.
-			curTechEntry->buildTargetRenderState();
-
-			// Acquire the CPU/GPU programs.
-			curTechEntry->acquirePrograms();
-
-			// Turn off the build destination technique flag.
-			curTechEntry->setBuildDestinationTechnique(false);
-
-			return true;
-		}					
-	}
->>>>>>> 41e3e01c
 
     return false;
 }
