/*
-----------------------------------------------------------------------------
This source file is part of OGRE
(Object-oriented Graphics Rendering Engine)
For the latest info, see http://www.ogre3d.org

Copyright (c) 2000-2014 Torus Knot Software Ltd
Permission is hereby granted, free of charge, to any person obtaining a copy
of this software and associated documentation files (the "Software"), to deal
in the Software without restriction, including without limitation the rights
to use, copy, modify, merge, publish, distribute, sublicense, and/or sell
copies of the Software, and to permit persons to whom the Software is
furnished to do so, subject to the following conditions:

The above copyright notice and this permission notice shall be included in
all copies or substantial portions of the Software.

THE SOFTWARE IS PROVIDED "AS IS", WITHOUT WARRANTY OF ANY KIND, EXPRESS OR
IMPLIED, INCLUDING BUT NOT LIMITED TO THE WARRANTIES OF MERCHANTABILITY,
FITNESS FOR A PARTICULAR PURPOSE AND NONINFRINGEMENT. IN NO EVENT SHALL THE
AUTHORS OR COPYRIGHT HOLDERS BE LIABLE FOR ANY CLAIM, DAMAGES OR OTHER
LIABILITY, WHETHER IN AN ACTION OF CONTRACT, TORT OR OTHERWISE, ARISING FROM,
OUT OF OR IN CONNECTION WITH THE SOFTWARE OR THE USE OR OTHER DEALINGS IN
THE SOFTWARE.
-----------------------------------------------------------------------------
*/
#include <stddef.h>
#include <map>
#include <memory>
#include <string>
#include <utility>

#include "OgreShaderPrecompiledHeaders.h"
<<<<<<< HEAD
#include "OgreBlendMode.h"
#include "OgreColourValue.h"
#include "OgreException.h"
#include "OgreGpuProgram.h"
#include "OgreGpuProgramParams.h"
#include "OgreMaterialSerializer.h"
#include "OgreMatrix4.h"
#include "OgreMemoryAllocatorConfig.h"
#include "OgrePass.h"
#include "OgrePlatform.h"
#include "OgrePrerequisites.h"
#include "OgreRTShaderConfig.h"
#include "OgreRenderSystem.h"
#include "OgreRenderSystemCapabilities.h"
#include "OgreRoot.h"
#include "OgreScriptCompiler.h"
#include "OgreShaderFFPRenderState.h"
#include "OgreShaderFFPTexturing.h"
#include "OgreShaderFunction.h"
#include "OgreShaderFunctionAtom.h"
#include "OgreShaderGenerator.h"
#include "OgreShaderParameter.h"
#include "OgreShaderPrerequisites.h"
#include "OgreShaderProgram.h"
#include "OgreShaderProgramSet.h"
#include "OgreShaderScriptTranslator.h"
#include "OgreShaderSubRenderState.h"
#include "OgreStringConverter.h"
#include "OgreTexture.h"
#include "OgreTextureUnitState.h"
#include "OgreVector.h"

namespace Ogre {
namespace RTShader {
class RenderState;
}  // namespace RTShader
}  // namespace Ogre
#ifdef RTSHADER_SYSTEM_BUILD_CORE_SHADERS
=======
>>>>>>> b4fe5e0c

namespace Ogre {
namespace RTShader {

/************************************************************************/
/*                                                                      */
/************************************************************************/
String FFPTexturing::Type = "FFP_Texturing";
#define _INT_VALUE(f) (*(int*)(&(f)))

const String c_ParamTexelEx("texel_");

//-----------------------------------------------------------------------
FFPTexturing::FFPTexturing() : mIsPointSprite(false), mLateAddBlend(false)
{   
}

//-----------------------------------------------------------------------
const String& FFPTexturing::getType() const
{
    return Type;
}

//-----------------------------------------------------------------------
int FFPTexturing::getExecutionOrder() const
{       
    return FFP_TEXTURING;
}

//-----------------------------------------------------------------------
bool FFPTexturing::resolveParameters(ProgramSet* programSet)
{
    for (unsigned int i=0; i < mTextureUnitParamsList.size(); ++i)
    {
        TextureUnitParams* curParams = &mTextureUnitParamsList[i];

        if (false == resolveUniformParams(curParams, programSet))
            return false;


        if (false == resolveFunctionsParams(curParams, programSet))
            return false;
    }
    

    return true;
}

//-----------------------------------------------------------------------
bool FFPTexturing::resolveUniformParams(TextureUnitParams* textureUnitParams, ProgramSet* programSet)
{
    Program* vsProgram = programSet->getCpuProgram(GPT_VERTEX_PROGRAM);
    Program* psProgram = programSet->getCpuProgram(GPT_FRAGMENT_PROGRAM);
    
    // Resolve texture sampler parameter.       
    textureUnitParams->mTextureSampler = psProgram->resolveParameter(textureUnitParams->mTextureSamplerType, "gTextureSampler", textureUnitParams->mTextureSamplerIndex);

    // Resolve texture matrix parameter.
    if (needsTextureMatrix(textureUnitParams->mTextureUnitState))
    {               
        textureUnitParams->mTextureMatrix = vsProgram->resolveParameter(GpuProgramParameters::ACT_TEXTURE_MATRIX, textureUnitParams->mTextureSamplerIndex);
    }

    switch (textureUnitParams->mTexCoordCalcMethod)
    {
    case TEXCALC_NONE:                              
        break;

    // Resolve World + View matrices.
    case TEXCALC_ENVIRONMENT_MAP:
    case TEXCALC_ENVIRONMENT_MAP_PLANAR:    
    case TEXCALC_ENVIRONMENT_MAP_NORMAL:
        //TODO: change the following 'mWorldITMatrix' member to 'mWorldViewITMatrix'
        mWorldITMatrix = vsProgram->resolveParameter(GpuProgramParameters::ACT_INVERSE_TRANSPOSE_WORLDVIEW_MATRIX);
        mViewMatrix = vsProgram->resolveParameter(GpuProgramParameters::ACT_VIEW_MATRIX);
        mWorldMatrix = vsProgram->resolveParameter(GpuProgramParameters::ACT_WORLD_MATRIX);
        break;

    case TEXCALC_ENVIRONMENT_MAP_REFLECTION:
        mWorldMatrix = vsProgram->resolveParameter(GpuProgramParameters::ACT_WORLD_MATRIX);
        mWorldITMatrix = vsProgram->resolveParameter(GpuProgramParameters::ACT_INVERSE_TRANSPOSE_WORLD_MATRIX);
        mViewMatrix = vsProgram->resolveParameter(GpuProgramParameters::ACT_VIEW_MATRIX);
        break;

    case TEXCALC_PROJECTIVE_TEXTURE:
        mWorldMatrix = vsProgram->resolveParameter(GpuProgramParameters::ACT_WORLD_MATRIX);
        textureUnitParams->mTextureViewProjImageMatrix = vsProgram->resolveParameter(
            GpuProgramParameters::ACT_TEXTURE_VIEWPROJ_MATRIX, textureUnitParams->mTextureSamplerIndex);
        break;
    }

    return true;
}



//-----------------------------------------------------------------------
bool FFPTexturing::resolveFunctionsParams(TextureUnitParams* textureUnitParams, ProgramSet* programSet)
{
    Program* vsProgram = programSet->getCpuProgram(GPT_VERTEX_PROGRAM);
    Program* psProgram = programSet->getCpuProgram(GPT_FRAGMENT_PROGRAM);
    Function* vsMain   = vsProgram->getEntryPointFunction();
    Function* psMain   = psProgram->getEntryPointFunction();
    Parameter::Content texCoordContent = Parameter::SPC_UNKNOWN;

    switch (textureUnitParams->mTexCoordCalcMethod)
    {
        case TEXCALC_NONE:                  
            // Resolve explicit vs input texture coordinates.
            
            if(mIsPointSprite)
                break;

            if (textureUnitParams->mTextureMatrix.get() == NULL)
                texCoordContent = Parameter::Content(Parameter::SPC_TEXTURE_COORDINATE0 + textureUnitParams->mTextureUnitState->getTextureCoordSet());

            // assume already resolved
            if(vsMain->getOutputParameter(texCoordContent, textureUnitParams->mVSInTextureCoordinateType))
                break;

            textureUnitParams->mVSInputTexCoord = vsMain->resolveInputParameter(
                Parameter::Content(Parameter::SPC_TEXTURE_COORDINATE0 +
                                   textureUnitParams->mTextureUnitState->getTextureCoordSet()),
                textureUnitParams->mVSInTextureCoordinateType);
            break;

        case TEXCALC_ENVIRONMENT_MAP:
        case TEXCALC_ENVIRONMENT_MAP_PLANAR:        
        case TEXCALC_ENVIRONMENT_MAP_NORMAL:
            // Resolve vertex normal.
            mVSInputPos = vsMain->resolveInputParameter(Parameter::SPC_POSITION_OBJECT_SPACE);
            mVSInputNormal = vsMain->resolveInputParameter(Parameter::SPC_NORMAL_OBJECT_SPACE);
            break;  

        case TEXCALC_ENVIRONMENT_MAP_REFLECTION:

            // Resolve vertex normal.
            mVSInputNormal = vsMain->resolveInputParameter(Parameter::SPC_NORMAL_OBJECT_SPACE);
            // Resolve vertex position.
            mVSInputPos = vsMain->resolveInputParameter(Parameter::SPC_POSITION_OBJECT_SPACE);
            break;

        case TEXCALC_PROJECTIVE_TEXTURE:
            // Resolve vertex position.
            mVSInputPos = vsMain->resolveInputParameter(Parameter::SPC_POSITION_OBJECT_SPACE);
            break;
    }

    if(mIsPointSprite)
    {
        textureUnitParams->mPSInputTexCoord = psMain->resolveInputParameter(Parameter::SPC_POINTSPRITE_COORDINATE);
    }
    else
    {
        // Resolve vs output texture coordinates.
        textureUnitParams->mVSOutputTexCoord =
            vsMain->resolveOutputParameter(texCoordContent, textureUnitParams->mVSOutTextureCoordinateType);

        // Resolve ps input texture coordinates.
        textureUnitParams->mPSInputTexCoord = psMain->resolveInputParameter(textureUnitParams->mVSOutputTexCoord);
    }

    mPSDiffuse = psMain->getInputParameter(Parameter::SPC_COLOR_DIFFUSE);
    if (mPSDiffuse.get() == NULL)
    {
        mPSDiffuse = psMain->getLocalParameter(Parameter::SPC_COLOR_DIFFUSE);
    }

    mPSSpecular = psMain->getInputParameter(Parameter::SPC_COLOR_SPECULAR);
    if (mPSSpecular.get() == NULL)
    {
        mPSSpecular = psMain->getLocalParameter(Parameter::SPC_COLOR_SPECULAR);
    }

    mPSOutDiffuse = psMain->resolveOutputParameter(Parameter::SPC_COLOR_DIFFUSE);

    if (!mPSDiffuse || !mPSSpecular)
    {
        OGRE_EXCEPT(Exception::ERR_INTERNAL_ERROR,
                    "Not all parameters could be constructed for the sub-render state.");
    }
    return true;
}

//-----------------------------------------------------------------------
bool FFPTexturing::resolveDependencies(ProgramSet* programSet)
{
    //! [deps_resolve]
    Program* vsProgram = programSet->getCpuProgram(GPT_VERTEX_PROGRAM);
    Program* psProgram = programSet->getCpuProgram(GPT_FRAGMENT_PROGRAM);

    vsProgram->addDependency(FFP_LIB_COMMON);
    vsProgram->addDependency(FFP_LIB_TEXTURING);    
    psProgram->addDependency(FFP_LIB_COMMON);
    psProgram->addDependency(FFP_LIB_TEXTURING);
    //! [deps_resolve]
    return true;
}

//-----------------------------------------------------------------------
bool FFPTexturing::addFunctionInvocations(ProgramSet* programSet)
{
    Program* vsProgram = programSet->getCpuProgram(GPT_VERTEX_PROGRAM);
    Program* psProgram = programSet->getCpuProgram(GPT_FRAGMENT_PROGRAM);
    Function* vsMain   = vsProgram->getEntryPointFunction();
    Function* psMain   = psProgram->getEntryPointFunction();

    for (unsigned int i=0; i < mTextureUnitParamsList.size(); ++i)
    {
        TextureUnitParams* curParams = &mTextureUnitParamsList[i];

        if (false == addVSFunctionInvocations(curParams, vsMain))
            return false;

        if (false == addPSFunctionInvocations(curParams, psMain))
            return false;
    }

    return true;
}

//-----------------------------------------------------------------------
bool FFPTexturing::addVSFunctionInvocations(TextureUnitParams* textureUnitParams, Function* vsMain)
{
    if(mIsPointSprite)
        return true;
    
    auto stage = vsMain->getStage(FFP_VS_TEXTURING);

    switch (textureUnitParams->mTexCoordCalcMethod)
    {
    case TEXCALC_NONE:
        if(textureUnitParams->mVSInputTexCoord)
        stage.assign(textureUnitParams->mVSInputTexCoord, textureUnitParams->mVSOutputTexCoord);
        break;
    case TEXCALC_ENVIRONMENT_MAP:
    case TEXCALC_ENVIRONMENT_MAP_PLANAR:
        stage.callFunction(FFP_FUNC_GENERATE_TEXCOORD_ENV_SPHERE,
                           {In(mWorldMatrix), In(mViewMatrix), In(mWorldITMatrix), In(mVSInputPos), In(mVSInputNormal),
                            Out(textureUnitParams->mVSOutputTexCoord)});
        break;
    case TEXCALC_ENVIRONMENT_MAP_REFLECTION:
        stage.callFunction(FFP_FUNC_GENERATE_TEXCOORD_ENV_REFLECT,
                           {In(mWorldMatrix), In(mWorldITMatrix), In(mViewMatrix), In(mVSInputNormal), In(mVSInputPos),
                            Out(textureUnitParams->mVSOutputTexCoord)});
        break;
    case TEXCALC_ENVIRONMENT_MAP_NORMAL:
        stage.callFunction(
            FFP_FUNC_GENERATE_TEXCOORD_ENV_NORMAL,
            {In(mWorldITMatrix), In(mViewMatrix), In(mVSInputNormal), Out(textureUnitParams->mVSOutputTexCoord)});
        break;
    case TEXCALC_PROJECTIVE_TEXTURE:
        stage.callFunction(FFP_FUNC_GENERATE_TEXCOORD_PROJECTION,
                           {In(mWorldMatrix), In(textureUnitParams->mTextureViewProjImageMatrix), In(mVSInputPos),
                            Out(textureUnitParams->mVSOutputTexCoord)});
        break;
    default:
        return false;
    }

    if (textureUnitParams->mTextureMatrix)
    {
        stage.callFunction(FFP_FUNC_TRANSFORM_TEXCOORD, textureUnitParams->mTextureMatrix,
                           textureUnitParams->mVSOutputTexCoord, textureUnitParams->mVSOutputTexCoord);
    }

    return true;
}
//-----------------------------------------------------------------------
bool FFPTexturing::addPSFunctionInvocations(TextureUnitParams* textureUnitParams, Function* psMain)
{
    const LayerBlendModeEx& colourBlend = textureUnitParams->mTextureUnitState->getColourBlendMode();
    const LayerBlendModeEx& alphaBlend  = textureUnitParams->mTextureUnitState->getAlphaBlendMode();
    ParameterPtr source1;
    ParameterPtr source2;
    int groupOrder = FFP_PS_TEXTURING;
    
            
    // Add texture sampling code.
    ParameterPtr texel = psMain->resolveLocalParameter(GCT_FLOAT4, c_ParamTexelEx + StringConverter::toString(textureUnitParams->mTextureSamplerIndex));

    // Build colour argument for source1.
    source1 = getPSArgument(texel, colourBlend.source1, colourBlend.colourArg1, colourBlend.alphaArg1, false);

    // Build colour argument for source2.
    source2 = getPSArgument(texel, colourBlend.source2, colourBlend.colourArg2, colourBlend.alphaArg2, false);

    if(source1 == texel || source2 == texel || colourBlend.operation == LBX_BLEND_TEXTURE_ALPHA)
        addPSSampleTexelInvocation(textureUnitParams, psMain, texel, FFP_PS_SAMPLING);

    bool needDifferentAlphaBlend = false;
    if (alphaBlend.operation != colourBlend.operation ||
        alphaBlend.source1 != colourBlend.source1 ||
        alphaBlend.source2 != colourBlend.source2 ||
        colourBlend.source1 == LBS_MANUAL ||
        colourBlend.source2 == LBS_MANUAL ||
        alphaBlend.source1 == LBS_MANUAL ||
        alphaBlend.source2 == LBS_MANUAL)
        needDifferentAlphaBlend = true;

    if(mLateAddBlend && colourBlend.operation == LBX_ADD)
    {
        groupOrder = FFP_PS_COLOUR_END + 50 + 1; // after PBR lighting
    }

    // Build colours blend
    addPSBlendInvocations(psMain, source1, source2, texel, 
        textureUnitParams->mTextureSamplerIndex,
        colourBlend, groupOrder,
        needDifferentAlphaBlend ? Operand::OPM_XYZ : Operand::OPM_ALL);

    // Case we need different alpha channel code.
    if (needDifferentAlphaBlend)
    {
        // Build alpha argument for source1.
        source1 = getPSArgument(texel, alphaBlend.source1, alphaBlend.colourArg1, alphaBlend.alphaArg1, true);

        // Build alpha argument for source2.
        source2 = getPSArgument(texel, alphaBlend.source2, alphaBlend.colourArg2, alphaBlend.alphaArg2, true);

        if(source1 == texel || source2 == texel || alphaBlend.operation == LBX_BLEND_TEXTURE_ALPHA)
            addPSSampleTexelInvocation(textureUnitParams, psMain, texel, FFP_PS_SAMPLING);

        // Build alpha blend
        addPSBlendInvocations(psMain, source1, source2, texel,
                              textureUnitParams->mTextureSamplerIndex, alphaBlend, groupOrder,
                              Operand::OPM_W);
    }
    
    

    return true;
}

//-----------------------------------------------------------------------
void FFPTexturing::addPSSampleTexelInvocation(TextureUnitParams* textureUnitParams, Function* psMain, 
                                              const ParameterPtr& texel, int groupOrder)
{
    auto stage = psMain->getStage(groupOrder);

    if (textureUnitParams->mTexCoordCalcMethod != TEXCALC_PROJECTIVE_TEXTURE)
    {
        stage.sampleTexture(textureUnitParams->mTextureSampler, textureUnitParams->mPSInputTexCoord, texel);
        return;
    }

    stage.callFunction(FFP_FUNC_SAMPLE_TEXTURE_PROJ, textureUnitParams->mTextureSampler,
                       textureUnitParams->mPSInputTexCoord, texel);
}

//-----------------------------------------------------------------------
ParameterPtr FFPTexturing::getPSArgument(ParameterPtr texel, LayerBlendSource blendSrc, const ColourValue& colourValue,
                                         Real alphaValue, bool isAlphaArgument) const
{
    switch(blendSrc)
    {
    case LBS_CURRENT:
        return mPSOutDiffuse;
    case LBS_TEXTURE:
        return texel;
    case LBS_DIFFUSE:
        return mPSDiffuse;
    case LBS_SPECULAR:
        return mPSSpecular;
    case LBS_MANUAL:
        if (isAlphaArgument)
        {
            return ParameterFactory::createConstParam(Vector4(alphaValue));
        }

        return ParameterFactory::createConstParam(Vector4((Real)colourValue.r, (Real)colourValue.g,
                                                         (Real)colourValue.b, (Real)colourValue.a));
    }

    return ParameterPtr();
}

//-----------------------------------------------------------------------
void FFPTexturing::addPSBlendInvocations(Function* psMain, 
                                          ParameterPtr arg1,
                                          ParameterPtr arg2,
                                          ParameterPtr texel,
                                          int samplerIndex,
                                          const LayerBlendModeEx& blendMode,
                                          const int groupOrder, 
                                          Operand::OpMask mask)
{
    auto stage = psMain->getStage(groupOrder);
    switch(blendMode.operation)
    {
    case LBX_SOURCE1:
        stage.assign(In(arg1).mask(mask), Out(mPSOutDiffuse).mask(mask));
        break;
    case LBX_SOURCE2:
        stage.assign(In(arg2).mask(mask), Out(mPSOutDiffuse).mask(mask));
        break;
    case LBX_MODULATE:
        stage.mul(In(arg1).mask(mask), In(arg2).mask(mask), Out(mPSOutDiffuse).mask(mask));
        break;
    case LBX_MODULATE_X2:
        stage.callFunction(FFP_FUNC_MODULATEX2, In(arg1).mask(mask), In(arg2).mask(mask),
                           Out(mPSOutDiffuse).mask(mask));
        break;
    case LBX_MODULATE_X4:
        stage.callFunction(FFP_FUNC_MODULATEX4, In(arg1).mask(mask), In(arg2).mask(mask),
                           Out(mPSOutDiffuse).mask(mask));
        break;
    case LBX_ADD:
        stage.add(In(arg1).mask(mask), In(arg2).mask(mask), Out(mPSOutDiffuse).mask(mask));
        break;
    case LBX_ADD_SIGNED:
        stage.callFunction(FFP_FUNC_ADDSIGNED, In(arg1).mask(mask), In(arg2).mask(mask),
                           Out(mPSOutDiffuse).mask(mask));
        break;
    case LBX_ADD_SMOOTH:
        stage.callFunction(FFP_FUNC_ADDSMOOTH, In(arg1).mask(mask), In(arg2).mask(mask),
                           Out(mPSOutDiffuse).mask(mask));
        break;
    case LBX_SUBTRACT:
        stage.sub(In(arg1).mask(mask), In(arg2).mask(mask), Out(mPSOutDiffuse).mask(mask));
        break;
    case LBX_BLEND_DIFFUSE_ALPHA:
        stage.callFunction(FFP_FUNC_LERP, {In(arg2).mask(mask), In(arg1).mask(mask), In(mPSDiffuse).w(),
                                           Out(mPSOutDiffuse).mask(mask)});
        break;
    case LBX_BLEND_TEXTURE_ALPHA:
        stage.callFunction(FFP_FUNC_LERP, {In(arg2).mask(mask), In(arg1).mask(mask), In(texel).w(),
                                           Out(mPSOutDiffuse).mask(mask)});
        break;
    case LBX_BLEND_CURRENT_ALPHA:
        stage.callFunction(FFP_FUNC_LERP, {In(arg2).mask(mask), In(arg1).mask(mask),
                                           In(mPSOutDiffuse).w(),
                                           Out(mPSOutDiffuse).mask(mask)});
        break;
    case LBX_BLEND_MANUAL:
        stage.callFunction(FFP_FUNC_LERP, {In(arg2).mask(mask), In(arg1).mask(mask),
                                           In(ParameterFactory::createConstParam(blendMode.factor)),
                                           Out(mPSOutDiffuse).mask(mask)});
        break;
    case LBX_DOTPRODUCT:
        stage.callFunction(FFP_FUNC_DOTPRODUCT, In(arg2).mask(mask), In(arg1).mask(mask),
                           Out(mPSOutDiffuse).mask(mask));
        break;
    case LBX_BLEND_DIFFUSE_COLOUR:
        stage.callFunction(FFP_FUNC_LERP, {In(arg2).mask(mask), In(arg1).mask(mask),
                                           In(mPSDiffuse).mask(mask), Out(mPSOutDiffuse).mask(mask)});
        break;
    }
}

//-----------------------------------------------------------------------
TexCoordCalcMethod FFPTexturing::getTexCalcMethod(TextureUnitState* textureUnitState)
{
    TexCoordCalcMethod                      texCoordCalcMethod = TEXCALC_NONE;  
    const TextureUnitState::EffectMap&      effectMap = textureUnitState->getEffects(); 
    TextureUnitState::EffectMap::const_iterator effi;
    
    for (effi = effectMap.begin(); effi != effectMap.end(); ++effi)
    {
        switch (effi->second.type)
        {
        case TextureUnitState::ET_ENVIRONMENT_MAP:
            if (effi->second.subtype == TextureUnitState::ENV_CURVED)
            {
                texCoordCalcMethod = TEXCALC_ENVIRONMENT_MAP;               
            }
            else if (effi->second.subtype == TextureUnitState::ENV_PLANAR)
            {
                texCoordCalcMethod = TEXCALC_ENVIRONMENT_MAP_PLANAR;                
            }
            else if (effi->second.subtype == TextureUnitState::ENV_REFLECTION)
            {
                texCoordCalcMethod = TEXCALC_ENVIRONMENT_MAP_REFLECTION;                
            }
            else if (effi->second.subtype == TextureUnitState::ENV_NORMAL)
            {
                texCoordCalcMethod = TEXCALC_ENVIRONMENT_MAP_NORMAL;                
            }
            break;
        case TextureUnitState::ET_UVSCROLL:
        case TextureUnitState::ET_USCROLL:
        case TextureUnitState::ET_VSCROLL:
        case TextureUnitState::ET_ROTATE:
        case TextureUnitState::ET_TRANSFORM:
            break;
        case TextureUnitState::ET_PROJECTIVE_TEXTURE:
            texCoordCalcMethod = TEXCALC_PROJECTIVE_TEXTURE;
            break;
        }
    }

    return texCoordCalcMethod;
}

//-----------------------------------------------------------------------
bool FFPTexturing::needsTextureMatrix(TextureUnitState* textureUnitState)
{
    const TextureUnitState::EffectMap&      effectMap = textureUnitState->getEffects(); 
    TextureUnitState::EffectMap::const_iterator effi;

    for (effi = effectMap.begin(); effi != effectMap.end(); ++effi)
    {
        switch (effi->second.type)
        {
    
        case TextureUnitState::ET_UVSCROLL:
        case TextureUnitState::ET_USCROLL:
        case TextureUnitState::ET_VSCROLL:
        case TextureUnitState::ET_ROTATE:
        case TextureUnitState::ET_TRANSFORM:
        case TextureUnitState::ET_ENVIRONMENT_MAP:
        case TextureUnitState::ET_PROJECTIVE_TEXTURE:
            return true;        
        }
    }

    const Ogre::Matrix4 matTexture = textureUnitState->getTextureTransform();

    // Resolve texture matrix parameter.
    if (matTexture != Matrix4::IDENTITY)
        return true;

    return false;
}


bool FFPTexturing::setParameter(const String& name, const String& value)
{
    if(name == "late_add_blend")
    {
        StringConverter::parse(value, mLateAddBlend);
        return true;
    }
    return false;
}

//-----------------------------------------------------------------------
void FFPTexturing::copyFrom(const SubRenderState& rhs)
{
    const FFPTexturing& rhsTexture = static_cast<const FFPTexturing&>(rhs);

    mLateAddBlend = rhsTexture.mLateAddBlend;
    setTextureUnitCount(rhsTexture.getTextureUnitCount());

    for (unsigned int i=0; i < rhsTexture.getTextureUnitCount(); ++i)
    {
        setTextureUnit(i, rhsTexture.mTextureUnitParamsList[i].mTextureUnitState);
    }       
}

//-----------------------------------------------------------------------
bool FFPTexturing::preAddToRenderState(const RenderState* renderState, Pass* srcPass, Pass* dstPass)
{
    mIsPointSprite = srcPass->getPointSpritesEnabled();

    if (auto rs = Root::getSingleton().getRenderSystem())
    {
        if (mIsPointSprite && !rs->getCapabilities()->hasCapability(RSC_POINT_SPRITES))
            return false;
    }

    setTextureUnitCount(srcPass->getTextureUnitStates().size());

    // Build texture stage sub states.
    for (unsigned short i=0; i < srcPass->getNumTextureUnitStates(); ++i)
    {       
        TextureUnitState* texUnitState = srcPass->getTextureUnitState(i);
        setTextureUnit(i, texUnitState);
    }   

    return true;
}

//-----------------------------------------------------------------------
void FFPTexturing::setTextureUnitCount(size_t count)
{
    mTextureUnitParamsList.resize(count);

    for (unsigned int i=0; i < count; ++i)
    {
        TextureUnitParams& curParams = mTextureUnitParamsList[i];

        curParams.mTextureUnitState             = NULL;
        curParams.mTextureSamplerIndex          = 0;              
        curParams.mTextureSamplerType           = GCT_SAMPLER2D;        
        curParams.mVSInTextureCoordinateType    = GCT_FLOAT2;   
        curParams.mVSOutTextureCoordinateType   = GCT_FLOAT2;       
    }
}

//-----------------------------------------------------------------------
void FFPTexturing::setTextureUnit(unsigned short index, TextureUnitState* textureUnitState)
{
    OgreAssert(index < mTextureUnitParamsList.size(), "FFPTexturing unit index out of bounds");

    TextureUnitParams& curParams = mTextureUnitParamsList[index];


    curParams.mTextureSamplerIndex = index;
    curParams.mTextureUnitState    = textureUnitState;

    bool isGLES2 = ShaderGenerator::getSingleton().getTargetLanguage() == "glsles";

    switch (curParams.mTextureUnitState->getTextureType())
    {
    case TEX_TYPE_1D:
        curParams.mTextureSamplerType = GCT_SAMPLER1D;
        curParams.mVSInTextureCoordinateType = GCT_FLOAT1;
        if(!isGLES2) // no 1D texture support
            break;
        OGRE_FALLTHROUGH;
    case TEX_TYPE_2D:
        curParams.mTextureSamplerType = GCT_SAMPLER2D;
        curParams.mVSInTextureCoordinateType = GCT_FLOAT2;
        break;
    case TEX_TYPE_EXTERNAL_OES:
        curParams.mTextureSamplerType = GCT_SAMPLER_EXTERNAL_OES;
        curParams.mVSInTextureCoordinateType = GCT_FLOAT2;
        break;
    case TEX_TYPE_2D_ARRAY:
        curParams.mTextureSamplerType = GCT_SAMPLER2DARRAY;
        curParams.mVSInTextureCoordinateType = GCT_FLOAT3;
        break;
    case TEX_TYPE_3D:
        curParams.mTextureSamplerType = GCT_SAMPLER3D;
        curParams.mVSInTextureCoordinateType = GCT_FLOAT3;
        break;
    case TEX_TYPE_CUBE_MAP:
        curParams.mTextureSamplerType = GCT_SAMPLERCUBE;
        curParams.mVSInTextureCoordinateType = GCT_FLOAT3;
        break;
    }   

     curParams.mVSOutTextureCoordinateType = curParams.mVSInTextureCoordinateType;
     curParams.mTexCoordCalcMethod = getTexCalcMethod(curParams.mTextureUnitState);

    // let TexCalcMethod override texture type, as it might be wrong for
    // content_type shadow & content_type compositor
    if (curParams.mTexCoordCalcMethod == TEXCALC_ENVIRONMENT_MAP_REFLECTION)
    {
        curParams.mVSOutTextureCoordinateType = GCT_FLOAT3;
        curParams.mTextureSamplerType = GCT_SAMPLERCUBE;
    }

     if (curParams.mTexCoordCalcMethod == TEXCALC_PROJECTIVE_TEXTURE)
         curParams.mVSOutTextureCoordinateType = GCT_FLOAT3;    
}

//-----------------------------------------------------------------------
const String& FFPTexturingFactory::getType() const
{
    return FFPTexturing::Type;
}

//-----------------------------------------------------------------------
SubRenderState* FFPTexturingFactory::createInstance(ScriptCompiler* compiler, 
                                                 PropertyAbstractNode* prop, Pass* pass, SGScriptTranslator* translator)
{
    if (prop->name == "texturing_stage")
    {
        if(prop->values.size() == 1)
        {
            String value;

            if(false == SGScriptTranslator::getString(prop->values.front(), &value))
            {
                compiler->addError(ScriptCompiler::CE_INVALIDPARAMETERS, prop->file, prop->line);
                return NULL;
            }

            auto inst = createOrRetrieveInstance(translator);

            if (value == "ffp")
                return inst;

            if (value == "late_add_blend")
                inst->setParameter(value, "true");

            return inst;
        }       
    }

    return NULL;
}

//-----------------------------------------------------------------------
void FFPTexturingFactory::writeInstance(MaterialSerializer* ser, SubRenderState* subRenderState, 
                                     Pass* srcPass, Pass* dstPass)
{
    ser->writeAttribute(4, "texturing_stage");
    ser->writeValue("ffp");
}

//-----------------------------------------------------------------------
SubRenderState* FFPTexturingFactory::createInstanceImpl()
{
    return OGRE_NEW FFPTexturing;
}


}
}<|MERGE_RESOLUTION|>--- conflicted
+++ resolved
@@ -31,7 +31,6 @@
 #include <utility>
 
 #include "OgreShaderPrecompiledHeaders.h"
-<<<<<<< HEAD
 #include "OgreBlendMode.h"
 #include "OgreColourValue.h"
 #include "OgreException.h"
@@ -65,13 +64,10 @@
 #include "OgreVector.h"
 
 namespace Ogre {
-namespace RTShader {
-class RenderState;
-}  // namespace RTShader
+    namespace RTShader {
+        class RenderState;
+    }  // namespace RTShader
 }  // namespace Ogre
-#ifdef RTSHADER_SYSTEM_BUILD_CORE_SHADERS
-=======
->>>>>>> b4fe5e0c
 
 namespace Ogre {
 namespace RTShader {
