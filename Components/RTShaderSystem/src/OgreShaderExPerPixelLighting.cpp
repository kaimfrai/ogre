/*
-----------------------------------------------------------------------------
This source file is part of OGRE
(Object-oriented Graphics Rendering Engine)
For the latest info, see http://www.ogre3d.org

Copyright (c) 2000-2014 Torus Knot Software Ltd
Permission is hereby granted, free of charge, to any person obtaining a copy
of this software and associated documentation files (the "Software"), to deal
in the Software without restriction, including without limitation the rights
to use, copy, modify, merge, publish, distribute, sublicense, and/or sell
copies of the Software, and to permit persons to whom the Software is
furnished to do so, subject to the following conditions:

The above copyright notice and this permission notice shall be included in
all copies or substantial portions of the Software.

THE SOFTWARE IS PROVIDED "AS IS", WITHOUT WARRANTY OF ANY KIND, EXPRESS OR
IMPLIED, INCLUDING BUT NOT LIMITED TO THE WARRANTIES OF MERCHANTABILITY,
FITNESS FOR A PARTICULAR PURPOSE AND NONINFRINGEMENT. IN NO EVENT SHALL THE
AUTHORS OR COPYRIGHT HOLDERS BE LIABLE FOR ANY CLAIM, DAMAGES OR OTHER
LIABILITY, WHETHER IN AN ACTION OF CONTRACT, TORT OR OTHERWISE, ARISING FROM,
OUT OF OR IN CONNECTION WITH THE SOFTWARE OR THE USE OR OTHER DEALINGS IN
THE SOFTWARE.
-----------------------------------------------------------------------------
*/
#include <stddef.h>
#include <list>
#include <memory>
#include <string>
#include <vector>

#include "OgreShaderPrecompiledHeaders.h"
<<<<<<< HEAD
#include "OgreCommon.h"
#include "OgreException.h"
#include "OgreGpuProgram.h"
#include "OgreGpuProgramParams.h"
#include "OgreLight.h"
#include "OgreMaterialSerializer.h"
#include "OgreMemoryAllocatorConfig.h"
#include "OgrePrerequisites.h"
#include "OgreRTShaderConfig.h"
#include "OgreScriptCompiler.h"
#include "OgreShaderExPerPixelLighting.h"
#include "OgreShaderFFPLighting.h"
#include "OgreShaderFFPRenderState.h"
#include "OgreShaderFunction.h"
#include "OgreShaderFunctionAtom.h"
#include "OgreShaderParameter.h"
#include "OgreShaderPrerequisites.h"
#include "OgreShaderProgram.h"
#include "OgreShaderProgramSet.h"
#include "OgreShaderScriptTranslator.h"
#include "OgreShaderSubRenderState.h"
#include "OgreStringConverter.h"

namespace Ogre {
class Pass;
}  // namespace Ogre
#ifdef RTSHADER_SYSTEM_BUILD_EXT_SHADERS
=======
>>>>>>> b4fe5e0c

namespace Ogre {
namespace RTShader {

/************************************************************************/
/*                                                                      */
/************************************************************************/
String PerPixelLighting::Type = "SGX_PerPixelLighting";

//-----------------------------------------------------------------------
const String& PerPixelLighting::getType() const
{
    return Type;
}

bool PerPixelLighting::setParameter(const String& name, const String& value)
{
	if(name == "two_sided")
	{
		return StringConverter::parse(value, mTwoSidedLighting);
	}

	return FFPLighting::setParameter(name, value);
}

//-----------------------------------------------------------------------
bool PerPixelLighting::resolveParameters(ProgramSet* programSet)
{
    if (false == resolveGlobalParameters(programSet))
        return false;
    
    if (false == resolvePerLightParameters(programSet))
        return false;
    
    return true;
}

//-----------------------------------------------------------------------
bool PerPixelLighting::resolveGlobalParameters(ProgramSet* programSet)
{
    Program* vsProgram = programSet->getCpuProgram(GPT_VERTEX_PROGRAM);
    Program* psProgram = programSet->getCpuProgram(GPT_FRAGMENT_PROGRAM);
    Function* vsMain = vsProgram->getEntryPointFunction();
    Function* psMain = psProgram->getEntryPointFunction();

    // Resolve world view IT matrix.
    mWorldViewITMatrix = vsProgram->resolveParameter(GpuProgramParameters::ACT_NORMAL_MATRIX);

    // Get surface ambient colour if need to.
    if ((mTrackVertexColourType & TVC_AMBIENT) == 0)
    {       
        mDerivedAmbientLightColour = psProgram->resolveParameter(GpuProgramParameters::ACT_DERIVED_AMBIENT_LIGHT_COLOUR);
    }
    else
    {
        mLightAmbientColour = psProgram->resolveParameter(GpuProgramParameters::ACT_AMBIENT_LIGHT_COLOUR);
    }

    // Get surface emissive colour if need to.
    if ((mTrackVertexColourType & TVC_EMISSIVE) == 0)
    {
        mSurfaceEmissiveColour = psProgram->resolveParameter(GpuProgramParameters::ACT_SURFACE_EMISSIVE_COLOUR);
    }

    // Get derived scene colour.
    mDerivedSceneColour = psProgram->resolveParameter(GpuProgramParameters::ACT_DERIVED_SCENE_COLOUR);

    // Get surface shininess.
    mSurfaceShininess = psProgram->resolveParameter(GpuProgramParameters::ACT_SURFACE_SHININESS);

    mViewNormal = psMain->getLocalParameter(Parameter::SPC_NORMAL_VIEW_SPACE);

    if(!mViewNormal)
    {
        // Resolve input vertex shader normal.
        mVSInNormal = vsMain->resolveInputParameter(Parameter::SPC_NORMAL_OBJECT_SPACE);

        // Resolve output vertex shader normal.
        mVSOutNormal = vsMain->resolveOutputParameter(Parameter::SPC_NORMAL_VIEW_SPACE);

        // Resolve input pixel shader normal.
        mViewNormal = psMain->resolveInputParameter(mVSOutNormal);
    }

    mInDiffuse = psMain->getInputParameter(Parameter::SPC_COLOR_DIFFUSE);
    if (mInDiffuse.get() == NULL)
    {
        mInDiffuse = psMain->getLocalParameter(Parameter::SPC_COLOR_DIFFUSE);
    }

    OgreAssert(mInDiffuse, "mInDiffuse is NULL");

    mOutDiffuse = psMain->resolveOutputParameter(Parameter::SPC_COLOR_DIFFUSE);

    if (mSpecularEnable)
    {
        mOutSpecular = psMain->resolveLocalParameter(Parameter::SPC_COLOR_SPECULAR);

        mVSInPosition = vsMain->getLocalParameter(Parameter::SPC_POSITION_OBJECT_SPACE);
        if(!mVSInPosition)
            mVSInPosition = vsMain->resolveInputParameter(Parameter::SPC_POSITION_OBJECT_SPACE);

        mVSOutViewPos = vsMain->resolveOutputParameter(Parameter::SPC_POSITION_VIEW_SPACE);

        mViewPos = psMain->resolveInputParameter(mVSOutViewPos);

        mWorldViewMatrix = vsProgram->resolveParameter(GpuProgramParameters::ACT_WORLDVIEW_MATRIX);
    }

    return true;
}

//-----------------------------------------------------------------------
bool PerPixelLighting::resolvePerLightParameters(ProgramSet* programSet)
{
    Program* vsProgram = programSet->getCpuProgram(GPT_VERTEX_PROGRAM);
    Program* psProgram = programSet->getCpuProgram(GPT_FRAGMENT_PROGRAM);
    Function* vsMain = vsProgram->getEntryPointFunction();
    Function* psMain = psProgram->getEntryPointFunction();

    bool needViewPos = false;

    // Resolve per light parameters.
    for (unsigned int i=0; i < mLightParamsList.size(); ++i)
    {       
        switch (mLightParamsList[i].mType)
        {
        case Light::LT_DIRECTIONAL:
            mLightParamsList[i].mDirection = psProgram->resolveParameter(GpuProgramParameters::ACT_LIGHT_DIRECTION_VIEW_SPACE, i);
            mLightParamsList[i].mPSInDirection = mLightParamsList[i].mDirection;
            needViewPos = mSpecularEnable || needViewPos;
            break;

        case Light::LT_POINT:
            mLightParamsList[i].mPosition = psProgram->resolveParameter(GpuProgramParameters::ACT_LIGHT_POSITION_VIEW_SPACE, i);
            mLightParamsList[i].mAttenuatParams = psProgram->resolveParameter(GpuProgramParameters::ACT_LIGHT_ATTENUATION, i);
            
            needViewPos = true;
            break;

        case Light::LT_SPOTLIGHT:
            mLightParamsList[i].mPosition = psProgram->resolveParameter(GpuProgramParameters::ACT_LIGHT_POSITION_VIEW_SPACE, i);
            mLightParamsList[i].mDirection = psProgram->resolveParameter(GpuProgramParameters::ACT_LIGHT_DIRECTION_VIEW_SPACE, i);
            mLightParamsList[i].mPSInDirection = mLightParamsList[i].mDirection;
            mLightParamsList[i].mAttenuatParams = psProgram->resolveParameter(GpuProgramParameters::ACT_LIGHT_ATTENUATION, i);
            mLightParamsList[i].mSpotParams = psProgram->resolveParameter(GpuProgramParameters::ACT_SPOTLIGHT_PARAMS, i);

            needViewPos = true;
            break;
        }

        // Resolve diffuse colour.
        if ((mTrackVertexColourType & TVC_DIFFUSE) == 0)
        {
            mLightParamsList[i].mDiffuseColour = psProgram->resolveParameter(GpuProgramParameters::ACT_DERIVED_LIGHT_DIFFUSE_COLOUR, i);
        }
        else
        {
            mLightParamsList[i].mDiffuseColour = psProgram->resolveParameter(GpuProgramParameters::ACT_LIGHT_DIFFUSE_COLOUR_POWER_SCALED, i);
        }   

        if (mSpecularEnable)
        {
            // Resolve specular colour.
            if ((mTrackVertexColourType & TVC_SPECULAR) == 0)
            {
                mLightParamsList[i].mSpecularColour = psProgram->resolveParameter(GpuProgramParameters::ACT_DERIVED_LIGHT_SPECULAR_COLOUR, i);
            }
            else
            {
                mLightParamsList[i].mSpecularColour = psProgram->resolveParameter(GpuProgramParameters::ACT_LIGHT_SPECULAR_COLOUR_POWER_SCALED, i);
            }   
        }       
    }

    if (needViewPos)
    {
        mWorldViewMatrix = vsProgram->resolveParameter(GpuProgramParameters::ACT_WORLDVIEW_MATRIX);
        if(!mVSInPosition)
            mVSInPosition = vsMain->resolveInputParameter(Parameter::SPC_POSITION_OBJECT_SPACE);
        mVSOutViewPos = vsMain->resolveOutputParameter(Parameter::SPC_POSITION_VIEW_SPACE);

        mViewPos = psMain->resolveInputParameter(mVSOutViewPos);
    }

    if(mTwoSidedLighting)
    {
        mFrontFacing = psMain->resolveInputParameter(Parameter::SPC_FRONT_FACING);
        mTargetFlipped = psProgram->resolveParameter(GpuProgramParameters::ACT_RENDER_TARGET_FLIPPING);
    }

    return true;
}

//-----------------------------------------------------------------------
bool PerPixelLighting::resolveDependencies(ProgramSet* programSet)
{
    Program* vsProgram = programSet->getCpuProgram(GPT_VERTEX_PROGRAM);
    Program* psProgram = programSet->getCpuProgram(GPT_FRAGMENT_PROGRAM);

    vsProgram->addDependency(FFP_LIB_TRANSFORM);
    vsProgram->addDependency(SGX_LIB_PERPIXELLIGHTING);

    psProgram->addDependency(SGX_LIB_PERPIXELLIGHTING);

    if(mNormalisedEnable)
        psProgram->addPreprocessorDefines("NORMALISED");

    return true;
}

//-----------------------------------------------------------------------
bool PerPixelLighting::addFunctionInvocations(ProgramSet* programSet)
{
    Program* vsProgram = programSet->getCpuProgram(GPT_VERTEX_PROGRAM); 
    Function* vsMain = vsProgram->getEntryPointFunction();  
    Program* psProgram = programSet->getCpuProgram(GPT_FRAGMENT_PROGRAM);
    Function* psMain = psProgram->getEntryPointFunction();  

    // Add the global illumination functions.
    addVSInvocation(vsMain->getStage(FFP_VS_LIGHTING));

    auto stage = psMain->getStage(FFP_PS_COLOUR_BEGIN + 1);
    // Add the global illumination functions.
    addPSGlobalIlluminationInvocation(stage);

    if(mFrontFacing)
        stage.callFunction("SGX_Flip_Backface_Normal", mFrontFacing, mTargetFlipped, mViewNormal);

    // Add per light functions.
    for (const auto& lp : mLightParamsList)
    {
        addIlluminationInvocation(&lp, stage);
    }

    // Assign back temporary variables
    stage.assign(mOutDiffuse, mInDiffuse);

    return true;
}

//-----------------------------------------------------------------------
void PerPixelLighting::addVSInvocation(const FunctionStageRef& stage)
{
    // Transform normal in view space.
    if(!mLightParamsList.empty() && mVSInNormal)
        stage.callFunction(FFP_FUNC_TRANSFORM, mWorldViewITMatrix, mVSInNormal, mVSOutNormal);

    // Transform view space position if need to.
    if (mVSOutViewPos)
    {
        stage.callFunction(FFP_FUNC_TRANSFORM, mWorldViewMatrix, mVSInPosition, mVSOutViewPos);
    }
}


//-----------------------------------------------------------------------
void PerPixelLighting::addPSGlobalIlluminationInvocation(const FunctionStageRef& stage)
{
    if ((mTrackVertexColourType & TVC_AMBIENT) == 0 && 
        (mTrackVertexColourType & TVC_EMISSIVE) == 0)
    {
        stage.assign(mDerivedSceneColour, mOutDiffuse);
    }
    else
    {
        if (mTrackVertexColourType & TVC_AMBIENT)
        {
            stage.mul(mLightAmbientColour, mInDiffuse, mOutDiffuse);
        }
        else
        {
            stage.assign(In(mDerivedAmbientLightColour).xyz(), Out(mOutDiffuse).xyz());
        }

        if (mTrackVertexColourType & TVC_EMISSIVE)
        {
            stage.add(mInDiffuse, mOutDiffuse, mOutDiffuse);
        }
        else
        {
            stage.add(mSurfaceEmissiveColour, mOutDiffuse, mOutDiffuse);
        }       
    }
}

//-----------------------------------------------------------------------
const String& PerPixelLightingFactory::getType() const
{
    return PerPixelLighting::Type;
}

//-----------------------------------------------------------------------
SubRenderState* PerPixelLightingFactory::createInstance(ScriptCompiler* compiler, 
                                                        PropertyAbstractNode* prop, Pass* pass, SGScriptTranslator* translator)
{
    if (prop->name != "lighting_stage" || prop->values.empty())
        return NULL;

    auto it = prop->values.begin();
    String val;

    if(!SGScriptTranslator::getString(*it++, &val))
    {
        compiler->addError(ScriptCompiler::CE_INVALIDPARAMETERS, prop->file, prop->line);
        return NULL;
    }

    if (val != "per_pixel")
        return NULL;

    auto ret = createOrRetrieveInstance(translator);

    // process the flags
    while(it != prop->values.end())
    {
        if (!SGScriptTranslator::getString(*it++, &val) || !ret->setParameter(val, "true"))
        {
            compiler->addError(ScriptCompiler::CE_INVALIDPARAMETERS, prop->file, prop->line, val);
        }
    }

    return ret;
}

//-----------------------------------------------------------------------
void PerPixelLightingFactory::writeInstance(MaterialSerializer* ser, SubRenderState* subRenderState, 
                                            Pass* srcPass, Pass* dstPass)
{
    ser->writeAttribute(4, "lighting_stage");
    ser->writeValue("per_pixel");
}

//-----------------------------------------------------------------------
SubRenderState* PerPixelLightingFactory::createInstanceImpl()
{
    return OGRE_NEW PerPixelLighting;
}

}
}<|MERGE_RESOLUTION|>--- conflicted
+++ resolved
@@ -31,7 +31,6 @@
 #include <vector>
 
 #include "OgreShaderPrecompiledHeaders.h"
-<<<<<<< HEAD
 #include "OgreCommon.h"
 #include "OgreException.h"
 #include "OgreGpuProgram.h"
@@ -56,11 +55,8 @@
 #include "OgreStringConverter.h"
 
 namespace Ogre {
-class Pass;
+    class Pass;
 }  // namespace Ogre
-#ifdef RTSHADER_SYSTEM_BUILD_EXT_SHADERS
-=======
->>>>>>> b4fe5e0c
 
 namespace Ogre {
 namespace RTShader {
