--- conflicted
+++ resolved
@@ -30,7 +30,6 @@
 #include <string>
 
 #include "OgreShaderPrecompiledHeaders.h"
-<<<<<<< HEAD
 #include "OgreGpuProgram.h"
 #include "OgreGpuProgramParams.h"
 #include "OgreMaterialSerializer.h"
@@ -57,9 +56,6 @@
 class RenderState;
 }  // namespace RTShader
 }  // namespace Ogre
-#ifdef RTSHADER_SYSTEM_BUILD_EXT_SHADERS
-=======
->>>>>>> b4fe5e0c
 
 #define SGX_LIB_NORMALMAP                           "SGXLib_NormalMap"
 #define SGX_FUNC_CONSTRUCT_TBNMATRIX                "SGX_ConstructTBNMatrix"
