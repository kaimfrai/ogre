--- conflicted
+++ resolved
@@ -31,31 +31,27 @@
 #include <vector>
 
 #include "OgreShaderPrerequisites.h"
-<<<<<<< HEAD
 #include "OgrePrerequisites.h"
 #include "OgreRTShaderConfig.h"
 #include "OgreRTShaderExports.h"
-
-namespace Ogre {
-class AutoParamDataSource;
-class MaterialSerializer;
-class Pass;
-class PropertyAbstractNode;
-class Renderable;
-class ScriptCompiler;
-namespace RTShader {
-class FunctionStageRef;
-class ProgramSet;
-class RenderState;
-class SGScriptTranslator;
-}  // namespace RTShader
-}  // namespace Ogre
-#if defined(RTSHADER_SYSTEM_BUILD_CORE_SHADERS) || defined(RTSHADER_SYSTEM_BUILD_EXT_SHADERS)
-=======
->>>>>>> b4fe5e0c
 #include "OgreShaderSubRenderState.h"
 #include "OgreLight.h"
 #include "OgreCommon.h"
+
+namespace Ogre {
+    class AutoParamDataSource;
+    class MaterialSerializer;
+    class Pass;
+    class PropertyAbstractNode;
+    class Renderable;
+    class ScriptCompiler;
+    namespace RTShader {
+        class FunctionStageRef;
+        class ProgramSet;
+        class RenderState;
+        class SGScriptTranslator;
+    }  // namespace RTShader
+}  // namespace Ogre
 
 namespace Ogre {
 namespace RTShader {
