<<<<<<< HEAD
/*
-----------------------------------------------------------------------------
This source file is part of OGRE
(Object-oriented Graphics Rendering Engine)
For the latest info, see http://www.ogre3d.org/

Copyright (c) 2000-2014 Torus Knot Software Ltd

Permission is hereby granted, free of charge, to any person obtaining a copy
of this software and associated documentation files (the "Software"), to deal
in the Software without restriction, including without limitation the rights
to use, copy, modify, merge, publish, distribute, sublicense, and/or sell
copies of the Software, and to permit persons to whom the Software is
furnished to do so, subject to the following conditions:

The above copyright notice and this permission notice shall be included in
all copies or substantial portions of the Software.

THE SOFTWARE IS PROVIDED "AS IS", WITHOUT WARRANTY OF ANY KIND, EXPRESS OR
IMPLIED, INCLUDING BUT NOT LIMITED TO THE WARRANTIES OF MERCHANTABILITY,
FITNESS FOR A PARTICULAR PURPOSE AND NONINFRINGEMENT. IN NO EVENT SHALL THE
AUTHORS OR COPYRIGHT HOLDERS BE LIABLE FOR ANY CLAIM, DAMAGES OR OTHER
LIABILITY, WHETHER IN AN ACTION OF CONTRACT, TORT OR OTHERWISE, ARISING FROM,
OUT OF OR IN CONNECTION WITH THE SOFTWARE OR THE USE OR OTHER DEALINGS IN
THE SOFTWARE.
-----------------------------------------------------------------------------
*/

#ifndef __Ogre_TerrainLodManager_H__
#define __Ogre_TerrainLodManager_H__

#include "OgreTerrainPrerequisites.h"
#include "OgreWorkQueue.h"


namespace Ogre
{
	class Terrain;
	/** \addtogroup Optional Components
	*  @{
	*/
	/** \addtogroup Terrain
	*  Some details on the terrain LOD manager
	*  @{
	*/

	/** Terrain LOD data manager
	@par
		This class is used for managing terrain LOD data's loading, unloading.
	*/

	class _OgreTerrainExport TerrainLodManager : public WorkQueue::RequestHandler, public WorkQueue::ResponseHandler, public TerrainAlloc
	{
	public:
		static const uint32 TERRAINLODDATA_CHUNK_ID;
		static const uint16 TERRAINLODDATA_CHUNK_VERSION;
		typedef vector<float>::type LodData;
		typedef vector<LodData>::type LodsData;

		struct LoadLodRequest
		{
			LoadLodRequest( TerrainLodManager* r, uint16 preparedLod, uint16 loadedLod, uint16 target )
				: requestee(r)
				, currentPreparedLod(preparedLod)
				, currentLoadedLod(loadedLod)
				, requestedLod(target)
			{
			}
			TerrainLodManager* requestee;
			uint16 currentPreparedLod;
			uint16 currentLoadedLod;
			uint16 requestedLod;
			_OgreTerrainExport friend std::ostream& operator<<(std::ostream& o, const LoadLodRequest& r)
			{ return o; }
		};

		struct LodInfo
		{
			uint treeStart;
			uint treeEnd;
			bool isLast;
			uint16 resolution;
			uint size;
		};
	public:
        TerrainLodManager(Terrain* t, DataStreamPtr& stream);
        TerrainLodManager(Terrain* t, const String& filename = "");
        virtual ~TerrainLodManager();

		static const uint16 WORKQUEUE_LOAD_LOD_DATA_REQUEST;
		virtual bool canHandleRequest(const WorkQueue::Request* req, const WorkQueue* srcQ);
		virtual bool canHandleResponse(const WorkQueue::Response* res, const WorkQueue* srcQ);
        virtual WorkQueue::Response* handleRequest(const WorkQueue::Request* req, const WorkQueue* srcQ);
        virtual void handleResponse(const WorkQueue::Response* res, const WorkQueue* srcQ);

		void updateToLodLevel(int lodLevel, bool synchronous = false);
		/// Save each LOD level separately compressed so seek is possible
		static void saveLodData(StreamSerialiser& stream, Terrain* terrain);

		/** Copy geometry data from buffer to mHeightData/mDeltaData
		  @param lodLevel A LOD level to work with
		  @param data Buffer which holds geometry data if separated form
		  @remarks Data in buffer has to be both height and delta data. First half is height data.
			    Seconds half is delta data.
		  */
		void fillBufferAtLod(uint lodLevel, const float* data, uint dataSize );
		/** Read separated geometry data from file into allocated memory
		  @param lowerLodBound Lower bound of LOD levels to load
          @param higherLodBound Upper bound of LOD levels to load
		  @remarks Geometry data are uncompressed using inflate() and stored into
			    allocated buffer
		  */
		void readLodData(uint16 lowerLodBound, uint16 higherLodBound);
		void waitForDerivedProcesses();

		int getHighestLodPrepared(){ return mHighestLodPrepared; }
		int getHighestLodLoaded(){ return mHighestLodLoaded; }
		int getTargetLodLevel(){ return mTargetLodLevel; }

		LodInfo& getLodInfo(uint lodLevel)
		{
			if(!mLodInfoTable)
				buildLodInfoTable();
			return mLodInfoTable[lodLevel];
		}
	private:
		void init();
		void buildLodInfoTable();

		/** Separate geometry data by LOD level
		@param data A geometry data to separate i.e. mHeightData/mDeltaData
        @param size Dimension of the input data
        @param numLodLevels Number of LOD levels in the input data
        @param lods The separated LOD data
        @remarks Allocates new array and fills it with geometry data coupled by LOD level from lowest LOD level to highest. Example:
			    before separation:
			    00 01 02 03 04
			    05 06 07 08 09
			    10 11 12 13 14
			    15 16 17 18 19
			    20 21 22 23 24
			    after separation:
			    2: 00 04 20 24
			    1: 02 10 12 14 22
			    0: 01 03 05 06 07 08 09 11 13 15 16 17 18 19 21 23
		  */
		static void separateData(float* data, uint16 size, uint16 numLodLevels, LodsData& lods );
	private:
		Terrain* mTerrain;
		DataStreamPtr mDataStream;
		size_t mStreamOffset;
		uint16 mWorkQueueChannel;

		LodInfo* mLodInfoTable;
		int mTargetLodLevel;    /// Which LOD level is demanded
		int mHighestLodPrepared;  /// Highest LOD level stored in memory i.e. mHeightData/mDeltaData
		int mHighestLodLoaded;  /// Highest LOD level loaded in GPU

		bool mIncreaseLodLevelInProgress;  /// Is increaseLodLevel() running?
		bool mLastRequestSynchronous;
	};
	/** @} */
	/** @} */
}

#endif
=======
/*
-----------------------------------------------------------------------------
This source file is part of OGRE
(Object-oriented Graphics Rendering Engine)
For the latest info, see http://www.ogre3d.org/

Copyright (c) 2000-2013 Torus Knot Software Ltd

Permission is hereby granted, free of charge, to any person obtaining a copy
of this software and associated documentation files (the "Software"), to deal
in the Software without restriction, including without limitation the rights
to use, copy, modify, merge, publish, distribute, sublicense, and/or sell
copies of the Software, and to permit persons to whom the Software is
furnished to do so, subject to the following conditions:

The above copyright notice and this permission notice shall be included in
all copies or substantial portions of the Software.

THE SOFTWARE IS PROVIDED "AS IS", WITHOUT WARRANTY OF ANY KIND, EXPRESS OR
IMPLIED, INCLUDING BUT NOT LIMITED TO THE WARRANTIES OF MERCHANTABILITY,
FITNESS FOR A PARTICULAR PURPOSE AND NONINFRINGEMENT. IN NO EVENT SHALL THE
AUTHORS OR COPYRIGHT HOLDERS BE LIABLE FOR ANY CLAIM, DAMAGES OR OTHER
LIABILITY, WHETHER IN AN ACTION OF CONTRACT, TORT OR OTHERWISE, ARISING FROM,
OUT OF OR IN CONNECTION WITH THE SOFTWARE OR THE USE OR OTHER DEALINGS IN
THE SOFTWARE.
-----------------------------------------------------------------------------
*/

#ifndef __Ogre_TerrainLodManager_H__
#define __Ogre_TerrainLodManager_H__

#include "OgreTerrainPrerequisites.h"
#include "OgreWorkQueue.h"


namespace Ogre
{
	class Terrain;
	/** \addtogroup Optional Components
	*  @{
	*/
	/** \addtogroup Terrain
	*  Some details on the terrain LOD manager
	*  @{
	*/

	/** Terrain LOD data manager
	@par
		This class is used for managing terrain LOD data's loading, unloading.
	*/

	class _OgreTerrainExport TerrainLodManager : public WorkQueue::RequestHandler, public WorkQueue::ResponseHandler, public TerrainAlloc
	{
	public:
		static const uint32 TERRAINLODDATA_CHUNK_ID;
		static const uint16 TERRAINLODDATA_CHUNK_VERSION;
		typedef vector<float>::type LodData;
		typedef vector<LodData>::type LodsData;

		struct LoadLodRequest
		{
			LoadLodRequest( TerrainLodManager* r, uint16 preparedLod, uint16 loadedLod, uint16 target )
				: requestee(r)
				, currentPreparedLod(preparedLod)
				, currentLoadedLod(loadedLod)
				, requestedLod(target)
			{
			}
			TerrainLodManager* requestee;
			uint16 currentPreparedLod;
			uint16 currentLoadedLod;
			uint16 requestedLod;
			_OgreTerrainExport friend std::ostream& operator<<(std::ostream& o, const LoadLodRequest& r)
			{ return o; }
		};

		struct LodInfo
		{
			uint treeStart;
			uint treeEnd;
			bool isLast;
			uint16 resolution;
			uint size;
		};
	public:
        TerrainLodManager(Terrain* t, DataStreamPtr& stream);
        TerrainLodManager(Terrain* t, const String& filename = "");
        virtual ~TerrainLodManager();

		static const uint16 WORKQUEUE_LOAD_LOD_DATA_REQUEST;
		virtual bool canHandleRequest(const WorkQueue::Request* req, const WorkQueue* srcQ);
		virtual bool canHandleResponse(const WorkQueue::Response* res, const WorkQueue* srcQ);
        virtual WorkQueue::Response* handleRequest(const WorkQueue::Request* req, const WorkQueue* srcQ);
        virtual void handleResponse(const WorkQueue::Response* res, const WorkQueue* srcQ);

		void updateToLodLevel(int lodLevel, bool synchronous = false);
		/// Save each LOD level separately compressed so seek is possible
		static void saveLodData(StreamSerialiser& stream, Terrain* terrain);

		/** Copy geometry data from buffer to mHeightData/mDeltaData
		  @param lodLevel A LOD level to work with
		  @param data Buffer which holds geometry data if separated form
		  @remarks Data in buffer has to be both height and delta data. First half is height data.
			    Seconds half is delta data.
		  */
		void fillBufferAtLod(uint lodLevel, const float* data, uint dataSize );
		/** Read separated geometry data from file into allocated memory
		  @param lowerLodBound Lower bound of LOD levels to load
          @param higherLodBound Upper bound of LOD levels to load
		  @remarks Geometry data are uncompressed using inflate() and stored into
			    allocated buffer
		  */
		void readLodData(uint16 lowerLodBound, uint16 higherLodBound);
		void waitForDerivedProcesses();

		int getHighestLodPrepared(){ return mHighestLodPrepared; }
		int getHighestLodLoaded(){ return mHighestLodLoaded; }
		int getTargetLodLevel(){ return mTargetLodLevel; }

		LodInfo& getLodInfo(uint lodLevel)
		{
			if(!mLodInfoTable)
				buildLodInfoTable();
			return mLodInfoTable[lodLevel];
		}
	private:
		void init();
		void buildLodInfoTable();

		/** Separate geometry data by LOD level
		@param data A geometry data to separate i.e. mHeightData/mDeltaData
        @param size Dimension of the input data
        @param numLodLevels Number of LOD levels in the input data
        @param lods The separated LOD data
        @remarks Allocates new array and fills it with geometry data coupled by LOD level from lowest LOD level to highest. Example:
			    before separation:
			    00 01 02 03 04
			    05 06 07 08 09
			    10 11 12 13 14
			    15 16 17 18 19
			    20 21 22 23 24
			    after separation:
			    2: 00 04 20 24
			    1: 02 10 12 14 22
			    0: 01 03 05 06 07 08 09 11 13 15 16 17 18 19 21 23
		  */
		static void separateData(float* data, uint16 size, uint16 numLodLevels, LodsData& lods );
	private:
		Terrain* mTerrain;
		DataStreamPtr mDataStream;
		size_t mStreamOffset;
		uint16 mWorkQueueChannel;

		LodInfo* mLodInfoTable;
		int mTargetLodLevel;    /// Which LOD level is demanded
		int mHighestLodPrepared;  /// Highest LOD level stored in memory i.e. mHeightData/mDeltaData
		int mHighestLodLoaded;  /// Highest LOD level loaded in GPU

		bool mIncreaseLodLevelInProgress;  /// Is increaseLodLevel() running?
		bool mLastRequestSynchronous;
	};
	/** @} */
	/** @} */
}

#endif
>>>>>>> 98112b25
<|MERGE_RESOLUTION|>--- conflicted
+++ resolved
@@ -1,4 +1,3 @@
-<<<<<<< HEAD
 /*
 -----------------------------------------------------------------------------
 This source file is part of OGRE
@@ -164,172 +163,4 @@
 	/** @} */
 }
 
-#endif
-=======
-/*
------------------------------------------------------------------------------
-This source file is part of OGRE
-(Object-oriented Graphics Rendering Engine)
-For the latest info, see http://www.ogre3d.org/
-
-Copyright (c) 2000-2013 Torus Knot Software Ltd
-
-Permission is hereby granted, free of charge, to any person obtaining a copy
-of this software and associated documentation files (the "Software"), to deal
-in the Software without restriction, including without limitation the rights
-to use, copy, modify, merge, publish, distribute, sublicense, and/or sell
-copies of the Software, and to permit persons to whom the Software is
-furnished to do so, subject to the following conditions:
-
-The above copyright notice and this permission notice shall be included in
-all copies or substantial portions of the Software.
-
-THE SOFTWARE IS PROVIDED "AS IS", WITHOUT WARRANTY OF ANY KIND, EXPRESS OR
-IMPLIED, INCLUDING BUT NOT LIMITED TO THE WARRANTIES OF MERCHANTABILITY,
-FITNESS FOR A PARTICULAR PURPOSE AND NONINFRINGEMENT. IN NO EVENT SHALL THE
-AUTHORS OR COPYRIGHT HOLDERS BE LIABLE FOR ANY CLAIM, DAMAGES OR OTHER
-LIABILITY, WHETHER IN AN ACTION OF CONTRACT, TORT OR OTHERWISE, ARISING FROM,
-OUT OF OR IN CONNECTION WITH THE SOFTWARE OR THE USE OR OTHER DEALINGS IN
-THE SOFTWARE.
------------------------------------------------------------------------------
-*/
-
-#ifndef __Ogre_TerrainLodManager_H__
-#define __Ogre_TerrainLodManager_H__
-
-#include "OgreTerrainPrerequisites.h"
-#include "OgreWorkQueue.h"
-
-
-namespace Ogre
-{
-	class Terrain;
-	/** \addtogroup Optional Components
-	*  @{
-	*/
-	/** \addtogroup Terrain
-	*  Some details on the terrain LOD manager
-	*  @{
-	*/
-
-	/** Terrain LOD data manager
-	@par
-		This class is used for managing terrain LOD data's loading, unloading.
-	*/
-
-	class _OgreTerrainExport TerrainLodManager : public WorkQueue::RequestHandler, public WorkQueue::ResponseHandler, public TerrainAlloc
-	{
-	public:
-		static const uint32 TERRAINLODDATA_CHUNK_ID;
-		static const uint16 TERRAINLODDATA_CHUNK_VERSION;
-		typedef vector<float>::type LodData;
-		typedef vector<LodData>::type LodsData;
-
-		struct LoadLodRequest
-		{
-			LoadLodRequest( TerrainLodManager* r, uint16 preparedLod, uint16 loadedLod, uint16 target )
-				: requestee(r)
-				, currentPreparedLod(preparedLod)
-				, currentLoadedLod(loadedLod)
-				, requestedLod(target)
-			{
-			}
-			TerrainLodManager* requestee;
-			uint16 currentPreparedLod;
-			uint16 currentLoadedLod;
-			uint16 requestedLod;
-			_OgreTerrainExport friend std::ostream& operator<<(std::ostream& o, const LoadLodRequest& r)
-			{ return o; }
-		};
-
-		struct LodInfo
-		{
-			uint treeStart;
-			uint treeEnd;
-			bool isLast;
-			uint16 resolution;
-			uint size;
-		};
-	public:
-        TerrainLodManager(Terrain* t, DataStreamPtr& stream);
-        TerrainLodManager(Terrain* t, const String& filename = "");
-        virtual ~TerrainLodManager();
-
-		static const uint16 WORKQUEUE_LOAD_LOD_DATA_REQUEST;
-		virtual bool canHandleRequest(const WorkQueue::Request* req, const WorkQueue* srcQ);
-		virtual bool canHandleResponse(const WorkQueue::Response* res, const WorkQueue* srcQ);
-        virtual WorkQueue::Response* handleRequest(const WorkQueue::Request* req, const WorkQueue* srcQ);
-        virtual void handleResponse(const WorkQueue::Response* res, const WorkQueue* srcQ);
-
-		void updateToLodLevel(int lodLevel, bool synchronous = false);
-		/// Save each LOD level separately compressed so seek is possible
-		static void saveLodData(StreamSerialiser& stream, Terrain* terrain);
-
-		/** Copy geometry data from buffer to mHeightData/mDeltaData
-		  @param lodLevel A LOD level to work with
-		  @param data Buffer which holds geometry data if separated form
-		  @remarks Data in buffer has to be both height and delta data. First half is height data.
-			    Seconds half is delta data.
-		  */
-		void fillBufferAtLod(uint lodLevel, const float* data, uint dataSize );
-		/** Read separated geometry data from file into allocated memory
-		  @param lowerLodBound Lower bound of LOD levels to load
-          @param higherLodBound Upper bound of LOD levels to load
-		  @remarks Geometry data are uncompressed using inflate() and stored into
-			    allocated buffer
-		  */
-		void readLodData(uint16 lowerLodBound, uint16 higherLodBound);
-		void waitForDerivedProcesses();
-
-		int getHighestLodPrepared(){ return mHighestLodPrepared; }
-		int getHighestLodLoaded(){ return mHighestLodLoaded; }
-		int getTargetLodLevel(){ return mTargetLodLevel; }
-
-		LodInfo& getLodInfo(uint lodLevel)
-		{
-			if(!mLodInfoTable)
-				buildLodInfoTable();
-			return mLodInfoTable[lodLevel];
-		}
-	private:
-		void init();
-		void buildLodInfoTable();
-
-		/** Separate geometry data by LOD level
-		@param data A geometry data to separate i.e. mHeightData/mDeltaData
-        @param size Dimension of the input data
-        @param numLodLevels Number of LOD levels in the input data
-        @param lods The separated LOD data
-        @remarks Allocates new array and fills it with geometry data coupled by LOD level from lowest LOD level to highest. Example:
-			    before separation:
-			    00 01 02 03 04
-			    05 06 07 08 09
-			    10 11 12 13 14
-			    15 16 17 18 19
-			    20 21 22 23 24
-			    after separation:
-			    2: 00 04 20 24
-			    1: 02 10 12 14 22
-			    0: 01 03 05 06 07 08 09 11 13 15 16 17 18 19 21 23
-		  */
-		static void separateData(float* data, uint16 size, uint16 numLodLevels, LodsData& lods );
-	private:
-		Terrain* mTerrain;
-		DataStreamPtr mDataStream;
-		size_t mStreamOffset;
-		uint16 mWorkQueueChannel;
-
-		LodInfo* mLodInfoTable;
-		int mTargetLodLevel;    /// Which LOD level is demanded
-		int mHighestLodPrepared;  /// Highest LOD level stored in memory i.e. mHeightData/mDeltaData
-		int mHighestLodLoaded;  /// Highest LOD level loaded in GPU
-
-		bool mIncreaseLodLevelInProgress;  /// Is increaseLodLevel() running?
-		bool mLastRequestSynchronous;
-	};
-	/** @} */
-	/** @} */
-}
-
-#endif
->>>>>>> 98112b25
+#endif