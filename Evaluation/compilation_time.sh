#!/bin/bash

TARGETS=(\
<<<<<<< HEAD
	Ogre.Core\
	Ogre.PlugIns.STBICodec\
	Ogre.RenderSystems.GLSupport\
	Ogre.RenderSystems.GL\
	Ogre.Components.RTShaderSystem\
	Ogre.Components.Overlay\
	Ogre.Components.Bites\
=======
# 	OgreCore\
# 	Codec_STBI\
# 	OgreGLSupport\
# 	RenderSystem_GL\
# 	OgreRTShaderSystem\
# 	OgreOverlay\
# 	OgreBites\
>>>>>>> 41317d79
	SampleBrowser
)

if	[[ $# < 1 ]]
then
	echo "Path to cmake source directory required as first argument!"
	exit 1
elif [[ $# < 2 ]]
then
	echo "CMake build type required as second argument. Must be Debug or Release!"
	exit 1
fi

if	[[ $# > 2 ]]
then
	LOOP_ITERATIONS=$3
else
	LOOP_ITERATIONS=1
fi

initialize_sum()
{
	local -n sum_ref="$1_SUM"
	sum_ref=0
}

initialize_sums()
{
	for target in $@
	do
		initialize_sum $target
	done
}

if	[[ $LOOP_ITERATIONS > 1 ]]
then
	initialize_sums ${TARGETS[@]}
fi

CMAKE_SOURCE_DIR=$(realpath $1)
if	[[ ! -d $CMAKE_SOURCE_DIR ]]
then
	echo "$CMAKE_SOURCE_DIR is a not a directory!"
	exit 1
fi

CMAKE_BUILD_TYPE=$2
if	[[	$CMAKE_BUILD_TYPE != "Debug"\
	&&	$CMAKE_BUILD_TYPE != "Release"\
	&&	$CMAKE_BUILD_TYPE != "RelWithDebInfo"\
	]]
then
	echo "CMake build type $CMAKE_BUILD_TYPE not supported!"
	exit 1
fi

#do not overwrite configurations of different branches
GIT_BRANCH_NAME=$(git -C $CMAKE_SOURCE_DIR branch --show-current)
CMAKE_BINARY_DIR=$CMAKE_SOURCE_DIR/build/Compilation/Clang-$CMAKE_BUILD_TYPE-$GIT_BRANCH_NAME
THIRD_PARTY_DIR=$(realpath $CMAKE_SOURCE_DIR/../ThirdParty/)
TRACE_DIR=$CMAKE_SOURCE_DIR/build/Compilation/$CMAKE_BUILD_TYPE-$GIT_BRANCH_NAME

#ensure the directory is empty
if	[[ -d $CMAKE_BINARY_DIR ]]
then
	if	[[ -d "$CMAKE_BINARY_DIR/CMakeFiles" ]]
	then
		rm -rf $CMAKE_BINARY_DIR
	else
		echo "$CMAKE_BINARY_DIR is a directory but not a CMake binary directory. Bailing out!"
		exit 1
	fi
fi

cmake\
	-DCMAKE_EXPORT_COMPILE_COMMANDS=ON\
	--install-prefix $THIRD_PARTY_DIR\
	-G Ninja\
	--toolchain $CMAKE_SOURCE_DIR/CMake/toolchain/linux.toolchain.clang.cmake\
	-DCMAKE_BUILD_TYPE=$CMAKE_BUILD_TYPE\
	-DOGRE_DEPENDENCIES_DIR=$THIRD_PARTY_DIR\
	-S $CMAKE_SOURCE_DIR\
	-B $CMAKE_BINARY_DIR\
	1> /dev/null

if	[[ ! -d "$CMAKE_BINARY_DIR/CMakeFiles" ]]
then
	echo "$CMAKE_BINARY_DIR does not appear to be a valid CMake binary directory!"
	exit 1
elif [[ ! -f "$CMAKE_BINARY_DIR/build.ninja" ]]
then
	echo "$CMAKE_BINARY_DIR does not appear to be configured with Ninja!"
	exit 1
fi

time_ninja_target()
{
	echo -n "Time $1: "
	local time=$(\time -f "%e"\
		cmake\
			--build $CMAKE_BINARY_DIR\
			--target $1\
			--config $CMAKE_BUILD_TYPE\
			2>&1 1>/dev/null\
		)
	echo $time
	if	[[ $LOOP_ITERATIONS > 1 ]]
	then
		local -n sum_ref="$1_SUM"
		sum_ref=$(echo $sum_ref + $time | bc -l)
	fi
}

time_ninja_targets()
{
	for	target in $@
	do
		time_ninja_target $target
	done
}

if	[[ ! -d $TRACE_DIR ]]
then
	mkdir\
		$TRACE_DIR
fi

loop_iteration()
{
	ninja -C $CMAKE_BINARY_DIR clean > /dev/null
	rm $CMAKE_BINARY_DIR/.ninja_log

	local time_stamp=$(date +"%Y-%m-%d_%H-%M-%S")
	local trace_log="$TRACE_DIR/ninja_$time_stamp.log"

	echo "Compilation run #$1 timestamp $time_stamp"
	time_ninja_targets ${TARGETS[@]}

	cp $CMAKE_BINARY_DIR/.ninja_log $trace_log
	echo "Trace log created in $trace_log."
	echo ""
}

for	((i = 1; i <= $LOOP_ITERATIONS; ++i))
do
	loop_iteration $i
done

if	[[ $LOOP_ITERATIONS > 1 ]]
then
	print_average()
	{
		local -n sum_ref="$1_SUM"
		local average=$(echo "scale=2; $sum_ref / $LOOP_ITERATIONS" | bc -l)
		echo "Avg. Time $1: $average"
	}

	print_averages()
	{
		for target in $@
		do
			print_average $target
		done
	}

	print_averages ${TARGETS[@]}
fi

echo "Trace logs can be opened with https://ui.perfetto.dev."
echo "Data can be evaluated with SQL, e.g."
echo "SELECT name AS Name, (dur / 1000000000.0) AS Seconds FROM slice ORDER BY dur DESC"<|MERGE_RESOLUTION|>--- conflicted
+++ resolved
@@ -1,23 +1,13 @@
 #!/bin/bash
 
 TARGETS=(\
-<<<<<<< HEAD
-	Ogre.Core\
-	Ogre.PlugIns.STBICodec\
-	Ogre.RenderSystems.GLSupport\
-	Ogre.RenderSystems.GL\
-	Ogre.Components.RTShaderSystem\
-	Ogre.Components.Overlay\
-	Ogre.Components.Bites\
-=======
-# 	OgreCore\
-# 	Codec_STBI\
-# 	OgreGLSupport\
-# 	RenderSystem_GL\
-# 	OgreRTShaderSystem\
-# 	OgreOverlay\
-# 	OgreBites\
->>>>>>> 41317d79
+# 	Ogre.Core\
+# 	Ogre.PlugIns.STBICodec\
+# 	Ogre.RenderSystems.GLSupport\
+# 	Ogre.RenderSystems.GL\
+# 	Ogre.Components.RTShaderSystem\
+# 	Ogre.Components.Overlay\
+# 	Ogre.Components.Bites\
 	SampleBrowser
 )
 
