--- conflicted
+++ resolved
@@ -27,14 +27,9 @@
 */
 export module Ogre.Core:String;
 
-<<<<<<< HEAD
 export import :Prerequisites;
-=======
-#include <format>
-#include <string>
-#include <vector>
->>>>>>> f428f062
 
+export import <format>;
 export import <string>;
 export import <vector>;
 
