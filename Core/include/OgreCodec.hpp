--- conflicted
+++ resolved
@@ -27,20 +27,14 @@
 */
 export module Ogre.Core:Codec;
 
+export import :Any;
 export import :MemoryAllocatorConfig;
 export import :Prerequisites;
 export import :StringVector;
 
-<<<<<<< HEAD
 export import <cstddef>;
 export import <map>;
 export import <string>;
-=======
-#include "OgreAny.hpp"
-#include "OgreMemoryAllocatorConfig.hpp"
-#include "OgrePrerequisites.hpp"
-#include "OgreStringVector.hpp"
->>>>>>> 487fe06e
 
 export
 namespace Ogre {
