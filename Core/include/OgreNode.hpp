--- conflicted
+++ resolved
@@ -25,7 +25,6 @@
 THE SOFTWARE.
 -----------------------------------------------------------------------------
 */
-<<<<<<< HEAD
 export module Ogre.Core:Node;
 
 export import :Math;
@@ -39,28 +38,10 @@
 
 export import <algorithm>;
 export import <set>;
+export import <string_view>;
 export import <vector>;
 
 export
-=======
-#ifndef OGRE_CORE_NODE_H
-#define OGRE_CORE_NODE_H
-
-#include <algorithm>
-#include <set>
-#include <string_view>
-#include <vector>
-
-#include "OgreMath.hpp"
-#include "OgreMatrix3.hpp"
-#include "OgreMatrix4.hpp"
-#include "OgreMemoryAllocatorConfig.hpp"
-#include "OgrePlatform.hpp"
-#include "OgrePrerequisites.hpp"
-#include "OgreQuaternion.hpp"
-#include "OgreVector.hpp"
-
->>>>>>> 3a40432d
 namespace Ogre {
     template <typename T> class VectorIterator;
     template <typename T> class ConstVectorIterator;
