--- conflicted
+++ resolved
@@ -25,7 +25,6 @@
 THE SOFTWARE.
 -----------------------------------------------------------------------------
 */
-<<<<<<< HEAD
 export module Ogre.Core:Node;
 
 export import :Math;
@@ -35,7 +34,6 @@
 export import :Platform;
 export import :Prerequisites;
 export import :Quaternion;
-export import :UserObjectBindings;
 export import :Vector;
 
 export import <algorithm>;
@@ -43,24 +41,6 @@
 export import <vector>;
 
 export
-=======
-#ifndef OGRE_CORE_NODE_H
-#define OGRE_CORE_NODE_H
-
-#include <algorithm>
-#include <set>
-#include <vector>
-
-#include "OgreMath.hpp"
-#include "OgreMatrix3.hpp"
-#include "OgreMatrix4.hpp"
-#include "OgreMemoryAllocatorConfig.hpp"
-#include "OgrePlatform.hpp"
-#include "OgrePrerequisites.hpp"
-#include "OgreQuaternion.hpp"
-#include "OgreVector.hpp"
-
->>>>>>> 487fe06e
 namespace Ogre {
     template <typename T> class VectorIterator;
     template <typename T> class ConstVectorIterator;
