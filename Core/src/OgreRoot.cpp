--- conflicted
+++ resolved
@@ -125,22 +125,7 @@
 
     //-----------------------------------------------------------------------
     Root::Root(const String& pluginFileName, const String& configFileName,
-<<<<<<< HEAD
-        const String& logFileName)
-       
-=======
         const String& logFileName, ulong frameCount)
-      : mQueuedEnd(false)
-      , mCurrentSceneManager(NULL)
-      , mNextFrame(0)
-      , mFrameSmoothingTime(0.0f)
-      , mRemoveQueueStructuresOnClear(false)
-      , mDefaultMinPixelSize(0)
-      , mNextMovableObjectTypeFlag(1)
-      , mIsInitialised(false)
-      , mIsBlendIndicesGpuRedundant(true)
-      , mIsBlendWeightsGpuRedundant(true)
->>>>>>> 34a9a5de
     {
         // superclass will do singleton checking
 
@@ -195,11 +180,7 @@
         mLodStrategyManager = std::make_unique<LodStrategyManager>();
 
         // Profiler
-<<<<<<< HEAD
-        mProfiler = std::make_unique<Profiler>();
-=======
-        mProfiler.reset(new Profiler(frameCount));
->>>>>>> 34a9a5de
+        mProfiler = std::make_unique<Profiler>(frameCount);
         Profiler::getSingleton().setTimer(mTimer.get());
 
         mFileSystemArchiveFactory = std::make_unique<FileSystemArchiveFactory>();
