--- conflicted
+++ resolved
@@ -151,11 +151,7 @@
         //Only delete if this was not a dynamic image (meaning app holds & destroys buffer)
         if( mBuffer && mAutoDelete )
         {
-<<<<<<< HEAD
-            delete[] mBuffer;
-=======
             free(mBuffer);
->>>>>>> 2b0329e1
             mBuffer = nullptr;
         }
 
@@ -295,11 +291,7 @@
         size_t size = calculateSize(numMipMaps, numFaces, uWidth, uHeight, uDepth, eFormat);
         OgreAssert(size == stream->size(), "Wrong stream size");
 
-<<<<<<< HEAD
-        auto *buffer = new uchar[size];
-=======
         auto *buffer = static_cast<unsigned char*>(malloc(size));
->>>>>>> 2b0329e1
         stream->read(buffer, size);
 
         return loadDynamicImage(buffer,
