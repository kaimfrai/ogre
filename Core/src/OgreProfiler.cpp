/*
-----------------------------------------------------------------------------
This source file is part of OGRE
    (Object-oriented Graphics Rendering Engine)
For the latest info, see http://www.ogre3d.org/

Copyright (c) 2000-2014 Torus Knot Software Ltd

Permission is hereby granted, free of charge, to any person obtaining a copy
of this software and associated documentation files (the "Software"), to deal
in the Software without restriction, including without limitation the rights
to use, copy, modify, merge, publish, distribute, sublicense, and/or sell
copies of the Software, and to permit persons to whom the Software is
furnished to do so, subject to the following conditions:

The above copyright notice and this permission notice shall be included in
all copies or substantial portions of the Software.

THE SOFTWARE IS PROVIDED "AS IS", WITHOUT WARRANTY OF ANY KIND, EXPRESS OR
IMPLIED, INCLUDING BUT NOT LIMITED TO THE WARRANTIES OF MERCHANTABILITY,
FITNESS FOR A PARTICULAR PURPOSE AND NONINFRINGEMENT. IN NO EVENT SHALL THE
AUTHORS OR COPYRIGHT HOLDERS BE LIABLE FOR ANY CLAIM, DAMAGES OR OTHER
LIABILITY, WHETHER IN AN ACTION OF CONTRACT, TORT OR OTHERWISE, ARISING FROM,
OUT OF OR IN CONNECTION WITH THE SOFTWARE OR THE USE OR OTHER DEALINGS IN
THE SOFTWARE.
-----------------------------------------------------------------------------
*/
#include <algorithm>
#include <cassert>
#include <cmath>
#include <cstddef>
#include <map>
#include <set>
#include <string>
#include <utility>
#include <vector>

#include "OgreLogManager.hpp"
#include "OgrePlatform.hpp"
#include "OgrePrerequisites.hpp"
#include "OgreProfiler.hpp"
#include "OgreRenderSystem.hpp"
#include "OgreRoot.hpp"
#include "OgreSingleton.hpp"
#include "OgreStringConverter.hpp"
/*

    Although the code is original, many of the ideas for the profiler were borrowed from 
"Real-Time In-Game Profiling" by Steve Rabin which can be found in Game Programming
Gems 1.

    This code can easily be adapted to your own non-Ogre project. The only code that is 
Ogre-dependent is in the visualization/logging routines and the use of the Timer class.

    Enjoy!

*/

#include "OgreTimer.hpp"

namespace Ogre {
    //-----------------------------------------------------------------------
    // PROFILE DEFINITIONS
    //-----------------------------------------------------------------------
    template<> Profiler* Singleton<Profiler>::msSingleton = nullptr;
    auto Profiler::getSingletonPtr() -> Profiler*
    {
        return msSingleton;
    }
    auto Profiler::getSingleton() -> Profiler&
    {  
        assert( msSingleton );  return ( *msSingleton );  
    }

    //-----------------------------------------------------------------------
    // PROFILER DEFINITIONS
    //-----------------------------------------------------------------------
    Profiler::Profiler(ulong frameCount)
        : mCurrent(&mRoot)
<<<<<<< HEAD
        , 
         mRoot()
         
=======
        , mLast(NULL)
        , mRoot()
        , mInitialized(false)
        , mUpdateDisplayFrequency(10)
        , mCurrentFrame(0)
        , mTimer(0)
        , mTotalFrameClocks(0)
        , mEnabled(false)
        , mNewEnableState(false)
        , mProfileMask(0xFFFFFFFF)
        , mMaxTotalFrameClocks(0)
        , mAverageFrameClocks(0)
        , mResetExtents(false)
        , mFrameCount(frameCount)
>>>>>>> 34a9a5de
    {
        mRoot.hierarchicalLvl = 0 - 1;
    }
    //-----------------------------------------------------------------------
    ProfileInstance::ProfileInstance()
         
    {
        history.numCallsThisFrame = 0;
        history.totalClocksPercent = 0;
        history.totalClocks = 0;
        history.totalCalls = 0;
        history.maxClocksPercent = 0;
        history.maxClocks = 0;
        history.minClocksPercent = 1;
        history.minClocks = static_cast<ulong>(-1l);
        history.currentClocksPercent = 0;
        history.currentClocks = 0;
        history.sumOfSquareClocks = 0;

        frame.frameClocks = 0;
        frame.calls = 0;
    }
    ProfileInstance::~ProfileInstance()
    {                                        
        for(auto & it : children)
        {
            ProfileInstance* instance = it.second;
            delete instance;
        }
        children.clear();
    }
    //-----------------------------------------------------------------------
    Profiler::~Profiler()
    {
        if (!mRoot.children.empty()) 
        {
            // log the results of our profiling before we quit
            logResults();
        }

        // clear all our lists
        mDisabledProfiles.clear();
    }
    //-----------------------------------------------------------------------
    void Profiler::setTimer(Timer* t)
    {
        mTimer = t;
    }
    //-----------------------------------------------------------------------
    auto Profiler::getTimer() -> Timer*
    {
        assert(mTimer && "Timer not set!");
        return mTimer;
    }
    //-----------------------------------------------------------------------
    void Profiler::setEnabled(bool enabled) 
    {
        if (!mInitialized && enabled) 
        {
            for(auto & mListener : mListeners)
                mListener->initializeSession();

            mInitialized = true;
        }
        else if (mInitialized && !enabled)
        {
            for(auto & mListener : mListeners)
                mListener->finializeSession();

            mInitialized = false;
            mEnabled = false;
        }
        // We store this enable/disable request until the frame ends
        // (don't want to screw up any open profiles!)
        mNewEnableState = enabled;
    }
    //-----------------------------------------------------------------------
    auto Profiler::getEnabled() const -> bool
    {
        return mEnabled;
    }
    //-----------------------------------------------------------------------
    void Profiler::changeEnableState() 
    {
        for(auto & mListener : mListeners)
            mListener->changeEnableState(mNewEnableState);

        mEnabled = mNewEnableState;
    }
    //-----------------------------------------------------------------------
    void Profiler::disableProfile(const String& profileName)
    {
        // even if we are in the middle of this profile, endProfile() will still end it.
        mDisabledProfiles.insert(profileName);
    }
    //-----------------------------------------------------------------------
    void Profiler::enableProfile(const String& profileName) 
    {
        mDisabledProfiles.erase(profileName);
    }
    //-----------------------------------------------------------------------
    void Profiler::beginProfile(const String& profileName, uint32 groupID)
    {
        // if the profiler is enabled
        if (!mEnabled)
            return;

        // mask groups
        if ((groupID & mProfileMask) == 0)
            return;

        // empty string is reserved for the root
        // not really fatal anymore, however one shouldn't name one's profile as an empty string anyway.
        assert ((profileName != "") && ("Profile name can't be an empty string"));

        // we only process this profile if isn't disabled
        if (mDisabledProfiles.find(profileName) != mDisabledProfiles.end())
            return;

        // regardless of whether or not we are enabled, we need the application's root profile (ie the first profile started each frame)
        // we need this so bogus profiles don't show up when users enable profiling mid frame
        // so we check

        // this would be an internal error.
        assert (mCurrent);

        // need a timer to profile!
        assert (mTimer && "Timer not set!");

        ProfileInstance*& instance = mCurrent->children[profileName];
        if(instance)
        {   // found existing child.

            // Sanity check.
            assert(instance->name == profileName);

            if(instance->frameNumber != mCurrentFrame)
            {   // new frame, reset stats
                instance->frame.calls = 0;
                instance->frame.frameClocks = 0;
                instance->frameNumber = mCurrentFrame;
            }
        }
        else
        {   // new child!
            instance = new ProfileInstance();
            instance->name = profileName;
            instance->parent = mCurrent;
            instance->hierarchicalLvl = mCurrent->hierarchicalLvl + 1;
        }

        instance->frameNumber = mCurrentFrame;

        mCurrent = instance;

        // we do this at the very end of the function to get the most
        // accurate timing results
        mCurrent->currentClock = mTimer->getCPUClocks();
    }
    //-----------------------------------------------------------------------
    void Profiler::endProfile(const String& profileName, uint32 groupID) 
    {
        if(!mEnabled) 
        {
            // if the profiler received a request to be enabled or disabled
            if(mNewEnableState != mEnabled) 
            {   // note mNewEnableState == true to reach this.
                changeEnableState();

                // NOTE we will be in an 'error' state until the next begin. ie endProfile will likely get invoked using a profileName that was never started.
                // even then, we can't be sure that the next beginProfile will be the true start of a new frame
            }

            return;
        }
        else
        {
            if(mNewEnableState != mEnabled) 
            {   // note mNewEnableState == false to reach this.
                changeEnableState();

                // unwind the hierarchy, should be easy enough
                mCurrent = &mRoot;
                mLast = nullptr;
            }

            if(&mRoot == mCurrent && mLast)
            {   // profiler was enabled this frame, but the first subsequent beginProfile was NOT the beinging of a new frame as we had hoped.
                // we have bogus ProfileInstance in our hierarchy, we will need to remove it, then update the overlays so as not to confuse ze user

                for(auto& e : mRoot.children)
                {
                    delete e.second;
                }
                mRoot.children.clear();

                mLast = nullptr;

                processFrameStats();
                displayResults();
            }
        }

        if(&mRoot == mCurrent)
            return;

        // mask groups
        if ((groupID & mProfileMask) == 0)
            return;

        // need a timer to profile!
        assert (mTimer && "Timer not set!");

        // get the end time of this profile
        // we do this as close the beginning of this function as possible
        // to get more accurate timing results
        const ulong endClock = mTimer->getCPUClocks();

        // empty string is reserved for designating an empty parent
        assert ((profileName != "") && ("Profile name can't be an empty string"));

        // we only process this profile if isn't disabled
        // we check the current instance name against the provided profileName as a guard against disabling a profile name /after/ said profile began
        if(mCurrent->name != profileName && mDisabledProfiles.find(profileName) != mDisabledProfiles.end()) 
            return;

        // calculate the elapsed time of this profile
        const ulong clocksElapsed = endClock - mCurrent->currentClock;

        // update parent's accumulator if it isn't the root
        if (&mRoot != mCurrent->parent) 
        {
            // add this profile's time to the parent's accumlator
            mCurrent->parent->accumClocks += clocksElapsed;
        }

        mCurrent->frame.frameClocks += clocksElapsed;
        ++mCurrent->frame.calls;

        mLast = mCurrent;
        mCurrent = mCurrent->parent;

        if (&mRoot == mCurrent) 
        {
            // the stack is empty and all the profiles have been completed
            // we have reached the end of the frame so process the frame statistics

            // we know that the time elapsed of the main loop is the total time the frame took
            mTotalFrameClocks = clocksElapsed;

            if(clocksElapsed > mMaxTotalFrameClocks)
                mMaxTotalFrameClocks = clocksElapsed;

            // we got all the information we need, so process the profiles
            // for this frame
            processFrameStats();

            // we display everything to the screen
            displayResults();

            if  (   mLast->history.totalCalls
                //  5% margin of error, 99% confidence level
                >=  mFrameCount
                )
            {
                Ogre::Root::getSingleton().queueEndRendering();
            }
        }
    }
    //-----------------------------------------------------------------------
    void Profiler::beginGPUEvent(const String& event)
    {
        Root::getSingleton().getRenderSystem()->beginProfileEvent(event);
    }
    //-----------------------------------------------------------------------
    void Profiler::endGPUEvent(const String& event)
    {
        Root::getSingleton().getRenderSystem()->endProfileEvent();
    }
    //-----------------------------------------------------------------------
    void Profiler::markGPUEvent(const String& event)
    {
        Root::getSingleton().getRenderSystem()->markProfileEvent(event);
    }
    //-----------------------------------------------------------------------
    void Profiler::processFrameStats(ProfileInstance* instance, ulong& maxFrameClocks)
    {
        // calculate what percentage of frame time this profile took
        const long double framePercentage = (long double) instance->frame.frameClocks / (long double) mTotalFrameClocks;

        const ulong frameClocks = instance->frame.frameClocks;

        // update the profile stats
        instance->history.currentClocksPercent = framePercentage;
        instance->history.currentClocks = frameClocks;
        if(mResetExtents)
        {
            instance->history.totalClocksPercent = framePercentage;
            instance->history.totalClocks = frameClocks;
            instance->history.sumOfSquareClocks = frameClocks * frameClocks;
            instance->history.totalCalls = 1;
        }
        else
        {
            instance->history.totalClocksPercent += framePercentage;
            instance->history.totalClocks += frameClocks;
            instance->history.sumOfSquareClocks += frameClocks * frameClocks;
            instance->history.totalCalls++;
        }
        instance->history.numCallsThisFrame = instance->frame.calls;

        // if we find a new minimum for this profile, update it
        if (frameClocks < instance->history.minClocks || mResetExtents)
        {
            instance->history.minClocksPercent = framePercentage;
            instance->history.minClocks = frameClocks;
        }

        // if we find a new maximum for this profile, update it
        if (frameClocks > instance->history.maxClocks || mResetExtents)
        {
            instance->history.maxClocksPercent = framePercentage;
            instance->history.maxClocks = frameClocks;
        }

        if(frameClocks > maxFrameClocks)
            maxFrameClocks = frameClocks;

        auto it = instance->children.begin(), endit = instance->children.end();
        for(;it != endit; ++it)
        {
            ProfileInstance* child = it->second;

            // we set the number of times each profile was called per frame to 0
            // because not all profiles are called every frame
            child->history.numCallsThisFrame = 0;

            if(child->frame.calls > 0)
            {
                processFrameStats(child, maxFrameClocks);
            }
        }
    }
    //-----------------------------------------------------------------------
    void Profiler::processFrameStats() 
    {
        ulong maxFrameClocks = 0;

        auto it = mRoot.children.begin(), endit = mRoot.children.end();
        for(;it != endit; ++it)
        {
            ProfileInstance* child = it->second;

            // we set the number of times each profile was called per frame to 0
            // because not all profiles are called every frame
            child->history.numCallsThisFrame = 0;

            if(child->frame.calls > 0)
            {
                processFrameStats(child, maxFrameClocks);
            }
        }

        // Calculate whether the extents are now so out of date they need regenerating
        if (mCurrentFrame == 0)
            mAverageFrameClocks = maxFrameClocks;
        else
            mAverageFrameClocks = (mAverageFrameClocks + maxFrameClocks) * 0.5l;

        if ((long double)mMaxTotalFrameClocks > mAverageFrameClocks * 4)
        {
            mResetExtents = true;
            mMaxTotalFrameClocks= (ulong)mAverageFrameClocks;
        }
        else
            mResetExtents = false;
    }
    //-----------------------------------------------------------------------
    void Profiler::displayResults() 
    {
        // if its time to update the display
        if (!(mCurrentFrame % mUpdateDisplayFrequency)) 
        {
            // ensure the root won't be culled
            mRoot.frame.calls = 1;

            for(auto & mListener : mListeners)
                mListener->displayResults(mRoot, mMaxTotalFrameClocks);
        }
        ++mCurrentFrame;
    }
    //-----------------------------------------------------------------------
    auto Profiler::watchForMax(const String& profileName) -> bool 
    {
        assert ((profileName != "") && ("Profile name can't be an empty string"));

        return mRoot.watchForMax(profileName);
    }
    //-----------------------------------------------------------------------
    auto ProfileInstance::watchForMax(const String& profileName) -> bool 
    {
        auto it = children.begin(), endit = children.end();
        for(;it != endit; ++it)
        {
            ProfileInstance* child = it->second;
            if( (child->name == profileName && child->watchForMax()) || child->watchForMax(profileName))
                return true;
        }
        return false;
    }
    //-----------------------------------------------------------------------
    auto Profiler::watchForMin(const String& profileName) -> bool 
    {
        assert ((profileName != "") && ("Profile name can't be an empty string"));
        return mRoot.watchForMin(profileName);
    }
    //-----------------------------------------------------------------------
    auto ProfileInstance::watchForMin(const String& profileName) -> bool 
    {
        auto it = children.begin(), endit = children.end();
        for(;it != endit; ++it)
        {
            ProfileInstance* child = it->second;
            if( (child->name == profileName && child->watchForMin()) || child->watchForMin(profileName))
                return true;
        }
        return false;
    }
    //-----------------------------------------------------------------------
    auto Profiler::watchForLimit(const String& profileName, long double limit, bool greaterThan) -> bool
    {
        assert ((profileName != "") && ("Profile name can't be an empty string"));
        return mRoot.watchForLimit(profileName, limit, greaterThan);
    }
    //-----------------------------------------------------------------------
    auto ProfileInstance::watchForLimit(const String& profileName, long double limit, bool greaterThan) -> bool
    {
        auto it = children.begin(), endit = children.end();
        for(;it != endit; ++it)
        {
            ProfileInstance* child = it->second;
            if( (child->name == profileName && child->watchForLimit(limit, greaterThan)) || child->watchForLimit(profileName, limit, greaterThan))
                return true;
        }
        return false;
    }
    //-----------------------------------------------------------------------
    void Profiler::logResults() 
    {
        LogManager::getSingleton().logMessage("----------------------Profiler Results----------------------");

        for(auto & it : mRoot.children)
        {
            it.second->logResults();
        }

        LogManager::getSingleton().logMessage("------------------------------------------------------------");
    }

    auto ProfileHistory::StandardDeviationMilliseconds() const -> long double
    {
        if (totalCalls == 0ul)
            return 0.0l;

        ulong const sumSquare = totalClocks * totalClocks;
        ulong const numerator = totalCalls * sumOfSquareClocks - sumSquare;
        ulong const denominator = totalCalls * (totalCalls - 1ul);
        return Timer::clocksToMilliseconds(::std::sqrt((long double)numerator / (long double)denominator));
    }

    //-----------------------------------------------------------------------
    void ProfileInstance::logResults() 
    {
        // create an indent that represents the hierarchical order of the profile
        String indent = "";
        for (uint i = 0; i < hierarchicalLvl; ++i) 
        {
            indent = ::std::format("{}  ", indent);
        }

        LogManager::getSingleton().logMessage
        (   ::std::format("{}{} | Min {} | Max {} | Avg {} | StdDev {} | Calls {}",
            indent,
            name,
            Timer::clocksToMilliseconds(history.minClocks),
            Timer::clocksToMilliseconds(history.maxClocks),
            (   Timer::clocksToMilliseconds(history.totalClocks)
            /   (long double)(history.totalCalls)
            ),
            history.StandardDeviationMilliseconds(),
            history.totalCalls
            )
        );

<<<<<<< HEAD
        for(auto & it : children)
=======
        if(history.totalCalls == 0)
            return;

        for(ProfileChildren::iterator it = children.begin(); it != children.end(); ++it)
>>>>>>> 34a9a5de
        {
            it.second->logResults();
        }
    }
    //-----------------------------------------------------------------------
    void Profiler::reset() 
    {
        mRoot.reset();
        mMaxTotalFrameClocks = 0;
    }
    //-----------------------------------------------------------------------
    void ProfileInstance::reset()
    {
        history.currentClocksPercent = history.maxClocksPercent = history.totalClocksPercent = 0;
        history.currentClocks = history.maxClocks = history.totalClocks = 0;
        history.numCallsThisFrame = history.totalCalls = 0;

        history.minClocksPercent = 1;
        history.minClocks = static_cast<ulong>(-1l);
        for(auto & it : children)
        {
            it.second->reset();
        }
    }
    //-----------------------------------------------------------------------
    void Profiler::setUpdateDisplayFrequency(uint freq)
    {
        mUpdateDisplayFrequency = freq;
    }
    //-----------------------------------------------------------------------
    auto Profiler::getUpdateDisplayFrequency() const -> uint
    {
        return mUpdateDisplayFrequency;
    }
    //-----------------------------------------------------------------------
    void Profiler::addListener(ProfileSessionListener* listener)
    {
        if (std::find(mListeners.begin(), mListeners.end(), listener) == mListeners.end())
            mListeners.push_back(listener);
    }
    //-----------------------------------------------------------------------
    void Profiler::removeListener(ProfileSessionListener* listener)
    {
        auto i = std::find(mListeners.begin(), mListeners.end(), listener);
        if (i != mListeners.end())
            mListeners.erase(i);
    }
    //-----------------------------------------------------------------------
}<|MERGE_RESOLUTION|>--- conflicted
+++ resolved
@@ -77,26 +77,8 @@
     //-----------------------------------------------------------------------
     Profiler::Profiler(ulong frameCount)
         : mCurrent(&mRoot)
-<<<<<<< HEAD
-        , 
-         mRoot()
-         
-=======
-        , mLast(NULL)
         , mRoot()
-        , mInitialized(false)
-        , mUpdateDisplayFrequency(10)
-        , mCurrentFrame(0)
-        , mTimer(0)
-        , mTotalFrameClocks(0)
-        , mEnabled(false)
-        , mNewEnableState(false)
-        , mProfileMask(0xFFFFFFFF)
-        , mMaxTotalFrameClocks(0)
-        , mAverageFrameClocks(0)
-        , mResetExtents(false)
         , mFrameCount(frameCount)
->>>>>>> 34a9a5de
     {
         mRoot.hierarchicalLvl = 0 - 1;
     }
@@ -591,14 +573,10 @@
             )
         );
 
-<<<<<<< HEAD
+        if(history.totalCalls == 0)
+            return;
+
         for(auto & it : children)
-=======
-        if(history.totalCalls == 0)
-            return;
-
-        for(ProfileChildren::iterator it = children.begin(); it != children.end(); ++it)
->>>>>>> 34a9a5de
         {
             it.second->logResults();
         }
