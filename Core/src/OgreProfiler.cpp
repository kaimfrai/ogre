/*
-----------------------------------------------------------------------------
This source file is part of OGRE
    (Object-oriented Graphics Rendering Engine)
For the latest info, see http://www.ogre3d.org/

Copyright (c) 2000-2014 Torus Knot Software Ltd

Permission is hereby granted, free of charge, to any person obtaining a copy
of this software and associated documentation files (the "Software"), to deal
in the Software without restriction, including without limitation the rights
to use, copy, modify, merge, publish, distribute, sublicense, and/or sell
copies of the Software, and to permit persons to whom the Software is
furnished to do so, subject to the following conditions:

The above copyright notice and this permission notice shall be included in
all copies or substantial portions of the Software.

THE SOFTWARE IS PROVIDED "AS IS", WITHOUT WARRANTY OF ANY KIND, EXPRESS OR
IMPLIED, INCLUDING BUT NOT LIMITED TO THE WARRANTIES OF MERCHANTABILITY,
FITNESS FOR A PARTICULAR PURPOSE AND NONINFRINGEMENT. IN NO EVENT SHALL THE
AUTHORS OR COPYRIGHT HOLDERS BE LIABLE FOR ANY CLAIM, DAMAGES OR OTHER
LIABILITY, WHETHER IN AN ACTION OF CONTRACT, TORT OR OTHERWISE, ARISING FROM,
OUT OF OR IN CONNECTION WITH THE SOFTWARE OR THE USE OR OTHER DEALINGS IN
THE SOFTWARE.
-----------------------------------------------------------------------------
*/
#include <algorithm>
#include <cassert>
#include <cmath>
#include <cstddef>
#include <map>
#include <set>
#include <string>
#include <utility>
#include <vector>

#include "OgreLogManager.hpp"
#include "OgrePlatform.hpp"
#include "OgrePrerequisites.hpp"
#include "OgreProfiler.hpp"
#include "OgreRenderSystem.hpp"
#include "OgreRoot.hpp"
#include "OgreSingleton.hpp"
#include "OgreStringConverter.hpp"
/*

    Although the code is original, many of the ideas for the profiler were borrowed from 
"Real-Time In-Game Profiling" by Steve Rabin which can be found in Game Programming
Gems 1.

    This code can easily be adapted to your own non-Ogre project. The only code that is 
Ogre-dependent is in the visualization/logging routines and the use of the Timer class.

    Enjoy!

*/

#include "OgreTimer.hpp"

namespace Ogre {
    //-----------------------------------------------------------------------
    // PROFILE DEFINITIONS
    //-----------------------------------------------------------------------
    template<> Profiler* Singleton<Profiler>::msSingleton = nullptr;
    auto Profiler::getSingletonPtr() -> Profiler*
    {
        return msSingleton;
    }
    auto Profiler::getSingleton() -> Profiler&
    {  
        assert( msSingleton );  return ( *msSingleton );  
    }

    //-----------------------------------------------------------------------
    // PROFILER DEFINITIONS
    //-----------------------------------------------------------------------
    Profiler::Profiler()
        : mCurrent(&mRoot)
        , mRoot()
<<<<<<< HEAD
        , mFrameCount(frameCount)
=======
        , mInitialized(false)
        , mUpdateDisplayFrequency(10)
        , mCurrentFrame(0)
        , mTimer(0)
        , mTotalFrameClocks(0)
        , mEnabled(true)
        , mNewEnableState(true)
        , mProfileMask(0xFFFFFFFF)
        , mMaxTotalFrameClocks(0)
        , mAverageFrameClocks(0)
        , mResetExtents(false)
>>>>>>> f1e84ca0
    {
        mRoot.hierarchicalLvl = 0 - 1;
    }
    //-----------------------------------------------------------------------
    ProfileInstance::ProfileInstance()
         
    {
        history.numCallsThisFrame = 0;
        history.totalClocksPercent = 0;
        history.totalClocks = 0;
        history.totalCalls = 0;
        history.maxClocksPercent = 0;
        history.maxClocks = 0;
        history.minClocksPercent = 1;
        history.minClocks = static_cast<ulong>(-1l);
        history.currentClocksPercent = 0;
        history.currentClocks = 0;
        history.sumOfSquareClocks = 0;

        frame.frameClocks = 0;
        frame.calls = 0;
    }
    ProfileInstance::~ProfileInstance()
    {                                        
        for(auto & it : children)
        {
            ProfileInstance* instance = it.second;
            delete instance;
        }
        children.clear();
    }
    //-----------------------------------------------------------------------
    Profiler::~Profiler()
    {
        if (!mRoot.children.empty()) 
        {
            // log the results of our profiling before we quit
            logResults();
        }

        // clear all our lists
        mDisabledProfiles.clear();
    }
    //-----------------------------------------------------------------------
    void Profiler::setTimer(Timer* t)
    {
        mTimer = t;
    }
    //-----------------------------------------------------------------------
    auto Profiler::getTimer() -> Timer*
    {
        assert(mTimer && "Timer not set!");
        return mTimer;
    }
    //-----------------------------------------------------------------------
    void Profiler::setEnabled(bool enabled) 
    {
        if (!mInitialized && enabled) 
        {
            for(auto & mListener : mListeners)
                mListener->initializeSession();

            mInitialized = true;
        }
        else if (mInitialized && !enabled)
        {
            for(auto & mListener : mListeners)
                mListener->finializeSession();

            mInitialized = false;
            mEnabled = false;
        }
        // We store this enable/disable request until the frame ends
        // (don't want to screw up any open profiles!)
        mNewEnableState = enabled;
    }
    //-----------------------------------------------------------------------
    auto Profiler::getEnabled() const -> bool
    {
        return mEnabled;
    }
    //-----------------------------------------------------------------------
    void Profiler::changeEnableState() 
    {
        for(auto & mListener : mListeners)
            mListener->changeEnableState(mNewEnableState);

        mEnabled = mNewEnableState;
    }
    //-----------------------------------------------------------------------
    void Profiler::disableProfile(const String& profileName)
    {
        // even if we are in the middle of this profile, endProfile() will still end it.
        mDisabledProfiles.insert(profileName);
    }
    //-----------------------------------------------------------------------
    void Profiler::enableProfile(const String& profileName) 
    {
        mDisabledProfiles.erase(profileName);
    }
    //-----------------------------------------------------------------------
    void Profiler::beginProfile(const String& profileName, uint32 groupID)
    {
        // if the profiler is enabled
        if (!mEnabled)
            return;

        // mask groups
        if ((groupID & mProfileMask) == 0)
            return;

        // empty string is reserved for the root
        // not really fatal anymore, however one shouldn't name one's profile as an empty string anyway.
        assert ((profileName != "") && ("Profile name can't be an empty string"));

        // we only process this profile if isn't disabled
        if (mDisabledProfiles.find(profileName) != mDisabledProfiles.end())
            return;

        // regardless of whether or not we are enabled, we need the application's root profile (ie the first profile started each frame)
        // we need this so bogus profiles don't show up when users enable profiling mid frame
        // so we check

        // this would be an internal error.
        assert (mCurrent);

        // need a timer to profile!
        assert (mTimer && "Timer not set!");

        ProfileInstance*& instance = mCurrent->children[profileName];
        if(instance)
        {   // found existing child.

            // Sanity check.
            assert(instance->name == profileName);

            if(instance->frameNumber != mCurrentFrame)
            {   // new frame, reset stats
                instance->frame.calls = 0;
                instance->frame.frameClocks = 0;
                instance->frameNumber = mCurrentFrame;
            }
        }
        else
        {   // new child!
            instance = new ProfileInstance();
            instance->name = profileName;
            instance->parent = mCurrent;
            instance->hierarchicalLvl = mCurrent->hierarchicalLvl + 1;
        }

        instance->frameNumber = mCurrentFrame;

        mCurrent = instance;

        // we do this at the very end of the function to get the most
        // accurate timing results
        mCurrent->currentClock = mTimer->getCPUClocks();
    }
    //-----------------------------------------------------------------------
    void Profiler::endProfile(const String& profileName, uint32 groupID) 
    {
        if(!mEnabled) 
        {
            // if the profiler received a request to be enabled or disabled
            if(mNewEnableState != mEnabled) 
            {   // note mNewEnableState == true to reach this.
                changeEnableState();

                // NOTE we will be in an 'error' state until the next begin. ie endProfile will likely get invoked using a profileName that was never started.
                // even then, we can't be sure that the next beginProfile will be the true start of a new frame
            }

            return;
        }
        else
        {
            if(mNewEnableState != mEnabled) 
            {   // note mNewEnableState == false to reach this.
                changeEnableState();

                // unwind the hierarchy, should be easy enough
                mCurrent = &mRoot;
                mLast = nullptr;
            }

            if(&mRoot == mCurrent && mLast)
            {   // profiler was enabled this frame, but the first subsequent beginProfile was NOT the beinging of a new frame as we had hoped.
                // we have bogus ProfileInstance in our hierarchy, we will need to remove it, then update the overlays so as not to confuse ze user

                for(auto& e : mRoot.children)
                {
                    delete e.second;
                }
                mRoot.children.clear();

                mLast = nullptr;

                processFrameStats();
                displayResults();
            }
        }

        if(&mRoot == mCurrent)
            return;

        // mask groups
        if ((groupID & mProfileMask) == 0)
            return;

        // need a timer to profile!
        assert (mTimer && "Timer not set!");

        // get the end time of this profile
        // we do this as close the beginning of this function as possible
        // to get more accurate timing results
        const ulong endClock = mTimer->getCPUClocks();

        // empty string is reserved for designating an empty parent
        assert ((profileName != "") && ("Profile name can't be an empty string"));

        // we only process this profile if isn't disabled
        // we check the current instance name against the provided profileName as a guard against disabling a profile name /after/ said profile began
        if(mCurrent->name != profileName && mDisabledProfiles.find(profileName) != mDisabledProfiles.end()) 
            return;

        // calculate the elapsed time of this profile
        const ulong clocksElapsed = endClock - mCurrent->currentClock;

        // update parent's accumulator if it isn't the root
        if (&mRoot != mCurrent->parent) 
        {
            // add this profile's time to the parent's accumlator
            mCurrent->parent->accumClocks += clocksElapsed;
        }

        mCurrent->frame.frameClocks += clocksElapsed;
        ++mCurrent->frame.calls;

        mLast = mCurrent;
        mCurrent = mCurrent->parent;

        if (&mRoot == mCurrent) 
        {
            // the stack is empty and all the profiles have been completed
            // we have reached the end of the frame so process the frame statistics

            // we know that the time elapsed of the main loop is the total time the frame took
            mTotalFrameClocks = clocksElapsed;

            if(clocksElapsed > mMaxTotalFrameClocks)
                mMaxTotalFrameClocks = clocksElapsed;

            // we got all the information we need, so process the profiles
            // for this frame
            processFrameStats();

            // we display everything to the screen
            displayResults();

        }
    }
    //-----------------------------------------------------------------------
    void Profiler::beginGPUEvent(const String& event)
    {
        Root::getSingleton().getRenderSystem()->beginProfileEvent(event);
    }
    //-----------------------------------------------------------------------
    void Profiler::endGPUEvent(const String& event)
    {
        Root::getSingleton().getRenderSystem()->endProfileEvent();
    }
    //-----------------------------------------------------------------------
    void Profiler::markGPUEvent(const String& event)
    {
        Root::getSingleton().getRenderSystem()->markProfileEvent(event);
    }
    //-----------------------------------------------------------------------
    void Profiler::processFrameStats(ProfileInstance* instance, ulong& maxFrameClocks)
    {
        // calculate what percentage of frame time this profile took
        const long double framePercentage = (long double) instance->frame.frameClocks / (long double) mTotalFrameClocks;

        const ulong frameClocks = instance->frame.frameClocks;

        // update the profile stats
        instance->history.currentClocksPercent = framePercentage;
        instance->history.currentClocks = frameClocks;
        if(mResetExtents)
        {
            instance->history.totalClocksPercent = framePercentage;
            instance->history.totalClocks = frameClocks;
            instance->history.sumOfSquareClocks = frameClocks * frameClocks;
            instance->history.totalCalls = 1;
        }
        else
        {
            instance->history.totalClocksPercent += framePercentage;
            instance->history.totalClocks += frameClocks;
            instance->history.sumOfSquareClocks += frameClocks * frameClocks;
            instance->history.totalCalls++;
        }
        instance->history.numCallsThisFrame = instance->frame.calls;

        // if we find a new minimum for this profile, update it
        if (frameClocks < instance->history.minClocks || mResetExtents)
        {
            instance->history.minClocksPercent = framePercentage;
            instance->history.minClocks = frameClocks;
        }

        // if we find a new maximum for this profile, update it
        if (frameClocks > instance->history.maxClocks || mResetExtents)
        {
            instance->history.maxClocksPercent = framePercentage;
            instance->history.maxClocks = frameClocks;
        }

        if(frameClocks > maxFrameClocks)
            maxFrameClocks = frameClocks;

        auto it = instance->children.begin(), endit = instance->children.end();
        for(;it != endit; ++it)
        {
            ProfileInstance* child = it->second;

            // we set the number of times each profile was called per frame to 0
            // because not all profiles are called every frame
            child->history.numCallsThisFrame = 0;

            if(child->frame.calls > 0)
            {
                processFrameStats(child, maxFrameClocks);
            }
        }
    }
    //-----------------------------------------------------------------------
    void Profiler::processFrameStats() 
    {
        ulong maxFrameClocks = 0;

        auto it = mRoot.children.begin(), endit = mRoot.children.end();
        for(;it != endit; ++it)
        {
            ProfileInstance* child = it->second;

            // we set the number of times each profile was called per frame to 0
            // because not all profiles are called every frame
            child->history.numCallsThisFrame = 0;

            if(child->frame.calls > 0)
            {
                processFrameStats(child, maxFrameClocks);
            }
        }

        // Calculate whether the extents are now so out of date they need regenerating
        if (mCurrentFrame == 0)
            mAverageFrameClocks = maxFrameClocks;
        else
            mAverageFrameClocks = (mAverageFrameClocks + maxFrameClocks) * 0.5l;

        if ((long double)mMaxTotalFrameClocks > mAverageFrameClocks * 4)
        {
            mResetExtents = true;
            mMaxTotalFrameClocks= (ulong)mAverageFrameClocks;
        }
        else
            mResetExtents = false;
    }
    //-----------------------------------------------------------------------
    void Profiler::displayResults() 
    {
        // if its time to update the display
        if (!(mCurrentFrame % mUpdateDisplayFrequency)) 
        {
            // ensure the root won't be culled
            mRoot.frame.calls = 1;

            for(auto & mListener : mListeners)
                mListener->displayResults(mRoot, mMaxTotalFrameClocks);
        }
        ++mCurrentFrame;
    }
    //-----------------------------------------------------------------------
    auto Profiler::watchForMax(const String& profileName) -> bool 
    {
        assert ((profileName != "") && ("Profile name can't be an empty string"));

        return mRoot.watchForMax(profileName);
    }
    //-----------------------------------------------------------------------
    auto ProfileInstance::watchForMax(const String& profileName) -> bool 
    {
        auto it = children.begin(), endit = children.end();
        for(;it != endit; ++it)
        {
            ProfileInstance* child = it->second;
            if( (child->name == profileName && child->watchForMax()) || child->watchForMax(profileName))
                return true;
        }
        return false;
    }
    //-----------------------------------------------------------------------
    auto Profiler::watchForMin(const String& profileName) -> bool 
    {
        assert ((profileName != "") && ("Profile name can't be an empty string"));
        return mRoot.watchForMin(profileName);
    }
    //-----------------------------------------------------------------------
    auto ProfileInstance::watchForMin(const String& profileName) -> bool 
    {
        auto it = children.begin(), endit = children.end();
        for(;it != endit; ++it)
        {
            ProfileInstance* child = it->second;
            if( (child->name == profileName && child->watchForMin()) || child->watchForMin(profileName))
                return true;
        }
        return false;
    }
    //-----------------------------------------------------------------------
    auto Profiler::watchForLimit(const String& profileName, long double limit, bool greaterThan) -> bool
    {
        assert ((profileName != "") && ("Profile name can't be an empty string"));
        return mRoot.watchForLimit(profileName, limit, greaterThan);
    }
    //-----------------------------------------------------------------------
    auto ProfileInstance::watchForLimit(const String& profileName, long double limit, bool greaterThan) -> bool
    {
        auto it = children.begin(), endit = children.end();
        for(;it != endit; ++it)
        {
            ProfileInstance* child = it->second;
            if( (child->name == profileName && child->watchForLimit(limit, greaterThan)) || child->watchForLimit(profileName, limit, greaterThan))
                return true;
        }
        return false;
    }
    //-----------------------------------------------------------------------
    void Profiler::logResults() 
    {
        LogManager::getSingleton().logMessage("----------------------Profiler Results----------------------");

        for(auto & it : mRoot.children)
        {
            it.second->logResults();
        }

        LogManager::getSingleton().logMessage("------------------------------------------------------------");
    }

    auto ProfileHistory::StandardDeviationMilliseconds() const -> long double
    {
        if (totalCalls == 0ul)
            return 0.0l;

        ulong const sumSquare = totalClocks * totalClocks;
        ulong const numerator = totalCalls * sumOfSquareClocks - sumSquare;
        ulong const denominator = totalCalls * (totalCalls - 1ul);
        return Timer::clocksToMilliseconds(::std::sqrt((long double)numerator / (long double)denominator));
    }

    //-----------------------------------------------------------------------
    void ProfileInstance::logResults() 
    {
        // create an indent that represents the hierarchical order of the profile
        String indent = "";
        for (uint i = 0; i < hierarchicalLvl; ++i) 
        {
            indent = ::std::format("{}  ", indent);
        }

        LogManager::getSingleton().logMessage
        (   ::std::format("{}{} | Min {} | Max {} | Avg {} | StdDev {} | Calls {}",
            indent,
            name,
            Timer::clocksToMilliseconds(history.minClocks),
            Timer::clocksToMilliseconds(history.maxClocks),
            (   Timer::clocksToMilliseconds(history.totalClocks)
            /   (long double)(history.totalCalls)
            ),
            history.StandardDeviationMilliseconds(),
            history.totalCalls
            )
        );

        if(history.totalCalls == 0)
            return;

        for(auto & it : children)
        {
            it.second->logResults();
        }
    }
    //-----------------------------------------------------------------------
    void Profiler::reset() 
    {
        mRoot.reset();
        mMaxTotalFrameClocks = 0;
    }
    //-----------------------------------------------------------------------
    void ProfileInstance::reset()
    {
        history.currentClocksPercent = history.maxClocksPercent = history.totalClocksPercent = 0;
        history.currentClocks = history.maxClocks = history.totalClocks = 0;
        history.numCallsThisFrame = history.totalCalls = 0;

        history.minClocksPercent = 1;
        history.minClocks = static_cast<ulong>(-1l);
        for(auto & it : children)
        {
            it.second->reset();
        }
    }
    //-----------------------------------------------------------------------
    void Profiler::setUpdateDisplayFrequency(uint freq)
    {
        mUpdateDisplayFrequency = freq;
    }
    //-----------------------------------------------------------------------
    auto Profiler::getUpdateDisplayFrequency() const -> uint
    {
        return mUpdateDisplayFrequency;
    }
    //-----------------------------------------------------------------------
    void Profiler::addListener(ProfileSessionListener* listener)
    {
        if (std::find(mListeners.begin(), mListeners.end(), listener) == mListeners.end())
            mListeners.push_back(listener);
    }
    //-----------------------------------------------------------------------
    void Profiler::removeListener(ProfileSessionListener* listener)
    {
        auto i = std::find(mListeners.begin(), mListeners.end(), listener);
        if (i != mListeners.end())
            mListeners.erase(i);
    }
    //-----------------------------------------------------------------------
}<|MERGE_RESOLUTION|>--- conflicted
+++ resolved
@@ -78,21 +78,6 @@
     Profiler::Profiler()
         : mCurrent(&mRoot)
         , mRoot()
-<<<<<<< HEAD
-        , mFrameCount(frameCount)
-=======
-        , mInitialized(false)
-        , mUpdateDisplayFrequency(10)
-        , mCurrentFrame(0)
-        , mTimer(0)
-        , mTotalFrameClocks(0)
-        , mEnabled(true)
-        , mNewEnableState(true)
-        , mProfileMask(0xFFFFFFFF)
-        , mMaxTotalFrameClocks(0)
-        , mAverageFrameClocks(0)
-        , mResetExtents(false)
->>>>>>> f1e84ca0
     {
         mRoot.hierarchicalLvl = 0 - 1;
     }
