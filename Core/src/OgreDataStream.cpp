/*
-----------------------------------------------------------------------------
This source file is part of OGRE
(Object-oriented Graphics Rendering Engine)
For the latest info, see http://www.ogre3d.org/

Copyright (c) 2000-2014 Torus Knot Software Ltd

Permission is hereby granted, free of charge, to any person obtaining a copy
of this software and associated documentation files (the "Software"), to deal
in the Software without restriction, including without limitation the rights
to use, copy, modify, merge, publish, distribute, sublicense, and/or sell
copies of the Software, and to permit persons to whom the Software is
furnished to do so, subject to the following conditions:

The above copyright notice and this permission notice shall be included in
all copies or substantial portions of the Software.

THE SOFTWARE IS PROVIDED "AS IS", WITHOUT WARRANTY OF ANY KIND, EXPRESS OR
IMPLIED, INCLUDING BUT NOT LIMITED TO THE WARRANTIES OF MERCHANTABILITY,
FITNESS FOR A PARTICULAR PURPOSE AND NONINFRINGEMENT. IN NO EVENT SHALL THE
AUTHORS OR COPYRIGHT HOLDERS BE LIABLE FOR ANY CLAIM, DAMAGES OR OTHER
LIABILITY, WHETHER IN AN ACTION OF CONTRACT, TORT OR OTHERWISE, ARISING FROM,
OUT OF OR IN CONNECTION WITH THE SOFTWARE OR THE USE OR OTHER DEALINGS IN
THE SOFTWARE.
-----------------------------------------------------------------------------
*/
#include <algorithm>
#include <cassert>
#include <cstdio>
#include <cstring>
#include <fstream>
#include <string>

#include "OgreDataStream.hpp"
#include "OgreException.hpp"
#include "OgreLogManager.hpp"
#include "OgrePlatform.hpp"
#include "OgrePrerequisites.hpp"
#include "OgreSharedPtr.hpp"
#include "OgreString.hpp"

namespace Ogre {

    //-----------------------------------------------------------------------
    //-----------------------------------------------------------------------
    template <typename T> auto DataStream::operator >>(T& val) -> DataStream&
    {
        read(static_cast<void*>(&val), sizeof(T));
        return *this;
    }
    //-----------------------------------------------------------------------
    auto DataStream::getLine(bool trimAfter) -> String
    {
        char tmpBuf[OGRE_STREAM_TEMP_SIZE];
        String retString;
        size_t readCount;
        // Keep looping while not hitting delimiter
        while ((readCount = read(tmpBuf, OGRE_STREAM_TEMP_SIZE-1)) != 0)
        {
            // Terminate string
            tmpBuf[readCount] = '\0';

            char* p = strchr(tmpBuf, '\n');
            if (p != nullptr)
            {
                // Reposition backwards
                skip((long)(p + 1 - tmpBuf - readCount));
                *p = '\0';
            }

            retString += tmpBuf;

            if (p != nullptr)
            {
                // Trim off trailing CR if this was a CR/LF entry
                if (retString.length() && retString[retString.length()-1] == '\r')
                {
                    retString.erase(retString.length()-1, 1);
                }

                // Found terminator, break out
                break;
            }
        }

        if (trimAfter)
        {
            StringUtil::trim(retString);
        }

        return retString;
    }
    //-----------------------------------------------------------------------
    auto DataStream::readLine(char* buf, size_t maxCount, const String& delim) -> size_t
    {
        // Deal with both Unix & Windows LFs
        bool trimCR = false;
        if (delim.find_first_of('\n') != String::npos)
        {
            trimCR = true;
        }

        char tmpBuf[OGRE_STREAM_TEMP_SIZE];
        size_t chunkSize = std::min(maxCount, (size_t)OGRE_STREAM_TEMP_SIZE-1);
        size_t totalCount = 0;
        size_t readCount; 
        while (chunkSize && (readCount = read(tmpBuf, chunkSize)) != 0)
        {
            // Terminate
            tmpBuf[readCount] = '\0';

            // Find first delimiter
            size_t pos = strcspn(tmpBuf, delim.c_str());

            if (pos < readCount)
            {
                // Found terminator, reposition backwards
                skip((long)(pos + 1 - readCount));
            }

            // Are we genuinely copying?
            if (buf)
            {
                memcpy(buf+totalCount, tmpBuf, pos);
            }
            totalCount += pos;

            if (pos < readCount)
            {
                // Trim off trailing CR if this was a CR/LF entry
                if (trimCR && totalCount && buf && buf[totalCount-1] == '\r')
                {
                    --totalCount;
                }

                // Found terminator, break out
                break;
            }

            // Adjust chunkSize for next time
            chunkSize = std::min(maxCount-totalCount, (size_t)OGRE_STREAM_TEMP_SIZE-1);
        }

        // Terminate
        if(buf)
            buf[totalCount] = '\0';

        return totalCount;
    }
    //-----------------------------------------------------------------------
    auto DataStream::skipLine(const String& delim) -> size_t
    {
        char tmpBuf[OGRE_STREAM_TEMP_SIZE];
        size_t total = 0;
        size_t readCount;
        // Keep looping while not hitting delimiter
        while ((readCount = read(tmpBuf, OGRE_STREAM_TEMP_SIZE-1)) != 0)
        {
            // Terminate string
            tmpBuf[readCount] = '\0';

            // Find first delimiter
            size_t pos = strcspn(tmpBuf, delim.c_str());

            if (pos < readCount)
            {
                // Found terminator, reposition backwards
                skip((long)(pos + 1 - readCount));

                total += pos + 1;

                // break out
                break;
            }

            total += readCount;
        }

        return total;
    }
    //-----------------------------------------------------------------------
    auto DataStream::getAsString() -> String
    {
        // Read the entire buffer - ideally in one read, but if the size of
        // the buffer is unknown, do multiple fixed size reads.
        size_t bufSize = (mSize > 0 ? mSize : 4096);
        char* pBuf = new char[bufSize];
        // Ensure read from begin of stream
        seek(0);
        String result;
        while (!eof())
        {
            size_t nr = read(pBuf, bufSize);
            result.append(pBuf, nr);
        }
        delete[] pBuf;
        return result;
    }
    //-----------------------------------------------------------------------
    //-----------------------------------------------------------------------
    MemoryDataStream::MemoryDataStream(void* pMem, size_t inSize, bool freeOnClose, bool readOnly)
        : DataStream(static_cast<uint16>(readOnly ? READ : (READ | WRITE)))
    {
        mData = mPos = static_cast<uchar*>(pMem);
        mSize = inSize;
        mEnd = mData + mSize;
        mFreeOnClose = freeOnClose;
        assert(mEnd >= mPos);
    }
    //-----------------------------------------------------------------------
    MemoryDataStream::MemoryDataStream(const String& name, void* pMem, size_t inSize, 
        bool freeOnClose, bool readOnly)
        : DataStream(name, static_cast<uint16>(readOnly ? READ : (READ | WRITE)))
    {
        mData = mPos = static_cast<uchar*>(pMem);
        mSize = inSize;
        mEnd = mData + mSize;
        mFreeOnClose = freeOnClose;
        assert(mEnd >= mPos);
    }
    //-----------------------------------------------------------------------
    MemoryDataStream::MemoryDataStream(DataStream& sourceStream, 
        bool freeOnClose, bool readOnly)
        : DataStream(static_cast<uint16>(readOnly ? READ : (READ | WRITE)))
    {
        // Copy data from incoming stream
        mSize = sourceStream.size();
        if (mSize == 0 && !sourceStream.eof())
        {
            // size of source is unknown, read all of it into memory
            String contents = sourceStream.getAsString();
            mSize = contents.size();
            mData = new  uchar[mSize];
            mPos = mData;
            memcpy(mData, contents.data(), mSize);
            mEnd = mData + mSize;
        }
        else
        {
            mData = new uchar[mSize];
            mPos = mData;
            mEnd = mData + sourceStream.read(mData, mSize);
        }
        mFreeOnClose = freeOnClose;
        assert(mEnd >= mPos);
    }
    //-----------------------------------------------------------------------
    MemoryDataStream::MemoryDataStream(const DataStreamPtr& sourceStream,
        bool freeOnClose, bool readOnly)
        : DataStream(static_cast<uint16>(readOnly ? READ : (READ | WRITE)))
    {
        // Copy data from incoming stream
        mSize = sourceStream->size();
        if (mSize == 0 && !sourceStream->eof())
        {
            // size of source is unknown, read all of it into memory
            String contents = sourceStream->getAsString();
            mSize = contents.size();
            mData = static_cast<uchar*>(malloc(mSize));
            mPos = mData;
            memcpy(mData, contents.data(), mSize);
            mEnd = mData + mSize;
        }
        else
        {
            mData = static_cast<uchar*>(malloc(mSize));
            mPos = mData;
            mEnd = mData + sourceStream->read(mData, mSize);
        }
        mFreeOnClose = freeOnClose;
        assert(mEnd >= mPos);
    }
    //-----------------------------------------------------------------------
    MemoryDataStream::MemoryDataStream(const String& name, DataStream& sourceStream, 
        bool freeOnClose, bool readOnly)
        : DataStream(name, static_cast<uint16>(readOnly ? READ : (READ | WRITE)))
    {
        // Copy data from incoming stream
        mSize = sourceStream.size();
        if (mSize == 0 && !sourceStream.eof())
        {
            // size of source is unknown, read all of it into memory
            String contents = sourceStream.getAsString();
            mSize = contents.size();
            mData = new uchar[mSize];
            mPos = mData;
            memcpy(mData, contents.data(), mSize);
            mEnd = mData + mSize;
        }
        else
        {
            mData = new uchar[mSize];
            mPos = mData;
            mEnd = mData + sourceStream.read(mData, mSize);
        }
        mFreeOnClose = freeOnClose;
        assert(mEnd >= mPos);
    }
    //-----------------------------------------------------------------------
    MemoryDataStream::MemoryDataStream(const String& name, const DataStreamPtr& sourceStream, 
        bool freeOnClose, bool readOnly)
        : DataStream(name, static_cast<uint16>(readOnly ? READ : (READ | WRITE)))
    {
        // Copy data from incoming stream
        mSize = sourceStream->size();
        if (mSize == 0 && !sourceStream->eof())
        {
            // size of source is unknown, read all of it into memory
            String contents = sourceStream->getAsString();
            mSize = contents.size();
            mData = new uchar[mSize];
            mPos = mData;
            memcpy(mData, contents.data(), mSize);
            mEnd = mData + mSize;
        }
        else
        {
            mData = static_cast<uchar*>(malloc(mSize));
            mPos = mData;
            mEnd = mData + sourceStream->read(mData, mSize);
        }
        mFreeOnClose = freeOnClose;
        assert(mEnd >= mPos);
    }
    //-----------------------------------------------------------------------
    MemoryDataStream::MemoryDataStream(size_t inSize, bool freeOnClose, bool readOnly)
        : DataStream(static_cast<uint16>(readOnly ? READ : (READ | WRITE)))
    {
        mSize = inSize;
        mData = static_cast<uchar*>(malloc(mSize));
        mPos = mData;
        mEnd = mData + mSize;
        mFreeOnClose = freeOnClose;
        assert(mEnd >= mPos);
    }
    //-----------------------------------------------------------------------
    MemoryDataStream::MemoryDataStream(const String& name, size_t inSize, 
        bool freeOnClose, bool readOnly)
        : DataStream(name, static_cast<uint16>(readOnly ? READ : (READ | WRITE)))
    {
        mSize = inSize;
        mData = new uchar[mSize];
        mPos = mData;
        mEnd = mData + mSize;
        mFreeOnClose = freeOnClose;
        assert(mEnd >= mPos);
    }
    //-----------------------------------------------------------------------
    MemoryDataStream::~MemoryDataStream()
    {
        close();
    }
    //-----------------------------------------------------------------------
    auto MemoryDataStream::read(void* buf, size_t count) -> size_t
    {
        size_t cnt = count;
        // Read over end of memory?
        if (mPos + cnt > mEnd)
            cnt = mEnd - mPos;
        if (cnt == 0)
            return 0;

        assert (cnt<=count);

        memcpy(buf, mPos, cnt);
        mPos += cnt;
        return cnt;
    }
    //---------------------------------------------------------------------
    auto MemoryDataStream::write(const void* buf, size_t count) -> size_t
    {
        size_t written = 0;
        if (isWriteable())
        {
            written = count;
            // we only allow writing within the extents of allocated memory
            // check for buffer overrun & disallow
            if (mPos + written > mEnd)
                written = mEnd - mPos;
            if (written == 0)
                return 0;

            memcpy(mPos, buf, written);
            mPos += written;
        }
        return written;
    }
    //-----------------------------------------------------------------------
    auto MemoryDataStream::readLine(char* buf, size_t maxCount, 
        const String& delim) -> size_t
    {
        // Deal with both Unix & Windows LFs
        bool trimCR = false;
        if (delim.find_first_of('\n') != String::npos)
        {
            trimCR = true;
        }

        size_t pos = 0;

        // Make sure pos can never go past the end of the data 
        while (pos < maxCount && mPos < mEnd)
        {
            if (delim.find(*mPos) != String::npos)
            {
                // Trim off trailing CR if this was a CR/LF entry
                if (trimCR && pos && buf[pos-1] == '\r')
                {
                    // terminate 1 character early
                    --pos;
                }

                // Found terminator, skip and break out
                ++mPos;
                break;
            }

            buf[pos++] = *mPos++;
        }

        // terminate
        buf[pos] = '\0';

        return pos;
    }
    //-----------------------------------------------------------------------
    auto MemoryDataStream::skipLine(const String& delim) -> size_t
    {
        size_t pos = 0;

        // Make sure pos can never go past the end of the data 
        while (mPos < mEnd)
        {
            ++pos;
            if (delim.find(*mPos++) != String::npos)
            {
                // Found terminator, break out
                break;
            }
        }

        return pos;

    }
    //-----------------------------------------------------------------------
    void MemoryDataStream::skip(long count)
    {
        auto newpos = (size_t)( ( mPos - mData ) + count );
        assert( mData + newpos <= mEnd );        

        mPos = mData + newpos;
    }
    //-----------------------------------------------------------------------
    void MemoryDataStream::seek( size_t pos )
    {
        assert( mData + pos <= mEnd );
        mPos = mData + pos;
    }
    //-----------------------------------------------------------------------
    auto MemoryDataStream::tell() const -> size_t
    {
        //mData is start, mPos is current location
        return mPos - mData;
    }
    //-----------------------------------------------------------------------
    auto MemoryDataStream::eof() const -> bool
    {
        return mPos >= mEnd;
    }
    //-----------------------------------------------------------------------
    void MemoryDataStream::close()    
    {
        mAccess = 0;
        if (mFreeOnClose && mData)
        {
<<<<<<< HEAD
            delete[] mData;
=======
            free(mData);
>>>>>>> 2b0329e1
            mData = nullptr;
        }
    }
    //-----------------------------------------------------------------------
    //-----------------------------------------------------------------------
    FileStreamDataStream::FileStreamDataStream(std::ifstream* s, bool freeOnClose)
        : DataStream(), mInStream(s), mFStreamRO(s), mFStream(nullptr), mFreeOnClose(freeOnClose)
    {
        // calculate the size
        mInStream->seekg(0, std::ios_base::end);
        mSize = (size_t)mInStream->tellg();
        mInStream->seekg(0, std::ios_base::beg);
        determineAccess();
    }
    //-----------------------------------------------------------------------
    FileStreamDataStream::FileStreamDataStream(const String& name, 
        std::ifstream* s, bool freeOnClose)
        : DataStream(name), mInStream(s), mFStreamRO(s), mFStream(nullptr), mFreeOnClose(freeOnClose)
    {
        // calculate the size
        mInStream->seekg(0, std::ios_base::end);
        mSize = (size_t)mInStream->tellg();
        mInStream->seekg(0, std::ios_base::beg);
        determineAccess();
    }
    //-----------------------------------------------------------------------
    FileStreamDataStream::FileStreamDataStream(const String& name, 
        std::ifstream* s, size_t inSize, bool freeOnClose)
        : DataStream(name), mInStream(s), mFStreamRO(s), mFStream(nullptr), mFreeOnClose(freeOnClose)
    {
        // Size is passed in
        mSize = inSize;
        determineAccess();
    }
    //---------------------------------------------------------------------
    FileStreamDataStream::FileStreamDataStream(std::fstream* s, bool freeOnClose)
        : DataStream(false), mInStream(s), mFStreamRO(nullptr), mFStream(s), mFreeOnClose(freeOnClose)
    {
        // writeable!
        // calculate the size
        mInStream->seekg(0, std::ios_base::end);
        mSize = (size_t)mInStream->tellg();
        mInStream->seekg(0, std::ios_base::beg);
        determineAccess();

    }
    //-----------------------------------------------------------------------
    FileStreamDataStream::FileStreamDataStream(const String& name, 
        std::fstream* s, bool freeOnClose)
        : DataStream(name, false), mInStream(s), mFStreamRO(nullptr), mFStream(s), mFreeOnClose(freeOnClose)
    {
        // writeable!
        // calculate the size
        mInStream->seekg(0, std::ios_base::end);
        mSize = (size_t)mInStream->tellg();
        mInStream->seekg(0, std::ios_base::beg);
        determineAccess();
    }
    //-----------------------------------------------------------------------
    FileStreamDataStream::FileStreamDataStream(const String& name, 
        std::fstream* s, size_t inSize, bool freeOnClose)
        : DataStream(name, false), mInStream(s), mFStreamRO(nullptr), mFStream(s), mFreeOnClose(freeOnClose)
    {
        // writeable!
        // Size is passed in
        mSize = inSize;
        determineAccess();
    }
    //---------------------------------------------------------------------
    void FileStreamDataStream::determineAccess()
    {
        mAccess = 0;
        if (mInStream)
            mAccess |= READ;
        if (mFStream)
            mAccess |= WRITE;
    }
    //-----------------------------------------------------------------------
    FileStreamDataStream::~FileStreamDataStream()
    {
        close();
    }
    //-----------------------------------------------------------------------
    auto FileStreamDataStream::read(void* buf, size_t count) -> size_t
    {
        mInStream->read(static_cast<char*>(buf), static_cast<std::streamsize>(count));
        return (size_t)mInStream->gcount();
    }
    //-----------------------------------------------------------------------
    auto FileStreamDataStream::write(const void* buf, size_t count) -> size_t
    {
        size_t written = 0;
        if (isWriteable() && mFStream)
        {
            mFStream->write(static_cast<const char*>(buf), static_cast<std::streamsize>(count));
            written = count;
        }
        return written;
    }
    //-----------------------------------------------------------------------
    auto FileStreamDataStream::readLine(char* buf, size_t maxCount, 
        const String& delim) -> size_t
    {
        if (delim.empty())
        {
            OGRE_EXCEPT(Exception::ERR_INVALIDPARAMS, "No delimiter provided",
                "FileStreamDataStream::readLine");
        }
        if (delim.size() > 1)
        {
            LogManager::getSingleton().logWarning(
                "FileStreamDataStream::readLine - using only first delimiter");
        }
        // Deal with both Unix & Windows LFs
        bool trimCR = false;
        if (delim.at(0) == '\n') 
        {
            trimCR = true;
        }
        // maxCount + 1 since count excludes terminator in getline
        mInStream->getline(buf, static_cast<std::streamsize>(maxCount+1), delim.at(0));
        auto ret = (size_t)mInStream->gcount();
        // three options
        // 1) we had an eof before we read a whole line
        // 2) we ran out of buffer space
        // 3) we read a whole line - in this case the delim character is taken from the stream but not written in the buffer so the read data is of length ret-1 and thus ends at index ret-2
        // in all cases the buffer will be null terminated for us

        if (mInStream->eof()) 
        {
            // no problem
        }
        else if (mInStream->fail())
        {
            // Did we fail because of maxCount hit? No - no terminating character
            // in included in the count in this case
            if (ret == maxCount)
            {
                // clear failbit for next time 
                mInStream->clear();
            }
            else
            {
                OGRE_EXCEPT(Exception::ERR_INTERNAL_ERROR, 
                    "Streaming error occurred", 
                    "FileStreamDataStream::readLine");
            }
        }
        else 
        {
            // we need to adjust ret because we want to use it as a
            // pointer to the terminating null character and it is
            // currently the length of the data read from the stream
            // i.e. 1 more than the length of the data in the buffer and
            // hence 1 more than the _index_ of the NULL character
            --ret;
        }

        // trim off CR if we found CR/LF
        if (trimCR && ret && buf[ret-1] == '\r')
        {
            --ret;
            buf[ret] = '\0';
        }
        return ret;
    }
    //-----------------------------------------------------------------------
    void FileStreamDataStream::skip(long count)
    {
        mInStream->clear(); //Clear fail status in case eof was set
        mInStream->seekg(static_cast<std::ifstream::pos_type>(count), std::ios::cur);
    }
    //-----------------------------------------------------------------------
    void FileStreamDataStream::seek( size_t pos )
    {
        mInStream->clear(); //Clear fail status in case eof was set
        mInStream->seekg(static_cast<std::streamoff>(pos), std::ios::beg);
    }
    //-----------------------------------------------------------------------
    auto FileStreamDataStream::tell() const -> size_t
    {
        mInStream->clear(); //Clear fail status in case eof was set
        return (size_t)mInStream->tellg();
    }
    //-----------------------------------------------------------------------
    auto FileStreamDataStream::eof() const -> bool
    {
        return mInStream->eof();
    }
    //-----------------------------------------------------------------------
    void FileStreamDataStream::close()
    {
        mAccess = 0;
        if (mInStream)
        {
            // Unfortunately, there is no file-specific shared class hierarchy between fstream and ifstream (!!)
            if (mFStreamRO)
                mFStreamRO->close();
            if (mFStream)
            {
                mFStream->flush();
                mFStream->close();
            }

            if (mFreeOnClose)
            {
                // delete the stream too
                delete mFStreamRO;
                delete mFStream;
            }

            mInStream = nullptr;
            mFStreamRO = nullptr; 
            mFStream = nullptr; 
        }
    }
    //-----------------------------------------------------------------------
    //-----------------------------------------------------------------------
    FileHandleDataStream::FileHandleDataStream(FILE* handle, uint16 accessMode)
        : DataStream(accessMode), mFileHandle(handle)
    {
        // Determine size
        fseek(mFileHandle, 0, SEEK_END);
        mSize = ftell(mFileHandle);
        fseek(mFileHandle, 0, SEEK_SET);
    }
    //-----------------------------------------------------------------------
    FileHandleDataStream::FileHandleDataStream(const String& name, FILE* handle, uint16 accessMode)
        : DataStream(name, accessMode), mFileHandle(handle)
    {
        // Determine size
        fseek(mFileHandle, 0, SEEK_END);
        mSize = ftell(mFileHandle);
        fseek(mFileHandle, 0, SEEK_SET);
    }
    //-----------------------------------------------------------------------
    FileHandleDataStream::~FileHandleDataStream()
    {
        close();
    }
    //-----------------------------------------------------------------------
    auto FileHandleDataStream::read(void* buf, size_t count) -> size_t
    {
        return fread(buf, 1, count, mFileHandle);
    }
    //-----------------------------------------------------------------------
    auto FileHandleDataStream::write(const void* buf, size_t count) -> size_t
    {
        if (!isWriteable())
            return 0;
        else
            return fwrite(buf, 1, count, mFileHandle);
    }
    //---------------------------------------------------------------------
    //-----------------------------------------------------------------------
    void FileHandleDataStream::skip(long count)
    {
        fseek(mFileHandle, count, SEEK_CUR);
    }
    //-----------------------------------------------------------------------
    void FileHandleDataStream::seek( size_t pos )
    {
        fseek(mFileHandle, static_cast<long>(pos), SEEK_SET);
    }
    //-----------------------------------------------------------------------
    auto FileHandleDataStream::tell() const -> size_t
    {
        return ftell( mFileHandle );
    }
    //-----------------------------------------------------------------------
    auto FileHandleDataStream::eof() const -> bool
    {
        return feof(mFileHandle) != 0;
    }
    //-----------------------------------------------------------------------
    void FileHandleDataStream::close()
    {
        mAccess = 0;
        if (mFileHandle != nullptr)
        {
            fclose(mFileHandle);
            mFileHandle = nullptr;
        }
    }
    //-----------------------------------------------------------------------

}<|MERGE_RESOLUTION|>--- conflicted
+++ resolved
@@ -474,11 +474,7 @@
         mAccess = 0;
         if (mFreeOnClose && mData)
         {
-<<<<<<< HEAD
-            delete[] mData;
-=======
             free(mData);
->>>>>>> 2b0329e1
             mData = nullptr;
         }
     }
