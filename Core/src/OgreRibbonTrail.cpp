/*
-----------------------------------------------------------------------------
This source file is part of OGRE
(Object-oriented Graphics Rendering Engine)
For the latest info, see http://www.ogre3d.org/

Copyright (c) 2000-2014 Torus Knot Software Ltd

Permission is hereby granted, free of charge, to any person obtaining a copy
of this software and associated documentation files (the "Software"), to deal
in the Software without restriction, including without limitation the rights
to use, copy, modify, merge, publish, distribute, sublicense, and/or sell
copies of the Software, and to permit persons to whom the Software is
furnished to do so, subject to the following conditions:

The above copyright notice and this permission notice shall be included in
all copies or substantial portions of the Software.

THE SOFTWARE IS PROVIDED "AS IS", WITHOUT WARRANTY OF ANY KIND, EXPRESS OR
IMPLIED, INCLUDING BUT NOT LIMITED TO THE WARRANTIES OF MERCHANTABILITY,
FITNESS FOR A PARTICULAR PURPOSE AND NONINFRINGEMENT. IN NO EVENT SHALL THE
AUTHORS OR COPYRIGHT HOLDERS BE LIABLE FOR ANY CLAIM, DAMAGES OR OTHER
LIABILITY, WHETHER IN AN ACTION OF CONTRACT, TORT OR OTHERWISE, ARISING FROM,
OUT OF OR IN CONNECTION WITH THE SOFTWARE OR THE USE OR OTHER DEALINGS IN
THE SOFTWARE.
-----------------------------------------------------------------------------
*/
module;

#include <cassert>
<<<<<<< HEAD

module Ogre.Core;

import :Controller;
import :Exception;
import :Math;
import :RibbonTrail;
import :SceneNode;
import :StringConverter;
import :Vector;

import <algorithm>;
import <iterator>;
import <memory>;
import <string>;
import <utility>;
=======
#include <format>
#include <iterator>
#include <memory>
#include <string>
#include <utility>

#include "OgreController.hpp"
#include "OgreException.hpp"
#include "OgreMath.hpp"
#include "OgreRibbonTrail.hpp"
#include "OgreSceneNode.hpp"
#include "OgreStringConverter.hpp"
#include "OgreVector.hpp"
>>>>>>> 945b1e65

namespace Ogre
{
    namespace
    {
        /** Controller value for pass frame time to RibbonTrail
        */
        class TimeControllerValue : public ControllerValue<Real>
        {
        protected:
            RibbonTrail* mTrail;
        public:
            TimeControllerValue(RibbonTrail* r) { mTrail = r; }

            [[nodiscard]]
            auto getValue() const -> Real override { return 0; }// not a source 
            void setValue(Real value) override { mTrail->_timeUpdate(value); }
        };
    }
    //-----------------------------------------------------------------------
    //-----------------------------------------------------------------------
    RibbonTrail::RibbonTrail(const String& name, size_t maxElements, 
        size_t numberOfChains, bool useTextureCoords, bool useColours)
        :BillboardChain(name, maxElements, 0, useTextureCoords, useColours, true)
        
    {
        setTrailLength(100);
        setNumberOfChains(numberOfChains);
        mTimeControllerValue = ControllerValueRealPtr(new TimeControllerValue(this));

        // use V as varying texture coord, so we can use 1D textures to 'smear'
        setTextureCoordDirection(TCD_V);


    }
    //-----------------------------------------------------------------------
    RibbonTrail::~RibbonTrail()
    {
        // Detach listeners
        for (auto & i : mNodeList)
        {
            i->setListener(nullptr);
        }

        if (mFadeController)
        {
            // destroy controller
            ControllerManager::getSingleton().destroyController(mFadeController);
        }

    }
    //-----------------------------------------------------------------------
    void RibbonTrail::addNode(Node* n)
    {
        if (mNodeList.size() == mChainCount)
        {
            OGRE_EXCEPT(Exception::ERR_INVALIDPARAMS, 
                mName + " cannot monitor any more nodes, chain count exceeded",
                "RibbonTrail::addNode");
        }
        if (n->getListener())
        {
            OGRE_EXCEPT(Exception::ERR_INVALIDPARAMS, 
                ::std::format("{} cannot monitor node {} since it already has a listener.", mName, n->getName()),
                "RibbonTrail::addNode");
        }

        // get chain index
        size_t chainIndex = mFreeChains.back();
        mFreeChains.pop_back();
        mNodeToChainSegment.push_back(chainIndex);
        mNodeToSegMap[n] = chainIndex;

        // initialise the chain
        resetTrail(chainIndex, n);

        mNodeList.push_back(n);
        n->setListener(this);

    }
    //-----------------------------------------------------------------------
    auto RibbonTrail::getChainIndexForNode(const Node* n) -> size_t
    {
        auto i = mNodeToSegMap.find(n);
        if (i == mNodeToSegMap.end())
        {
            OGRE_EXCEPT(Exception::ERR_ITEM_NOT_FOUND, 
                "This node is not being tracked", "RibbonTrail::getChainIndexForNode");
        }
        return i->second;
    }
    //-----------------------------------------------------------------------
    void RibbonTrail::removeNode(const Node* n)
    {
        auto i = std::find(mNodeList.begin(), mNodeList.end(), n);
        if (i != mNodeList.end())
        {
            // also get matching chain segment
            size_t index = std::distance(mNodeList.begin(), i);
            auto mi = mNodeToChainSegment.begin();
            std::advance(mi, index);
            size_t chainIndex = *mi;
            BillboardChain::clearChain(chainIndex);
            // mark as free now
            mFreeChains.push_back(chainIndex);
            (*i)->setListener(nullptr);
            mNodeList.erase(i);
            mNodeToChainSegment.erase(mi);
            mNodeToSegMap.erase(mNodeToSegMap.find(n));

        }
    }
    //-----------------------------------------------------------------------
    auto 
    RibbonTrail::getNodeIterator() const -> RibbonTrail::NodeIterator
    {
        return {mNodeList.begin(), mNodeList.end()};
    }
    //-----------------------------------------------------------------------
    void RibbonTrail::setTrailLength(Real len)
    {
        mTrailLength = len;
        mElemLength = mTrailLength / mMaxElementsPerChain;
        mSquaredElemLength = mElemLength * mElemLength;
    }
    //-----------------------------------------------------------------------
    void RibbonTrail::setMaxChainElements(size_t maxElements)
    {
        BillboardChain::setMaxChainElements(maxElements);
        mElemLength = mTrailLength / mMaxElementsPerChain;
        mSquaredElemLength = mElemLength * mElemLength;

        resetAllTrails();
    }
    //-----------------------------------------------------------------------
    void RibbonTrail::setNumberOfChains(size_t numChains)
    {
        OgreAssert(numChains >= mNodeList.size(),
                   "Can't shrink the number of chains less than number of tracking nodes");
        size_t oldChains = getNumberOfChains();

        BillboardChain::setNumberOfChains(numChains);

        mInitialColour.resize(numChains, ColourValue::White);
        mDeltaColour.resize(numChains, ColourValue::ZERO);
        mInitialWidth.resize(numChains, 10);
        mDeltaWidth.resize(numChains, 0);

        if (oldChains > numChains)
        {
            // remove free chains
            for (auto i = mFreeChains.begin(); i != mFreeChains.end();)
            {
                if (*i >= numChains)
                    i = mFreeChains.erase(i);
                else
                    ++i;
            }
        }
        else if (oldChains < numChains)
        {
            // add new chains, at front to preserve previous ordering (pop_back)
            for (size_t i = oldChains; i < numChains; ++i)
                mFreeChains.insert(mFreeChains.begin(), i);
        }
        resetAllTrails();
    }
    //-----------------------------------------------------------------------
    void RibbonTrail::clearChain(size_t chainIndex)
    {
        BillboardChain::clearChain(chainIndex);

        // Reset if we are tracking for this chain
        auto i = std::find(mNodeToChainSegment.begin(), mNodeToChainSegment.end(), chainIndex);
        if (i != mNodeToChainSegment.end())
        {
            size_t nodeIndex = std::distance(mNodeToChainSegment.begin(), i);
            resetTrail(*i, mNodeList[nodeIndex]);
        }
    }
    //-----------------------------------------------------------------------
    void RibbonTrail::setInitialColour(size_t chainIndex, const ColourValue& col)
    {
        setInitialColour(chainIndex, col.r, col.g, col.b, col.a);
    }
    //-----------------------------------------------------------------------
    void RibbonTrail::setInitialColour(size_t chainIndex, float r, float g, float b, float a)
    {
        mInitialColour.at(chainIndex) = ColourValue(r, g, b, a);
    }
    //-----------------------------------------------------------------------
    void RibbonTrail::setInitialWidth(size_t chainIndex, Real width)
    {
        mInitialWidth.at(chainIndex) = width;
    }
    //-----------------------------------------------------------------------
    void RibbonTrail::setColourChange(size_t chainIndex, const ColourValue& valuePerSecond)
    {
        setColourChange(chainIndex, 
            valuePerSecond.r, valuePerSecond.g, valuePerSecond.b, valuePerSecond.a);
    }
    //-----------------------------------------------------------------------
    void RibbonTrail::setColourChange(size_t chainIndex, float r, float g, float b, float a)
    {
        mDeltaColour.at(chainIndex) = ColourValue(r, g, b, a);
        manageController();
    }
    //-----------------------------------------------------------------------
    void RibbonTrail::setWidthChange(size_t chainIndex, Real widthDeltaPerSecond)
    {
        mDeltaWidth.at(chainIndex) = widthDeltaPerSecond;
        manageController();
    }
    //-----------------------------------------------------------------------
    void RibbonTrail::manageController()
    {
        bool needController = false;
        for (size_t i = 0; i < mChainCount; ++i)
        {
            if (mDeltaWidth[i] != 0 || mDeltaColour[i] != ColourValue::ZERO)
            {
                needController = true;
                break;
            }
        }
        if (!mFadeController && needController)
        {
            // Set up fading via frame time controller
            ControllerManager& mgr = ControllerManager::getSingleton();
            mFadeController = mgr.createFrameTimePassthroughController(mTimeControllerValue);
        }
        else if (mFadeController && !needController)
        {
            // destroy controller
            ControllerManager::getSingleton().destroyController(mFadeController);
            mFadeController = nullptr;
        }

    }
    //-----------------------------------------------------------------------
    void RibbonTrail::nodeUpdated(const Node* node)
    {
        size_t chainIndex = getChainIndexForNode(node);
        updateTrail(chainIndex, node);
    }
    //-----------------------------------------------------------------------
    void RibbonTrail::nodeDestroyed(const Node* node)
    {
        removeNode(node);

    }
    //-----------------------------------------------------------------------
    void RibbonTrail::updateTrail(size_t index, const Node* node)
    {
        // Repeat this entire process if chain is stretched beyond its natural length
        bool done = false;
        while (!done)
        {
            // Node has changed somehow, we're only interested in the derived position
            ChainSegment& seg = mChainSegmentList[index];
            Element& headElem = mChainElementList[seg.start + seg.head];
            size_t nextElemIdx = seg.head + 1;
            // wrap
            if (nextElemIdx == mMaxElementsPerChain)
                nextElemIdx = 0;
            Element& nextElem = mChainElementList[seg.start + nextElemIdx];

            // Vary the head elem, but bake new version if that exceeds element len
            Vector3 newPos = node->_getDerivedPosition();
            if (mParentNode)
            {
                // Transform position to ourself space
                newPos = mParentNode->convertWorldToLocalPosition(newPos);
            }
            Vector3 diff = newPos - nextElem.position;
            Real sqlen = diff.squaredLength();
            if (sqlen >= mSquaredElemLength)
            {
                // Move existing head to mElemLength
                Vector3 scaledDiff = diff * (mElemLength / Math::Sqrt(sqlen));
                headElem.position = nextElem.position + scaledDiff;
                // Add a new element to be the new head
                Element newElem( newPos, mInitialWidth[index], 0.0f,
                                 mInitialColour[index], node->_getDerivedOrientation() );
                addChainElement(index, newElem);
                // alter diff to represent new head size
                diff = newPos - headElem.position;
                // check whether another step is needed or not
                if (diff.squaredLength() <= mSquaredElemLength)   
                    done = true;

            }
            else
            {
                // Extend existing head
                headElem.position = newPos;
                done = true;
            }

            // Is this segment full?
            if ((seg.tail + 1) % mMaxElementsPerChain == seg.head)
            {
                // If so, shrink tail gradually to match head extension
                Element& tailElem = mChainElementList[seg.start + seg.tail];
                size_t preTailIdx;
                if (seg.tail == 0)
                    preTailIdx = mMaxElementsPerChain - 1;
                else
                    preTailIdx = seg.tail - 1;
                Element& preTailElem = mChainElementList[seg.start + preTailIdx];

                // Measure tail diff from pretail to tail
                Vector3 taildiff = tailElem.position - preTailElem.position;
                Real taillen = taildiff.length();
                if (taillen > 1e-06)
                {
                    Real tailsize = mElemLength - diff.length();
                    taildiff *= tailsize / taillen;
                    tailElem.position = preTailElem.position + taildiff;
                }

            }
        } // end while


        mBoundsDirty = true;
        // Need to dirty the parent node, but can't do it using needUpdate() here 
        // since we're in the middle of the scene graph update (node listener), 
        // so re-entrant calls don't work. Queue.
        if (mParentNode)
        {
            Node::queueNeedUpdate(getParentSceneNode());
        }

    }
    //-----------------------------------------------------------------------
    void RibbonTrail::_timeUpdate(Real time)
    {
        // Apply all segment effects
        for (size_t s = 0; s < mChainSegmentList.size(); ++s)
        {
            ChainSegment& seg = mChainSegmentList[s];
            if (seg.head != SEGMENT_EMPTY && seg.head != seg.tail)
            {
                
                for(size_t e = seg.head + 1;; ++e) // until break
                {
                    e = e % mMaxElementsPerChain;

                    Element& elem = mChainElementList[seg.start + e];
                    elem.width = elem.width - (time * mDeltaWidth[s]);
                    elem.width = std::max(Real(0.0f), elem.width);
                    elem.colour = elem.colour - (mDeltaColour[s] * time);
                    elem.colour.saturate();

                    if (e == seg.tail)
                        break;
                }
            }
        }
        mVertexContentDirty = true;
    }
    //-----------------------------------------------------------------------
    void RibbonTrail::resetTrail(size_t index, const Node* node)
    {
        assert(index < mChainCount);

        ChainSegment& seg = mChainSegmentList[index];
        // set up this segment
        seg.head = seg.tail = SEGMENT_EMPTY;
        // Create new element, v coord is always 0.0f
        // need to convert to take parent node's position into account
        Vector3 position = node->_getDerivedPosition();
        if (mParentNode)
        {
            position = mParentNode->convertWorldToLocalPosition(position);
        }
        Element e(position,
            mInitialWidth[index], 0.0f, mInitialColour[index], node->_getDerivedOrientation());
        // Add the start position
        addChainElement(index, e);
        // Add another on the same spot, this will extend
        addChainElement(index, e);
    }
    //-----------------------------------------------------------------------
    void RibbonTrail::resetAllTrails()
    {
        for (size_t i = 0; i < mNodeList.size(); ++i)
        {
            resetTrail(i, mNodeList[i]);
        }
    }
    //-----------------------------------------------------------------------
    auto RibbonTrail::getMovableType() const -> const String&
    {
        return RibbonTrailFactory::FACTORY_TYPE_NAME;
    }
    //-----------------------------------------------------------------------
    //-----------------------------------------------------------------------
    String RibbonTrailFactory::FACTORY_TYPE_NAME = "RibbonTrail";
    //-----------------------------------------------------------------------
    auto RibbonTrailFactory::getType() const -> const String&
    {
        return FACTORY_TYPE_NAME;
    }
    //-----------------------------------------------------------------------
    auto RibbonTrailFactory::createInstanceImpl( const String& name,
        const NameValuePairList* params) -> MovableObject*
    {
        size_t maxElements = 20;
        size_t numberOfChains = 1;
        bool useTex = true;
        bool useCol = true;
        // optional params
        if (params != nullptr)
        {
            auto ni = params->find("maxElements");
            if (ni != params->end())
            {
                maxElements = StringConverter::parseSizeT(ni->second);
            }
            ni = params->find("numberOfChains");
            if (ni != params->end())
            {
                numberOfChains = StringConverter::parseSizeT(ni->second);
            }
            ni = params->find("useTextureCoords");
            if (ni != params->end())
            {
                useTex = StringConverter::parseBool(ni->second);
            }
            ni = params->find("useVertexColours");
            if (ni != params->end())
            {
                useCol = StringConverter::parseBool(ni->second);
            }

        }

        return new RibbonTrail(name, maxElements, numberOfChains, useTex, useCol);

    }

}<|MERGE_RESOLUTION|>--- conflicted
+++ resolved
@@ -28,7 +28,6 @@
 module;
 
 #include <cassert>
-<<<<<<< HEAD
 
 module Ogre.Core;
 
@@ -41,25 +40,11 @@
 import :Vector;
 
 import <algorithm>;
+import <format>;
 import <iterator>;
 import <memory>;
 import <string>;
 import <utility>;
-=======
-#include <format>
-#include <iterator>
-#include <memory>
-#include <string>
-#include <utility>
-
-#include "OgreController.hpp"
-#include "OgreException.hpp"
-#include "OgreMath.hpp"
-#include "OgreRibbonTrail.hpp"
-#include "OgreSceneNode.hpp"
-#include "OgreStringConverter.hpp"
-#include "OgreVector.hpp"
->>>>>>> 945b1e65
 
 namespace Ogre
 {
