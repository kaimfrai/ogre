--- conflicted
+++ resolved
@@ -75,12 +75,7 @@
     {
         if (p)
         {
-<<<<<<< HEAD
-
-            delete [] static_cast<unsigned char*>(p);
-=======
             ::operator delete[](static_cast<unsigned char*>(p), ::std::align_val_t{alignment}) ;
->>>>>>> d25b7c71
         }
     }
 
