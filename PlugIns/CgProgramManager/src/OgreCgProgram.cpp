--- conflicted
+++ resolved
@@ -90,11 +90,7 @@
 								mName+"/Delegate", mGroup, getHighLevelLanguage(), mType);
 					mDelegate->setParameter("target", getHighLevelTarget());
 					mDelegate->setParameter("entry_point", "main");
-<<<<<<< HEAD
-					// HLSL output uses row major matrices, so need to tell Ogre that
-=======
 					// HLSL/GLSL output uses row major matrices, so need to tell Ogre that
->>>>>>> a48f71b7
 					mDelegate->setParameter("column_major_matrices", "false");
 					// HLSL output requires backwards compatibility to be enabled
 					mDelegate->setParameter("backwards_compatibility", "true");
@@ -226,16 +222,9 @@
                 // not what we want.
                 GpuProgramParametersSharedPtr params = mDelegate->getDefaultParameters();
                 for (map<String,int>::type::iterator i = mSamplerRegisterMap.begin(); i != mSamplerRegisterMap.end(); ++i)
-<<<<<<< HEAD
-                {
                     params->setNamedConstant(i->first, i->second);
-                }
-=======
-                    params->setNamedConstant(i->first, i->second);
->>>>>>> a48f71b7
             }
             mDelegate->load();
-        }
 	}
     //-----------------------------------------------------------------------
     void CgProgram::getMicrocodeFromCache(void)
@@ -339,10 +328,7 @@
 
 			// get params
 			mParametersMap.clear();
-<<<<<<< HEAD
-=======
 			mParametersMapSizeAsBuffer = 0;
->>>>>>> a48f71b7
             mSamplerRegisterMap.clear();
 			recurseParams(cgGetFirstParameter(cgProgram, CG_PROGRAM));
 			recurseParams(cgGetFirstParameter(cgProgram, CG_GLOBAL));
@@ -350,13 +336,7 @@
             if (!mDelegate.isNull())
             {
                 // Delegating to HLSL or GLSL, need to clean up Cg's output
-<<<<<<< HEAD
-                LogManager::getSingleton().getDefaultLog()->logMessage("Cg output for " + mName + ": \n" + mProgramString);
                 fixHighLevelOutput(mProgramString);
-                LogManager::getSingleton().getDefaultLog()->logMessage("Cleaned Cg output for " + mName + ": \n" + mProgramString);
-=======
-                fixHighLevelOutput(mProgramString);
->>>>>>> a48f71b7
                 if (mSelectedCgProfile == CG_PROFILE_GLSLG)
                 {
                     // need to determine input and output operations
@@ -364,6 +344,8 @@
                     mOutputOp = cgGetProgramOutput(cgProgram);
                 }
             }
+
+  
 
 			// Unload Cg Program - we don't need it anymore
 			cgDestroyProgram(cgProgram);
@@ -432,21 +414,12 @@
             newMicrocode->write(&samplerMapSize, sizeof(size_t));
 
             // save sampler register mapping
-<<<<<<< HEAD
-            map<String,int>::type::const_iterator iter = mSamplerRegisterMap.begin();
-            map<String,int>::type::const_iterator iterE = mSamplerRegisterMap.end();
-            for (; iter != iterE; ++iter)
-            {
-                const String& paramName = iter->first;
-                int reg = iter->second;
-=======
             map<String,int>::type::const_iterator sampRegister = mSamplerRegisterMap.begin();
             map<String,int>::type::const_iterator sampRegisterE = mSamplerRegisterMap.end();
             for (; sampRegister != sampRegisterE; ++sampRegister)
             {
                 const String& paramName = sampRegister->first;
                 int reg = sampRegister->second;
->>>>>>> a48f71b7
 
                 size_t stringSize = paramName.size();
                 newMicrocode->write(&stringSize, sizeof(size_t));
@@ -541,12 +514,7 @@
 		// HLSL delegates need a target to compile to.
 		// Return value for GLSL delegates is ignored.
 		GpuProgramManager* gpuMgr = GpuProgramManager::getSingletonPtr();
-<<<<<<< HEAD
-		const GpuProgramManager::SyntaxCodes& syntaxes = gpuMgr->getSupportedSyntax();
-
-=======
         
->>>>>>> a48f71b7
 		if (mSelectedCgProfile == CG_PROFILE_HLSLF)
 		{
 			static const String fpProfiles[] = {
@@ -587,32 +555,6 @@
 		return "unknown";
     }
     //-----------------------------------------------------------------------
-<<<<<<< HEAD
-    void CgProgram::fixHighLevelOutput(String& hlSource)
-    {
-		// for some unknown reason Cg chooses to change parameter names when
-		// translating to another high level language. We need to revert that,
-		// otherwise Ogre parameter mappings fail.
-		// Cg logs its renamings in the comments at the beginning of the
-		// processed source file. We can get them from there.
-        // We'll also get rid of those comments to trim down source code size.
-		vector<String>::type lines = StringUtil::split(hlSource, "\n");
-        hlSource.clear();
-        for (vector<String>::type::iterator i = lines.begin(); i != lines.end(); ++i)
-        {
-            String& line = *i;
-            if (line.substr(0,2) != "//")
-                hlSource.append(line+'\n');
-        }
-
-		for (vector<String>::type::iterator i = lines.begin(); i != lines.end(); ++i)
-		{
-			String& line = *i;
-			// comment format: //var type parameter : [something] : new name : [something] : [something]
-			if (line.substr(0, 5) == "//var")
-			{
-				vector<String>::type cols = StringUtil::split(line, ":");
-=======
     struct HighLevelOutputFixer
     {
         const String& source;
@@ -652,7 +594,6 @@
                 end = source.find('\n', cur);
 				vector<String>::type cols = StringUtil::split(source.substr(cur, end-cur), ":");
                 cur = end;
->>>>>>> a48f71b7
 				if (cols.size() < 3)
 					continue;
 				vector<String>::type def = StringUtil::split(cols[0], "[ ");
@@ -666,40 +607,6 @@
 				StringUtil::trim(newName);
 				if (newName.empty() || newName[0] != '_')
 					continue;
-<<<<<<< HEAD
-
-				// if that name is present in our lists, replace all occurences with original name
-                GpuConstantDefinitionMap::iterator it = mParametersMap.find(oldName);
-				if (it != mParametersMap.end() || mSamplerRegisterMap.find(oldName) != mSamplerRegisterMap.end())
-				{
-					hlSource = StringUtil::replaceAll(hlSource, newName, oldName);
-                    if (it != mParametersMap.end() && (mSelectedCgProfile == CG_PROFILE_GLSLV || mSelectedCgProfile == CG_PROFILE_GLSLF || mSelectedCgProfile == CG_PROFILE_GLSLG))
-                    {
-                        // determine if the param is a matrix type, in which case we need
-                        // to revert the declaration, too.
-                        if (it->second.constType == GCT_MATRIX_2X2)
-                            hlSource = StringUtil::replaceAll(hlSource, "uniform vec2 "+oldName+"[2]", "uniform mat2 "+oldName);
-                        else if (it->second.constType == GCT_MATRIX_3X3)
-                            hlSource = StringUtil::replaceAll(hlSource, "uniform vec3 "+oldName+"[3]", "uniform mat3 "+oldName);
-                        else if (it->second.constType == GCT_MATRIX_4X4)
-                            hlSource = StringUtil::replaceAll(hlSource, "uniform vec4 "+oldName+"[4]", "uniform mat4 "+oldName);
-                        else if (it->second.constType == GCT_MATRIX_2X3)
-                            hlSource = StringUtil::replaceAll(hlSource, "uniform vec3 "+oldName+"[2]", "uniform mat2x3 "+oldName);
-                        else if (it->second.constType == GCT_MATRIX_2X4)
-                            hlSource = StringUtil::replaceAll(hlSource, "uniform vec4 "+oldName+"[2]", "uniform mat2x4 "+oldName);
-                        else if (it->second.constType == GCT_MATRIX_3X2)
-                            hlSource = StringUtil::replaceAll(hlSource, "uniform vec2 "+oldName+"[3]", "uniform mat3x2 "+oldName);
-                        else if (it->second.constType == GCT_MATRIX_3X4)
-                            hlSource = StringUtil::replaceAll(hlSource, "uniform vec4 "+oldName+"[3]", "uniform mat3x4 "+oldName);
-                        else if (it->second.constType == GCT_MATRIX_4X2)
-                            hlSource = StringUtil::replaceAll(hlSource, "uniform vec2 "+oldName+"[4]", "uniform mat4x2 "+oldName);
-                        else if (it->second.constType == GCT_MATRIX_4X3)
-                            hlSource = StringUtil::replaceAll(hlSource, "uniform vec3 "+oldName+"[4]", "uniform mat4x3 "+oldName);
-                    }
-				}
-			}
-		}
-=======
 				// if that name is present in our lists, mark in name translation map
                 GpuConstantDefinitionMap::const_iterator it = paramMap.find(oldName);
 				if (it != paramMap.end() || samplerMap.find(oldName) != samplerMap.end())
@@ -828,7 +735,6 @@
             mSelectedCgProfile == CG_PROFILE_GLSLV || mSelectedCgProfile == CG_PROFILE_GLSLF || 
             mSelectedCgProfile == CG_PROFILE_GLSLG).output;
         LogManager::getSingleton().stream() << "Cleaned high level output for " << getName() << ":\n" << hlSource;
->>>>>>> a48f71b7
     }
 
 
@@ -842,15 +748,9 @@
     //-----------------------------------------------------------------------
     GpuProgramParametersSharedPtr CgProgram::createParameters()
     {
-<<<<<<< HEAD
-		loadHighLevelSafe();
-		if (!mDelegate.isNull())
-			return mDelegate->createParameters();
-=======
         loadHighLevelSafe();
         if (!mDelegate.isNull())
             return mDelegate->createParameters();
->>>>>>> a48f71b7
 		else
 			return HighLevelGpuProgram::createParameters();
     }
@@ -897,11 +797,7 @@
     //-----------------------------------------------------------------------
     GpuProgramParametersSharedPtr CgProgram::getDefaultParameters(void)
     {
-<<<<<<< HEAD
-		loadHighLevelSafe();
-=======
         loadHighLevelSafe();
->>>>>>> a48f71b7
 		if (!mDelegate.isNull())
 			return mDelegate->getDefaultParameters();
 		else
@@ -1151,11 +1047,7 @@
 
             // now handle uniform samplers. This is needed to fix their register positions
             // if delegating to a GLSL shader.
-<<<<<<< HEAD
-            if (cgGetParameterVariability(parameter) == CG_UNIFORM && (
-=======
             if (!mDelegate.isNull() && cgGetParameterVariability(parameter) == CG_UNIFORM && (
->>>>>>> a48f71b7
                 paramType == CG_SAMPLER1D ||
                 paramType == CG_SAMPLER2D ||
                 paramType == CG_SAMPLER3D ||
@@ -1185,10 +1077,7 @@
                 case CG_TEXUNIT13: pos = 13; break;
                 case CG_TEXUNIT14: pos = 14; break;
                 case CG_TEXUNIT15: pos = 15; break;
-<<<<<<< HEAD
-=======
 #if(CG_VERSION_NUM >= 3000)
->>>>>>> a48f71b7
                 case CG_TEXUNIT16: pos = 16; break;
                 case CG_TEXUNIT17: pos = 17; break;
                 case CG_TEXUNIT18: pos = 18; break;
@@ -1205,10 +1094,7 @@
                 case CG_TEXUNIT29: pos = 29; break;
                 case CG_TEXUNIT30: pos = 30; break;
                 case CG_TEXUNIT31: pos = 31; break;
-<<<<<<< HEAD
-=======
 #endif
->>>>>>> a48f71b7
                 }
                 if (pos != -1)
                 {
