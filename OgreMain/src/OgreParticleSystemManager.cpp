--- conflicted
+++ resolved
@@ -58,10 +58,7 @@
 #include "OgreStringVector.h"
 
 namespace Ogre {
-<<<<<<< HEAD
-=======
     class MovableObject;
->>>>>>> c02f2f76
 
     //-----------------------------------------------------------------------
     // Shortcut to set up billboard particle renderer
