--- conflicted
+++ resolved
@@ -268,7 +268,6 @@
         else
             mEndian = ENDIAN_LITTLE;
 #endif
-<<<<<<< HEAD
     }
     //---------------------------------------------------------------------
     const StreamSerialiser::Chunk* StreamSerialiser::getCurrentChunk() const
@@ -440,7 +439,7 @@
             void* pToWrite = OGRE_MALLOC(totSize, MEMCATEGORY_GENERAL);
             memcpy(pToWrite, buf, totSize);
 
-            flipEndian(pToWrite, size, count);
+			Bitwise::bswapChunks(pToWrite, size, count);
             mStream->write(pToWrite, totSize);
 
             OGRE_FREE(pToWrite, MEMCATEGORY_GENERAL);
@@ -566,305 +565,6 @@
     //---------------------------------------------------------------------
     void StreamSerialiser::write(const Real* val, size_t count)
     {
-=======
-	}
-	//---------------------------------------------------------------------
-	const StreamSerialiser::Chunk* StreamSerialiser::getCurrentChunk() const
-	{
-		if (mChunkStack.empty())
-			return 0;
-		else
-			return mChunkStack.back();
-	}
-	//---------------------------------------------------------------------
-	bool StreamSerialiser::eof() const
-	{ 
-		checkStream();
-		return mStream->eof(); 
-	}
-	//---------------------------------------------------------------------
-	void StreamSerialiser::checkStream(bool failOnEof, bool validateReadable, bool validateWriteable) const
-	{
-		if (mStream.isNull())
-			OGRE_EXCEPT(Exception::ERR_INVALID_STATE, 
-			"Invalid operation, stream is null", "StreamSerialiser::checkStream");
-
-		if (failOnEof && mStream->eof())
-			OGRE_EXCEPT(Exception::ERR_INVALID_STATE, 
-			"Invalid operation, end of file on stream", "StreamSerialiser::checkStream");
-
-		if (validateReadable && !mStream->isReadable())
-			OGRE_EXCEPT(Exception::ERR_INVALID_STATE, 
-			"Invalid operation, file is not readable", "StreamSerialiser::checkStream");
-
-		if (validateWriteable && !mStream->isWriteable())
-			OGRE_EXCEPT(Exception::ERR_INVALID_STATE, 
-			"Invalid operation, file is not writeable", "StreamSerialiser::checkStream");
-	}
-	//---------------------------------------------------------------------
-	void StreamSerialiser::writeHeader()
-	{
-		if (mEndian == ENDIAN_AUTO)
-			determineEndianness();
-
-		// Header chunk has zero data size
-		writeChunkImpl(HEADER_ID, 1);
-
-		// real format
-		bool realIsDouble = (mRealFormat == REAL_DOUBLE);
-		write(&realIsDouble);
-
-		writeChunkEnd(HEADER_ID);
-
-		mReadWriteHeader = false;
-	}
-	//---------------------------------------------------------------------
-	void StreamSerialiser::writeChunkBegin(uint32 id, uint16 version /* = 1 */)
-	{
-		checkStream(false, false, true);
-
-		if (mReadWriteHeader)
-			writeHeader();
-
-		if (mEndian == ENDIAN_AUTO)
-			OGRE_EXCEPT(Exception::ERR_INVALID_STATE, 
-				"Endian mode has not been determined, did you disable header without setting?", 
-				"StreamSerialiser::writeChunkBegin");
-
-		writeChunkImpl(id, version);
-
-	}
-	//---------------------------------------------------------------------
-	void StreamSerialiser::writeChunkEnd(uint32 id)
-	{
-		checkStream(false, false, true);
-
-		Chunk* c = popChunk(id);
-
-		// update the sizes
-		size_t currPos = mStream->tell();
-		c->length = static_cast<uint32>(currPos - c->offset - CHUNK_HEADER_SIZE);
-
-		// seek to 'length' position in stream for this chunk
-		// skip id (32) and version (16)
-		mStream->seek(c->offset + sizeof(uint32) + sizeof(uint16));
-		write(&c->length);
-		// write updated checksum
-		uint32 checksum = calculateChecksum(c);
-		write(&checksum);
-
-		// seek back to previous position
-		mStream->seek(currPos);
-
-		OGRE_DELETE c;
-
-	}
-	//---------------------------------------------------------------------
-	size_t StreamSerialiser::getOffsetFromChunkStart() const
-	{
-		checkStream(false, false, false);
-
-		if (mChunkStack.empty())
-		{
-			return 0;
-		}
-		else
-		{
-			size_t pos = mStream->tell();
-			size_t diff = pos - mChunkStack.back()->offset;
-			if(diff >= CHUNK_HEADER_SIZE)
-				return diff - CHUNK_HEADER_SIZE;
-			else
-				return 0; // not in a chunk?
-
-		}
-
-	}
-	//---------------------------------------------------------------------
-	StreamSerialiser::Chunk* StreamSerialiser::readChunkImpl()
-	{
-		Chunk *chunk = OGRE_NEW Chunk();
-		chunk->offset = static_cast<uint32>(mStream->tell());
-		read(&chunk->id);
-		read(&chunk->version);
-		read(&chunk->length);
-		
-		uint32 checksum;
-		read(&checksum);
-		
-		if (checksum != calculateChecksum(chunk))
-		{
-			// no good, this is an invalid chunk
-			uint32 off = chunk->offset;
-			OGRE_DELETE chunk;
-			OGRE_EXCEPT(Exception::ERR_INVALID_STATE, 
-				"Corrupt chunk detected in stream " + mStream->getName() + " at byte "
-				+ StringConverter::toString(off), 
-				"StreamSerialiser::readChunkImpl");
-		}
-		else
-		{
-			return chunk;
-		}
-
-
-	}
-	//---------------------------------------------------------------------
-	void StreamSerialiser::writeChunkImpl(uint32 id, uint16 version)
-	{
-		Chunk* c = OGRE_NEW Chunk();
-		c->id = id;
-		c->version = version;
-		c->offset = static_cast<uint32>(mStream->tell());
-		c->length = 0;
-
-		mChunkStack.push_back(c);
-
-		write(&c->id);
-		write(&c->version);
-		write(&c->length);
-		// write length again, this is just a placeholder for the checksum (to come later)
-		write(&c->length);
-
-	}
-	//---------------------------------------------------------------------
-	void StreamSerialiser::writeData(const void* buf, size_t size, size_t count)
-	{
-		checkStream(false, false, true);
-
-		size_t totSize = size * count;
-		if (mFlipEndian)
-		{
-			void* pToWrite = OGRE_MALLOC(totSize, MEMCATEGORY_GENERAL);
-			memcpy(pToWrite, buf, totSize);
-
-			Bitwise::bswapChunks(pToWrite, size, count);
-			mStream->write(pToWrite, totSize);
-
-			OGRE_FREE(pToWrite, MEMCATEGORY_GENERAL);
-		}
-		else
-		{
-			mStream->write(buf, totSize);
-		}
-
-	}
-	//---------------------------------------------------------------------
-	void StreamSerialiser::write(const Vector2* vec, size_t count)
-	{
-		for (size_t i = 0; i < count; ++i, ++vec)
-			write(vec->ptr(), 2);
-	}
-	//---------------------------------------------------------------------
-	void StreamSerialiser::write(const Vector3* vec, size_t count)
-	{
-		for (size_t i = 0; i < count; ++i, ++vec)
-			write(vec->ptr(), 3);
-	}
-	//---------------------------------------------------------------------
-	void StreamSerialiser::write(const Vector4* vec, size_t count)
-	{
-		for (size_t i = 0; i < count; ++i, ++vec)
-			write(vec->ptr(), 4);
-	}
-	//---------------------------------------------------------------------
-	void StreamSerialiser::write(const Quaternion* q, size_t count)
-	{
-		for (size_t i = 0; i < count; ++i, ++q)
-			write(q->ptr(), 4);
-	}
-	//---------------------------------------------------------------------
-	void StreamSerialiser::write(const String* string)
-	{
-		// uint32 of size first, then (unterminated) string
-		uint32 len = static_cast<uint32>(string->length());
-		write(&len);
-		mStream->write(string->c_str(), len);
-	}
-	//---------------------------------------------------------------------
-	void StreamSerialiser::write(const Matrix3* m, size_t count)
-	{
-		for (size_t i = 0; i < count; ++i, ++m)
-			write((*m)[0], 9);
-	}
-	//---------------------------------------------------------------------
-	void StreamSerialiser::write(const Matrix4* m, size_t count)
-	{
-		for (size_t i = 0; i < count; ++i, ++m)
-			write((*m)[0], 12);
-	}
-	//---------------------------------------------------------------------
-	void StreamSerialiser::write(const AxisAlignedBox* aabb, size_t count)
-	{
-		for (size_t i = 0; i < count; ++i, ++aabb)
-		{
-			bool infinite = aabb->isInfinite();
-			write(&infinite);
-			write(&aabb->getMinimum());
-			write(&aabb->getMaximum());
-		}		
-	}
-	//---------------------------------------------------------------------
-	void StreamSerialiser::write(const Sphere* sphere, size_t count)
-	{
-
-		for (size_t i = 0; i < count; ++i, ++sphere)
-		{
-			write(&sphere->getCenter());
-			Real radius = sphere->getRadius();
-			write(&radius);
-		}
-	}
-	//---------------------------------------------------------------------
-	void StreamSerialiser::write(const Plane* plane, size_t count)
-	{
-		for (size_t i = 0; i < count; ++i, ++plane)
-		{
-			write(&plane->normal);
-			write(&plane->d);
-		}
-	}
-	//---------------------------------------------------------------------
-	void StreamSerialiser::write(const Ray* ray, size_t count)
-	{
-		for (size_t i = 0; i < count; ++i, ++ray)
-		{
-			write(&ray->getOrigin());
-			write(&ray->getDirection());
-		}
-	}
-	//---------------------------------------------------------------------
-	void StreamSerialiser::write(const Radian* rad, size_t count)
-	{
-		for (size_t i = 0; i < count; ++i, ++rad)
-		{
-			Real r = rad->valueRadians();
-			write(&r);
-		}
-	}
-	//---------------------------------------------------------------------
-	void StreamSerialiser::write(const Node* node, size_t count)
-	{
-		for (size_t i = 0; i < count; ++i, ++node)
-		{
-			write(&node->getPosition());
-			write(&node->getOrientation());
-			write(&node->getScale());
-		}
-	}
-	//---------------------------------------------------------------------
-	void StreamSerialiser::write(const bool* val, size_t count)
-	{
-		for (size_t i = 0; i < count; ++i, ++val)
-		{
-			char c = (*val)? 1 : 0;
-			write(&c);
-		}
-	}
-	//---------------------------------------------------------------------
-	void StreamSerialiser::write(const Real* val, size_t count)
-	{
->>>>>>> 41e3e01c
 #if OGRE_DOUBLE_PRECISION
         if (mRealFormat == REAL_DOUBLE)
             writeData(val, sizeof(double), count);
@@ -876,7 +576,6 @@
         else
             writeFloatsAsDoubles(val, count);
 #endif
-<<<<<<< HEAD
     }
     //---------------------------------------------------------------------
     void StreamSerialiser::readData(void* buf, size_t size, size_t count)
@@ -887,7 +586,7 @@
         mStream->read(buf, totSize);
 
         if (mFlipEndian)
-            flipEndian(buf, size, count);
+			Bitwise::bswapChunks(buf, size, count);
 
     }
     //---------------------------------------------------------------------
@@ -951,82 +650,6 @@
     //---------------------------------------------------------------------
     void StreamSerialiser::read(Real* val, size_t count)
     {
-=======
-	}
-	//---------------------------------------------------------------------
-	void StreamSerialiser::readData(void* buf, size_t size, size_t count)
-	{
-		checkStream(true, true, false);
-
-		size_t totSize = size * count;
-		mStream->read(buf, totSize);
-
-		if (mFlipEndian)
-			Bitwise::bswapChunks(buf, size, count);
-
-	}
-	//---------------------------------------------------------------------
-	void StreamSerialiser::read(Vector2* vec, size_t count)
-	{
-		for (size_t i = 0; i < count; ++i, ++vec)
-		{
-			read(vec->ptr(), 2);
-		}
-	}
-	//---------------------------------------------------------------------
-	void StreamSerialiser::read(Vector3* vec, size_t count)
-	{
-		for (size_t i = 0; i < count; ++i, ++vec)
-		{
-			read(vec->ptr(), 3);
-		}
-	}
-	//---------------------------------------------------------------------
-	void StreamSerialiser::read(Vector4* vec, size_t count)
-	{
-		for (size_t i = 0; i < count; ++i, ++vec)
-		{
-			read(vec->ptr(), 4);
-		}
-	}
-	//---------------------------------------------------------------------
-	void StreamSerialiser::read(Quaternion* q, size_t count)
-	{
-		for (size_t i = 0; i < count; ++i, ++q)
-		{
-			read(q->ptr(), 4);
-		}
-	}
-	//---------------------------------------------------------------------
-	void StreamSerialiser::read(Matrix3* m, size_t count)
-	{
-		for (size_t i = 0; i < count; ++i, ++m)
-		{
-			read((*m)[0], 9);
-		}
-	}
-	//---------------------------------------------------------------------
-	void StreamSerialiser::read(Matrix4* m, size_t count)
-	{
-		for (size_t i = 0; i < count; ++i, ++m)
-		{
-			read((*m)[0], 12);
-		}
-	}
-	//---------------------------------------------------------------------
-	void StreamSerialiser::read(String* string)
-	{
-		// String is stored as a uint32 character count, then string
-		uint32 len;
-		read(&len);
-		string->resize(len);
-		if (len)
-			read(&(*string->begin()), len);
-	}
-	//---------------------------------------------------------------------
-	void StreamSerialiser::read(Real* val, size_t count)
-	{
->>>>>>> 41e3e01c
 #if OGRE_DOUBLE_PRECISION
         if (mRealFormat == REAL_DOUBLE)
             readData(val, sizeof(double), count);
@@ -1039,7 +662,6 @@
             readDoublesAsFloats(val, count);
 #endif
 
-<<<<<<< HEAD
     }
     //---------------------------------------------------------------------
     void StreamSerialiser::read(AxisAlignedBox* aabb, size_t count)
@@ -1151,28 +773,6 @@
         double t = 0;
         readConverted(val, t, count);
     }
-
-    //---------------------------------------------------------------------
-    void StreamSerialiser::flipEndian(void * pBase, size_t size, size_t count)
-    {
-        for (size_t c = 0; c < count; ++c)
-        {
-            void *pData = (void *)((intptr_t)pBase + (c * size));
-            for(size_t byteIndex = 0; byteIndex < size/2; byteIndex++)
-            {
-                char swapByte = *(char *)((intptr_t)pData + byteIndex);
-                *(char *)((intptr_t)pData + byteIndex) = 
-                    *(char *)((intptr_t)pData + size - byteIndex - 1);
-                *(char *)((intptr_t)pData + size - byteIndex - 1) = swapByte;
-            }
-        }
-
-    }
-    //---------------------------------------------------------------------
-    void StreamSerialiser::flipEndian(void * pData, size_t size)
-    {
-        flipEndian(pData, size, 1);
-    }
     //---------------------------------------------------------------------
     uint32 StreamSerialiser::calculateChecksum(Chunk* c)
     {
@@ -1182,134 +782,9 @@
         uint16 version = c->version;
         uint32 length = c->length;
 #if OGRE_ENDIAN == OGRE_ENDIAN_BIG
-        flipEndian(&id, sizeof(uint32));
-        flipEndian(&version, sizeof(uint16));
-        flipEndian(&length, sizeof(uint32));
-=======
-	}
-	//---------------------------------------------------------------------
-	void StreamSerialiser::read(AxisAlignedBox* aabb, size_t count)
-	{
-		for (size_t i = 0; i < count; ++i, ++aabb)
-		{
-			bool infinite = false;
-			read(&infinite);
-			Vector3 tmpMin, tmpMax;
-			read(&tmpMin);
-			read(&tmpMax);
-
-			if (infinite)
-				aabb->setInfinite();
-			else
-				aabb->setExtents(tmpMin, tmpMax);
-		}
-	}
-	//---------------------------------------------------------------------
-	void StreamSerialiser::read(Sphere* sphere, size_t count)
-	{
-		for (size_t i = 0; i < count; ++i, ++sphere)
-		{
-			Vector3 center;
-			Real radius;
-			read(&center);
-			read(&radius);
-			sphere->setCenter(center);
-			sphere->setRadius(radius);
-		}
-	}
-	//---------------------------------------------------------------------
-	void StreamSerialiser::read(Plane* plane, size_t count)
-	{
-		for (size_t i = 0; i < count; ++i, ++plane)
-		{
-			read(&plane->normal);
-			read(&plane->d);
-		}
-	}
-	//---------------------------------------------------------------------
-	void StreamSerialiser::read(Ray* ray, size_t count)
-	{
-		for (size_t i = 0; i < count; ++i, ++ray)
-		{
-			Vector3 origin, dir;
-			read(&origin);
-			read(&dir);
-			ray->setOrigin(origin);
-			ray->setDirection(dir);
-		}
-	}
-	//---------------------------------------------------------------------
-	void StreamSerialiser::read(Radian* angle, size_t count)
-	{
-		for (size_t i = 0; i < count; ++i, ++angle)
-		{
-			Real rads;
-			read(&rads);
-			*angle = Radian(rads);
-		}
-	}
-	//---------------------------------------------------------------------
-	void StreamSerialiser::read(Node* node, size_t count)
-	{
-		for (size_t i = 0; i < count; ++i, ++node)
-		{
-			Vector3 pos, scale;
-			Quaternion orient;
-			read(&pos);
-			read(&orient);
-			read(&scale);
-			node->setPosition(pos);
-			node->setOrientation(orient);
-			node->setScale(scale);
-		}
-	}
-	//---------------------------------------------------------------------
-	void StreamSerialiser::read(bool* val, size_t count)
-	{
-		for (size_t i = 0; i < count; ++i, ++val)
-		{
-			char c;
-			read(&c);
-			*val = (c == 1);
-		}
-	}
-	//---------------------------------------------------------------------
-	void StreamSerialiser::writeFloatsAsDoubles(const float* val, size_t count)
-	{
-		double t = 0;
-		writeConverted(val, t, count);
-	}
-	//---------------------------------------------------------------------
-	void StreamSerialiser::writeDoublesAsFloats(const double* val, size_t count)
-	{
-		float t = 0;
-		writeConverted(val, t, count);
-	}
-	//---------------------------------------------------------------------
-	void StreamSerialiser::readFloatsAsDoubles(double* val, size_t count)
-	{
-		float t = 0;
-		readConverted(val, t, count);
-	}
-	//---------------------------------------------------------------------
-	void StreamSerialiser::readDoublesAsFloats(float* val, size_t count)
-	{
-		double t = 0;
-		readConverted(val, t, count);
-	}
-	//---------------------------------------------------------------------
-	uint32 StreamSerialiser::calculateChecksum(Chunk* c)
-	{
-		// Always calculate checksums in little endian to make sure they match 
-		// Otherwise checksums for the same data on different endians will not match
-		uint32 id = c->id;
-		uint16 version = c->version;
-		uint32 length = c->length;
-#if OGRE_ENDIAN == OGRE_ENDIAN_BIG
 		Bitwise::bswapBuffer(&id, sizeof(uint32));
 		Bitwise::bswapBuffer(&version, sizeof(uint16));
 		Bitwise::bswapBuffer(&length, sizeof(uint32));
->>>>>>> 41e3e01c
 #endif
         uint32 hashVal = FastHash((const char*)&id, sizeof(uint32));
         hashVal = FastHash((const char*)&version, sizeof(uint16), hashVal);
