/*
-----------------------------------------------------------------------------
This source file is part of OGRE
    (Object-oriented Graphics Rendering Engine)
For the latest info, see http://www.ogre3d.org/

Copyright (c) 2000-2011 Torus Knot Software Ltd

Permission is hereby granted, free of charge, to any person obtaining a copy
of this software and associated documentation files (the "Software"), to deal
in the Software without restriction, including without limitation the rights
to use, copy, modify, merge, publish, distribute, sublicense, and/or sell
copies of the Software, and to permit persons to whom the Software is
furnished to do so, subject to the following conditions:

The above copyright notice and this permission notice shall be included in
all copies or substantial portions of the Software.

THE SOFTWARE IS PROVIDED "AS IS", WITHOUT WARRANTY OF ANY KIND, EXPRESS OR
IMPLIED, INCLUDING BUT NOT LIMITED TO THE WARRANTIES OF MERCHANTABILITY,
FITNESS FOR A PARTICULAR PURPOSE AND NONINFRINGEMENT. IN NO EVENT SHALL THE
AUTHORS OR COPYRIGHT HOLDERS BE LIABLE FOR ANY CLAIM, DAMAGES OR OTHER
LIABILITY, WHETHER IN AN ACTION OF CONTRACT, TORT OR OTHERWISE, ARISING FROM,
OUT OF OR IN CONNECTION WITH THE SOFTWARE OR THE USE OR OTHER DEALINGS IN
THE SOFTWARE.
-----------------------------------------------------------------------------
*/
#include "OgreStableHeaders.h"
#include "OgreMesh.h"

#include "OgreSubMesh.h"
#include "OgreLogManager.h"
#include "OgreMeshSerializer.h"
#include "OgreSkeletonManager.h"
#include "OgreHardwareBufferManager.h"
#include "OgreStringConverter.h"
#include "OgreException.h"
#include "OgreMeshManager.h"
#include "OgreEdgeListBuilder.h"
#include "OgreAnimation.h"
#include "OgreAnimationState.h"
#include "OgreAnimationTrack.h"
#include "OgreOptimisedUtil.h"
#include "OgreTangentSpaceCalc.h"
#include "OgreLodStrategyManager.h"


namespace Ogre {
    //-----------------------------------------------------------------------
    MeshPtr::MeshPtr(const ResourcePtr& r) : SharedPtr<Mesh>()
    {
		// lock & copy other mutex pointer
        OGRE_MUTEX_CONDITIONAL(r.OGRE_AUTO_MUTEX_NAME)
        {
		    OGRE_LOCK_MUTEX(*r.OGRE_AUTO_MUTEX_NAME)
		    OGRE_COPY_AUTO_SHARED_MUTEX(r.OGRE_AUTO_MUTEX_NAME)
            pRep = static_cast<Mesh*>(r.getPointer());
            pUseCount = r.useCountPointer();
            if (pUseCount)
            {
                ++(*pUseCount);
            }
        }
    }
    //-----------------------------------------------------------------------
    MeshPtr& MeshPtr::operator=(const ResourcePtr& r)
    {
        if (pRep == static_cast<Mesh*>(r.getPointer()))
            return *this;
        release();
		// lock & copy other mutex pointer
        OGRE_MUTEX_CONDITIONAL(r.OGRE_AUTO_MUTEX_NAME)
        {
		    OGRE_LOCK_MUTEX(*r.OGRE_AUTO_MUTEX_NAME)
		    OGRE_COPY_AUTO_SHARED_MUTEX(r.OGRE_AUTO_MUTEX_NAME)
            pRep = static_cast<Mesh*>(r.getPointer());
            pUseCount = r.useCountPointer();
            if (pUseCount)
            {
                ++(*pUseCount);
            }
        }
		else
		{
			// RHS must be a null pointer
			assert(r.isNull() && "RHS must be null if it has no mutex!");
			setNull();
		}
        return *this;
    }
    //-----------------------------------------------------------------------
    void MeshPtr::destroy(void)
    {
        // We're only overriding so that we can destroy after full definition of Mesh
        SharedPtr<Mesh>::destroy();
    }
    //-----------------------------------------------------------------------
    //-----------------------------------------------------------------------
    //-----------------------------------------------------------------------
    Mesh::Mesh(ResourceManager* creator, const String& name, ResourceHandle handle,
        const String& group, bool isManual, ManualResourceLoader* loader)
        : Resource(creator, name, handle, group, isManual, loader),
        mBoundRadius(0.0f),
        mBoneAssignmentsOutOfDate(false),
        mIsLodManual(false),
        mNumLods(1),
        mVertexBufferUsage(HardwareBuffer::HBU_STATIC_WRITE_ONLY),
        mIndexBufferUsage(HardwareBuffer::HBU_STATIC_WRITE_ONLY),
        mVertexBufferShadowBuffer(true),
        mIndexBufferShadowBuffer(true),
        mPreparedForShadowVolumes(false),
        mEdgeListsBuilt(false),
        mAutoBuildEdgeLists(true), // will be set to false by serializers of 1.30 and above
		mSharedVertexDataAnimationType(VAT_NONE),
		mSharedVertexDataAnimationIncludesNormals(false),
		mAnimationTypesDirty(true),
		mPosesIncludeNormals(false),
		sharedVertexData(0)
    {

        // Initialise to default strategy
        mLodStrategy = LodStrategyManager::getSingleton().getDefaultStrategy();

		// Init first (manual) lod
		MeshLodUsage lod;
        lod.userValue = 0; // User value not used for base lod level
		lod.value = mLodStrategy->getBaseValue();
        lod.edgeData = NULL;
        lod.manualMesh.setNull();
		mMeshLodUsageList.push_back(lod);

    }
    //-----------------------------------------------------------------------
    Mesh::~Mesh()
    {
        // have to call this here reather than in Resource destructor
        // since calling virtual methods in base destructors causes crash
        unload();
    }
    //-----------------------------------------------------------------------
    SubMesh* Mesh::createSubMesh()
    {
        SubMesh* sub = OGRE_NEW SubMesh();
        sub->parent = this;

        mSubMeshList.push_back(sub);

		if (isLoaded())
			_dirtyState();

        return sub;
    }
    //-----------------------------------------------------------------------
    SubMesh* Mesh::createSubMesh(const String& name)
	{
		SubMesh *sub = createSubMesh();
		nameSubMesh(name, (ushort)mSubMeshList.size()-1);
		return sub ;
	}
    //-----------------------------------------------------------------------
	void Mesh::destroySubMesh(unsigned short index)
	{
        if (index >= mSubMeshList.size())
        {
            OGRE_EXCEPT(Exception::ERR_INVALIDPARAMS,
						"Index out of bounds.",
						"Mesh::removeSubMesh");
        }
		SubMeshList::iterator i = mSubMeshList.begin();
		std::advance(i, index);
		mSubMeshList.erase(i);
		
		// Fix up any name/index entries
		for(SubMeshNameMap::iterator ni = mSubMeshNameMap.begin(); ni != mSubMeshNameMap.end();)
		{
			if (ni->second == index)
			{
				SubMeshNameMap::iterator eraseIt = ni++;
				mSubMeshNameMap.erase(eraseIt);
			}
			else
			{
				// reduce indexes following
				if (ni->second > index)
					ni->second = ni->second - 1;

				++ni;
			}
		}

		// fix edge list data by simply recreating all edge lists
		if( mEdgeListsBuilt)
		{
			this->freeEdgeList();
			this->buildEdgeList();
		}

		if (isLoaded())
			_dirtyState();
		
	}
    //-----------------------------------------------------------------------
    void Mesh::destroySubMesh(const String& name)
	{
		unsigned short index = _getSubMeshIndex(name);
		destroySubMesh(index);
	}
	//-----------------------------------------------------------------------
    unsigned short Mesh::getNumSubMeshes() const
    {
        return static_cast< unsigned short >( mSubMeshList.size() );
    }

    //---------------------------------------------------------------------
	void Mesh::nameSubMesh(const String& name, ushort index)
	{
		mSubMeshNameMap[name] = index ;
	}

	//---------------------------------------------------------------------
	void Mesh::unnameSubMesh(const String& name)
	{
		SubMeshNameMap::iterator i = mSubMeshNameMap.find(name);
		if (i != mSubMeshNameMap.end())
			mSubMeshNameMap.erase(i);
	}
    //-----------------------------------------------------------------------
    SubMesh* Mesh::getSubMesh(const String& name) const
	{
		ushort index = _getSubMeshIndex(name);
		return getSubMesh(index);
	}
    //-----------------------------------------------------------------------
    SubMesh* Mesh::getSubMesh(unsigned short index) const
    {
        if (index >= mSubMeshList.size())
        {
            OGRE_EXCEPT(Exception::ERR_INVALIDPARAMS,
                "Index out of bounds.",
                "Mesh::getSubMesh");
        }

        return mSubMeshList[index];
    }
	//-----------------------------------------------------------------------
	void Mesh::postLoadImpl(void)
	{
		// Prepare for shadow volumes?
		if (MeshManager::getSingleton().getPrepareAllMeshesForShadowVolumes())
		{
			if (mEdgeListsBuilt || mAutoBuildEdgeLists)
			{
				prepareForShadowVolume();
			}

			if (!mEdgeListsBuilt && mAutoBuildEdgeLists)
			{
				buildEdgeList();
			}
		}

        // The loading process accesses lod usages directly, so
        // transformation of user values must occur after loading is complete.

        // Transform user lod values (starting at index 1, no need to transform base value)
		for (MeshLodUsageList::iterator i = mMeshLodUsageList.begin(); i != mMeshLodUsageList.end(); ++i)
            i->value = mLodStrategy->transformUserValue(i->userValue);
	}
	//-----------------------------------------------------------------------
    void Mesh::prepareImpl()
    {
        // Load from specified 'name'
        if (getCreator()->getVerbose())
            LogManager::getSingleton().logMessage("Mesh: Loading "+mName+".");

        mFreshFromDisk =
            ResourceGroupManager::getSingleton().openResource(
				mName, mGroup, true, this);
 
        // fully prebuffer into host RAM
        mFreshFromDisk = DataStreamPtr(OGRE_NEW MemoryDataStream(mName,mFreshFromDisk));
    }
    //-----------------------------------------------------------------------
    void Mesh::unprepareImpl()
    {
        mFreshFromDisk.setNull();
    }
    void Mesh::loadImpl()
    {
        MeshSerializer serializer;
        serializer.setListener(MeshManager::getSingleton().getListener());

        // If the only copy is local on the stack, it will be cleaned
        // up reliably in case of exceptions, etc
        DataStreamPtr data(mFreshFromDisk);
        mFreshFromDisk.setNull();

        if (data.isNull()) {
            OGRE_EXCEPT(Exception::ERR_INVALID_STATE,
                        "Data doesn't appear to have been prepared in " + mName,
                        "Mesh::loadImpl()");
        }

		serializer.importMesh(data, this);

        /* check all submeshes to see if their materials should be
           updated.  If the submesh has texture aliases that match those
           found in the current material then a new material is created using
           the textures from the submesh.
        */
        updateMaterialForAllSubMeshes();
    }

    //-----------------------------------------------------------------------
    void Mesh::unloadImpl()
    {
        // Teardown submeshes
        for (SubMeshList::iterator i = mSubMeshList.begin();
            i != mSubMeshList.end(); ++i)
        {
            OGRE_DELETE *i;
        }
        if (sharedVertexData)
        {
            OGRE_DELETE sharedVertexData;
            sharedVertexData = NULL;
        }
		// Clear SubMesh lists
		mSubMeshList.clear();
		mSubMeshNameMap.clear();
        // Removes all LOD data
        removeLodLevels();
        mPreparedForShadowVolumes = false;

		// remove all poses & animations
		removeAllAnimations();
		removeAllPoses();

        // Clear bone assignments
        mBoneAssignments.clear();
        mBoneAssignmentsOutOfDate = false;

        // Removes reference to skeleton
        setSkeletonName(StringUtil::BLANK);
    }

    //-----------------------------------------------------------------------
    MeshPtr Mesh::clone(const String& newName, const String& newGroup)
    {
        // This is a bit like a copy constructor, but with the additional aspect of registering the clone with
        //  the MeshManager

        // New Mesh is assumed to be manually defined rather than loaded since you're cloning it for a reason
        String theGroup;
        if (newGroup == StringUtil::BLANK)
        {
            theGroup = this->getGroup();
        }
        else
        {
            theGroup = newGroup;
        }
        MeshPtr newMesh = MeshManager::getSingleton().createManual(newName, theGroup);

        // Copy submeshes first
        vector<SubMesh*>::type::iterator subi;
        SubMesh* newSub;
        for (subi = mSubMeshList.begin(); subi != mSubMeshList.end(); ++subi)
        {
            newSub = newMesh->createSubMesh();
            newSub->mMaterialName = (*subi)->mMaterialName;
            newSub->mMatInitialised = (*subi)->mMatInitialised;
            newSub->operationType = (*subi)->operationType;
            newSub->useSharedVertices = (*subi)->useSharedVertices;
            newSub->extremityPoints = (*subi)->extremityPoints;

            if (!(*subi)->useSharedVertices)
            {
                // Copy unique vertex data
				newSub->vertexData = (*subi)->vertexData->clone();
                // Copy unique index map
                newSub->blendIndexToBoneIndexMap = (*subi)->blendIndexToBoneIndexMap;
            }

            // Copy index data
            OGRE_DELETE newSub->indexData;
			newSub->indexData = (*subi)->indexData->clone();
            // Copy any bone assignments
            newSub->mBoneAssignments = (*subi)->mBoneAssignments;
            newSub->mBoneAssignmentsOutOfDate = (*subi)->mBoneAssignmentsOutOfDate;
            // Copy texture aliases
            newSub->mTextureAliases = (*subi)->mTextureAliases;

            // Copy lod face lists
            newSub->mLodFaceList.reserve((*subi)->mLodFaceList.size());
            SubMesh::LODFaceList::const_iterator facei;
            for (facei = (*subi)->mLodFaceList.begin(); facei != (*subi)->mLodFaceList.end(); ++facei) {
                IndexData* newIndexData = (*facei)->clone();
                newSub->mLodFaceList.push_back(newIndexData);
            }
        }

        // Copy shared geometry and index map, if any
        if (sharedVertexData)
        {
            newMesh->sharedVertexData = sharedVertexData->clone();
            newMesh->sharedBlendIndexToBoneIndexMap = sharedBlendIndexToBoneIndexMap;
        }

		// Copy submesh names
		newMesh->mSubMeshNameMap = mSubMeshNameMap ;
        // Copy any bone assignments
        newMesh->mBoneAssignments = mBoneAssignments;
        newMesh->mBoneAssignmentsOutOfDate = mBoneAssignmentsOutOfDate;
        // Copy bounds
        newMesh->mAABB = mAABB;
        newMesh->mBoundRadius = mBoundRadius;

        newMesh->mLodStrategy = mLodStrategy;
		newMesh->mIsLodManual = mIsLodManual;
		newMesh->mNumLods = mNumLods;
		newMesh->mMeshLodUsageList = mMeshLodUsageList;
        // Unreference edge lists, otherwise we'll delete the same lot twice, build on demand
        MeshLodUsageList::iterator lodi;
        for (lodi = newMesh->mMeshLodUsageList.begin(); lodi != newMesh->mMeshLodUsageList.end(); ++lodi) {
            MeshLodUsage& lod = *lodi;
            lod.edgeData = NULL;
            // TODO: Copy manual lod meshes
        }

		newMesh->mVertexBufferUsage = mVertexBufferUsage;
		newMesh->mIndexBufferUsage = mIndexBufferUsage;
		newMesh->mVertexBufferShadowBuffer = mVertexBufferShadowBuffer;
		newMesh->mIndexBufferShadowBuffer = mIndexBufferShadowBuffer;

        newMesh->mSkeletonName = mSkeletonName;
        newMesh->mSkeleton = mSkeleton;

		// Keep prepared shadow volume info (buffers may already be prepared)
		newMesh->mPreparedForShadowVolumes = mPreparedForShadowVolumes;

		// mEdgeListsBuilt and edgeData of mMeshLodUsageList
		// will up to date on demand. Not copied since internal references, and mesh
		// data may be altered
		
		// Clone vertex animation
		for (AnimationList::iterator i = mAnimationsList.begin();
			i != mAnimationsList.end(); ++i)
		{
			Animation *newAnim = i->second->clone(i->second->getName());
			newMesh->mAnimationsList[i->second->getName()] = newAnim;
		}
		// Clone pose list
		for (PoseList::iterator i = mPoseList.begin(); i != mPoseList.end(); ++i)
		{
			Pose* newPose = (*i)->clone();
			newMesh->mPoseList.push_back(newPose);
		}
		newMesh->mSharedVertexDataAnimationType = mSharedVertexDataAnimationType;
		newMesh->mAnimationTypesDirty = true;


        newMesh->load();
        newMesh->touch();

        return newMesh;

    }
    //-----------------------------------------------------------------------
    const AxisAlignedBox& Mesh::getBounds(void) const
    {
        return mAABB;
    }
    //-----------------------------------------------------------------------
    void Mesh::_setBounds(const AxisAlignedBox& bounds, bool pad)
    {
        mAABB = bounds;
		mBoundRadius = Math::boundingRadiusFromAABB(mAABB);

		if( mAABB.isFinite() )
		{
			Vector3 max = mAABB.getMaximum();
			Vector3 min = mAABB.getMinimum();

			if (pad)
			{
				// Pad out the AABB a little, helps with most bounds tests
				Vector3 scaler = (max - min) * MeshManager::getSingleton().getBoundsPaddingFactor();
				mAABB.setExtents(min  - scaler, max + scaler);
				// Pad out the sphere a little too
				mBoundRadius = mBoundRadius + (mBoundRadius * MeshManager::getSingleton().getBoundsPaddingFactor());
			}
		}
    }
    //-----------------------------------------------------------------------
    void Mesh::_setBoundingSphereRadius(Real radius)
    {
        mBoundRadius = radius;
    }
    //-----------------------------------------------------------------------
    void Mesh::setSkeletonName(const String& skelName)
    {
		if (skelName != mSkeletonName)
		{
			mSkeletonName = skelName;

			if (skelName.empty())
			{
				// No skeleton
				mSkeleton.setNull();
			}
			else
			{
				// Load skeleton
				try {
					mSkeleton = SkeletonManager::getSingleton().load(skelName, mGroup);
				}
				catch (...)
				{
					mSkeleton.setNull();
					// Log this error
					String msg = "Unable to load skeleton ";
					msg += skelName + " for Mesh " + mName
						+ ". This Mesh will not be animated. "
						+ "You can ignore this message if you are using an offline tool.";
					LogManager::getSingleton().logMessage(msg);

				}


			}
			if (isLoaded())
				_dirtyState();
		}
    }
    //-----------------------------------------------------------------------
    bool Mesh::hasSkeleton(void) const
    {
        return !(mSkeletonName.empty());
    }
    //-----------------------------------------------------------------------
    const SkeletonPtr& Mesh::getSkeleton(void) const
    {
        return mSkeleton;
    }
    //-----------------------------------------------------------------------
    void Mesh::addBoneAssignment(const VertexBoneAssignment& vertBoneAssign)
    {
        mBoneAssignments.insert(
            VertexBoneAssignmentList::value_type(vertBoneAssign.vertexIndex, vertBoneAssign));
        mBoneAssignmentsOutOfDate = true;
    }
    //-----------------------------------------------------------------------
    void Mesh::clearBoneAssignments(void)
    {
        mBoneAssignments.clear();
        mBoneAssignmentsOutOfDate = true;
    }
    //-----------------------------------------------------------------------
    void Mesh::_initAnimationState(AnimationStateSet* animSet)
    {
		// Animation states for skeletal animation
		if (!mSkeleton.isNull())
		{
			// Delegate to Skeleton
			mSkeleton->_initAnimationState(animSet);

			// Take the opportunity to update the compiled bone assignments
            _updateCompiledBoneAssignments();
		}

		// Animation states for vertex animation
		for (AnimationList::iterator i = mAnimationsList.begin();
			i != mAnimationsList.end(); ++i)
		{
			// Only create a new animation state if it doesn't exist
			// We can have the same named animation in both skeletal and vertex
			// with a shared animation state affecting both, for combined effects
			// The animations should be the same length if this feature is used!
			if (!animSet->hasAnimationState(i->second->getName()))
			{
				animSet->createAnimationState(i->second->getName(), 0.0,
					i->second->getLength());
			}

		}

    }
	//---------------------------------------------------------------------
	void Mesh::_refreshAnimationState(AnimationStateSet* animSet)
	{
		if (!mSkeleton.isNull())
		{
			mSkeleton->_refreshAnimationState(animSet);
		}

		// Merge in any new vertex animations
		AnimationList::iterator i;
		for (i = mAnimationsList.begin(); i != mAnimationsList.end(); ++i)
		{
			Animation* anim = i->second;
			// Create animation at time index 0, default params mean this has weight 1 and is disabled
			const String& animName = anim->getName();
			if (!animSet->hasAnimationState(animName))
			{
				animSet->createAnimationState(animName, 0.0, anim->getLength());
			}
			else
			{
				// Update length incase changed
				AnimationState* animState = animSet->getAnimationState(animName);
				animState->setLength(anim->getLength());
				animState->setTimePosition(std::min(anim->getLength(), animState->getTimePosition()));
			}
		}

	}
    //-----------------------------------------------------------------------
    void Mesh::_updateCompiledBoneAssignments(void)
    {
        if (mBoneAssignmentsOutOfDate)
            _compileBoneAssignments();

        SubMeshList::iterator i;
        for (i = mSubMeshList.begin(); i != mSubMeshList.end(); ++i)
        {
            if ((*i)->mBoneAssignmentsOutOfDate)
            {
                (*i)->_compileBoneAssignments();
            }
        }
    }
    //-----------------------------------------------------------------------
    typedef multimap<Real, Mesh::VertexBoneAssignmentList::iterator>::type WeightIteratorMap;
    unsigned short Mesh::_rationaliseBoneAssignments(size_t vertexCount, Mesh::VertexBoneAssignmentList& assignments)
    {
        // Iterate through, finding the largest # bones per vertex
        unsigned short maxBones = 0;
		bool existsNonSkinnedVertices = false;
        VertexBoneAssignmentList::iterator i;

        for (size_t v = 0; v < vertexCount; ++v)
        {
            // Get number of entries for this vertex
            unsigned short currBones = static_cast<unsigned short>(assignments.count(v));
			if (currBones <= 0)
				existsNonSkinnedVertices = true;

            // Deal with max bones update
            // (note this will record maxBones even if they exceed limit)
            if (maxBones < currBones)
                maxBones = currBones;
            // does the number of bone assignments exceed limit?
            if (currBones > OGRE_MAX_BLEND_WEIGHTS)
            {
                // To many bone assignments on this vertex
                // Find the start & end (end is in iterator terms ie exclusive)
                std::pair<VertexBoneAssignmentList::iterator, VertexBoneAssignmentList::iterator> range;
                // map to sort by weight
                WeightIteratorMap weightToAssignmentMap;
                range = assignments.equal_range(v);
                // Add all the assignments to map
                for (i = range.first; i != range.second; ++i)
                {
                    // insert value weight->iterator
                    weightToAssignmentMap.insert(
                        WeightIteratorMap::value_type(i->second.weight, i));
                }
                // Reverse iterate over weight map, remove lowest n
                unsigned short numToRemove = currBones - OGRE_MAX_BLEND_WEIGHTS;
                WeightIteratorMap::iterator remIt = weightToAssignmentMap.begin();

                while (numToRemove--)
                {
                    // Erase this one
                    assignments.erase(remIt->second);
                    ++remIt;
                }
            } // if (currBones > OGRE_MAX_BLEND_WEIGHTS)

            // Make sure the weights are normalised
            // Do this irrespective of whether we had to remove assignments or not
            //   since it gives us a guarantee that weights are normalised
            //  We assume this, so it's a good idea since some modellers may not
            std::pair<VertexBoneAssignmentList::iterator, VertexBoneAssignmentList::iterator> normalise_range = assignments.equal_range(v);
            Real totalWeight = 0;
            // Find total first
            for (i = normalise_range.first; i != normalise_range.second; ++i)
            {
                totalWeight += i->second.weight;
            }
            // Now normalise if total weight is outside tolerance
            if (!Math::RealEqual(totalWeight, 1.0f))
            {
                for (i = normalise_range.first; i != normalise_range.second; ++i)
                {
                    i->second.weight = i->second.weight / totalWeight;
                }
            }

        }

		if (maxBones > OGRE_MAX_BLEND_WEIGHTS)
		{
            // Warn that we've reduced bone assignments
            LogManager::getSingleton().logMessage("WARNING: the mesh '" + mName + "' "
                "includes vertices with more than " +
                StringConverter::toString(OGRE_MAX_BLEND_WEIGHTS) + " bone assignments. "
                "The lowest weighted assignments beyond this limit have been removed, so "
                "your animation may look slightly different. To eliminate this, reduce "
                "the number of bone assignments per vertex on your mesh to " +
                StringConverter::toString(OGRE_MAX_BLEND_WEIGHTS) + ".");
            // we've adjusted them down to the max
            maxBones = OGRE_MAX_BLEND_WEIGHTS;

        }

		if (existsNonSkinnedVertices)
		{
            // Warn that we've non-skinned vertices
            LogManager::getSingleton().logMessage("WARNING: the mesh '" + mName + "' "
                "includes vertices without bone assignments. Those vertices will "
				"transform to wrong position when skeletal animation enabled. "
				"To eliminate this, assign at least one bone assignment per vertex "
				"on your mesh.");
		}

        return maxBones;
    }
    //-----------------------------------------------------------------------
    void  Mesh::_compileBoneAssignments(void)
    {
        unsigned short maxBones =
            _rationaliseBoneAssignments(sharedVertexData->vertexCount, mBoneAssignments);

        if (maxBones != 0)
        {
            compileBoneAssignments(mBoneAssignments, maxBones, 
                sharedBlendIndexToBoneIndexMap, sharedVertexData);
        }

        mBoneAssignmentsOutOfDate = false;
    }
    //---------------------------------------------------------------------
    void Mesh::buildIndexMap(const VertexBoneAssignmentList& boneAssignments,
        IndexMap& boneIndexToBlendIndexMap, IndexMap& blendIndexToBoneIndexMap)
    {
        if (boneAssignments.empty())
        {
            // Just in case
            boneIndexToBlendIndexMap.clear();
            blendIndexToBoneIndexMap.clear();
            return;
        }

        typedef set<unsigned short>::type BoneIndexSet;
        BoneIndexSet usedBoneIndices;

        // Collect actually used bones
        VertexBoneAssignmentList::const_iterator itVBA, itendVBA;
        itendVBA = boneAssignments.end();
        for (itVBA = boneAssignments.begin(); itVBA != itendVBA; ++itVBA)
        {
            usedBoneIndices.insert(itVBA->second.boneIndex);
        }

        // Allocate space for index map
        blendIndexToBoneIndexMap.resize(usedBoneIndices.size());
        boneIndexToBlendIndexMap.resize(*usedBoneIndices.rbegin() + 1);

        // Make index map between bone index and blend index
        BoneIndexSet::const_iterator itBoneIndex, itendBoneIndex;
        unsigned short blendIndex = 0;
        itendBoneIndex = usedBoneIndices.end();
        for (itBoneIndex = usedBoneIndices.begin(); itBoneIndex != itendBoneIndex; ++itBoneIndex, ++blendIndex)
        {
            boneIndexToBlendIndexMap[*itBoneIndex] = blendIndex;
            blendIndexToBoneIndexMap[blendIndex] = *itBoneIndex;
        }
    }
    //---------------------------------------------------------------------
    void Mesh::compileBoneAssignments(
        const VertexBoneAssignmentList& boneAssignments,
        unsigned short numBlendWeightsPerVertex,
        IndexMap& blendIndexToBoneIndexMap,
        VertexData* targetVertexData)
    {
        // Create or reuse blend weight / indexes buffer
        // Indices are always a UBYTE4 no matter how many weights per vertex
        // Weights are more specific though since they are Reals
        VertexDeclaration* decl = targetVertexData->vertexDeclaration;
        VertexBufferBinding* bind = targetVertexData->vertexBufferBinding;
        unsigned short bindIndex;

        // Build the index map brute-force. It's possible to store the index map
        // in .mesh, but maybe trivial.
        IndexMap boneIndexToBlendIndexMap;
        buildIndexMap(boneAssignments, boneIndexToBlendIndexMap, blendIndexToBoneIndexMap);

        const VertexElement* testElem =
            decl->findElementBySemantic(VES_BLEND_INDICES);
        if (testElem)
        {
            // Already have a buffer, unset it & delete elements
            bindIndex = testElem->getSource();
            // unset will cause deletion of buffer
            bind->unsetBinding(bindIndex);
            decl->removeElement(VES_BLEND_INDICES);
            decl->removeElement(VES_BLEND_WEIGHTS);
        }
        else
        {
            // Get new binding
            bindIndex = bind->getNextIndex();
        }

        HardwareVertexBufferSharedPtr vbuf =
            HardwareBufferManager::getSingleton().createVertexBuffer(
                sizeof(unsigned char)*4 + sizeof(float)*numBlendWeightsPerVertex,
                targetVertexData->vertexCount,
                HardwareBuffer::HBU_STATIC_WRITE_ONLY,
                true // use shadow buffer
                );
        // bind new buffer
        bind->setBinding(bindIndex, vbuf);
        const VertexElement *pIdxElem, *pWeightElem;

        // add new vertex elements
        // Note, insert directly after all elements using the same source as
        // position to abide by pre-Dx9 format restrictions
        const VertexElement* firstElem = decl->getElement(0);
        if(firstElem->getSemantic() == VES_POSITION)
        {
            unsigned short insertPoint = 1;
            while (insertPoint < decl->getElementCount() &&
                decl->getElement(insertPoint)->getSource() == firstElem->getSource())
            {
                ++insertPoint;
            }
            const VertexElement& idxElem =
                decl->insertElement(insertPoint, bindIndex, 0, VET_UBYTE4, VES_BLEND_INDICES);
            const VertexElement& wtElem =
                decl->insertElement(insertPoint+1, bindIndex, sizeof(unsigned char)*4,
                VertexElement::multiplyTypeCount(VET_FLOAT1, numBlendWeightsPerVertex),
                VES_BLEND_WEIGHTS);
            pIdxElem = &idxElem;
            pWeightElem = &wtElem;
        }
        else
        {
            // Position is not the first semantic, therefore this declaration is
            // not pre-Dx9 compatible anyway, so just tack it on the end
            const VertexElement& idxElem =
                decl->addElement(bindIndex, 0, VET_UBYTE4, VES_BLEND_INDICES);
            const VertexElement& wtElem =
                decl->addElement(bindIndex, sizeof(unsigned char)*4,
                VertexElement::multiplyTypeCount(VET_FLOAT1, numBlendWeightsPerVertex),
                VES_BLEND_WEIGHTS);
            pIdxElem = &idxElem;
            pWeightElem = &wtElem;
        }

        // Assign data
        size_t v;
        VertexBoneAssignmentList::const_iterator i, iend;
        i = boneAssignments.begin();
		iend = boneAssignments.end();
        unsigned char *pBase = static_cast<unsigned char*>(
            vbuf->lock(HardwareBuffer::HBL_DISCARD));
        // Iterate by vertex
        float *pWeight;
        unsigned char *pIndex;
        for (v = 0; v < targetVertexData->vertexCount; ++v)
        {
            /// Convert to specific pointers
            pWeightElem->baseVertexPointerToElement(pBase, &pWeight);
            pIdxElem->baseVertexPointerToElement(pBase, &pIndex);
            for (unsigned short bone = 0; bone < numBlendWeightsPerVertex; ++bone)
            {
                // Do we still have data for this vertex?
                if (i != iend && i->second.vertexIndex == v)
                {
                    // If so, write weight
                    *pWeight++ = i->second.weight;
                    *pIndex++ = static_cast<unsigned char>(boneIndexToBlendIndexMap[i->second.boneIndex]);
                    ++i;
                }
                else
                {
                    // Ran out of assignments for this vertex, use weight 0 to indicate empty.
					// If no bones are defined (an error in itself) set bone 0 as the assigned bone. 
                    *pWeight++ = (bone == 0) ? 1.0f : 0.0f;
                    *pIndex++ = 0;
                }
            }
            pBase += vbuf->getVertexSize();
        }

        vbuf->unlock();

    }
    //---------------------------------------------------------------------
    void Mesh::_notifySkeleton(SkeletonPtr& pSkel)
    {
        mSkeleton = pSkel;
        mSkeletonName = pSkel->getName();
    }
    //---------------------------------------------------------------------
    Mesh::BoneAssignmentIterator Mesh::getBoneAssignmentIterator(void)
    {
        return BoneAssignmentIterator(mBoneAssignments.begin(),
            mBoneAssignments.end());
    }
    //---------------------------------------------------------------------
    const String& Mesh::getSkeletonName(void) const
    {
        return mSkeletonName;
    }
    //---------------------------------------------------------------------
    ushort Mesh::getNumLodLevels(void) const
    {
        return mNumLods;
    }
    //---------------------------------------------------------------------
    const MeshLodUsage& Mesh::getLodLevel(ushort index) const
    {
        assert(index < mMeshLodUsageList.size());
        if (mIsLodManual && index > 0 && mMeshLodUsageList[index].manualMesh.isNull())
        {
            // Load the mesh now
			try {
				String groupName = mMeshLodUsageList[index].manualGroup.empty() ? 
					mGroup : mMeshLodUsageList[index].manualGroup;
				mMeshLodUsageList[index].manualMesh =
					MeshManager::getSingleton().load(
						mMeshLodUsageList[index].manualName,
						groupName);
				// get the edge data, if required
				if (!mMeshLodUsageList[index].edgeData)
				{
					mMeshLodUsageList[index].edgeData =
						mMeshLodUsageList[index].manualMesh->getEdgeList(0);
				}
			}
			catch (Exception& )
			{
				LogManager::getSingleton().stream()
					<< "Error while loading manual LOD level "
					<< mMeshLodUsageList[index].manualName
					<< " - this LOD level will not be rendered. You can "
					<< "ignore this error in offline mesh tools.";
			}

        }
        return mMeshLodUsageList[index];
    }
    //---------------------------------------------------------------------
	void Mesh::createManualLodLevel(Real lodValue, const String& meshName, const String& groupName)
	{

		// Basic prerequisites
        assert((mIsLodManual || mNumLods == 1) && "Generated LODs already in use!");

		mIsLodManual = true;
		MeshLodUsage lod;
		lod.userValue = lodValue;
        lod.value = mLodStrategy->transformUserValue(lod.userValue);
		lod.manualName = meshName;
		lod.manualGroup = groupName.empty() ? mGroup : groupName;
		lod.manualMesh.setNull();
        lod.edgeData = 0;
		mMeshLodUsageList.push_back(lod);
		++mNumLods;

        mLodStrategy->sort(mMeshLodUsageList);
	}
    //---------------------------------------------------------------------
	void Mesh::updateManualLodLevel(ushort index, const String& meshName)
	{

		// Basic prerequisites
		assert(mIsLodManual && "Not using manual LODs!");
		assert(index != 0 && "Can't modify first lod level (full detail)");
		assert(index < mMeshLodUsageList.size() && "Index out of bounds");
		// get lod
		MeshLodUsage* lod = &(mMeshLodUsageList[index]);

		lod->manualName = meshName;
		lod->manualMesh.setNull();
        if (lod->edgeData) OGRE_DELETE lod->edgeData;
        lod->edgeData = 0;
	}
    //---------------------------------------------------------------------
	ushort Mesh::getLodIndex(Real value) const
	{
        // Get index from strategy
        return mLodStrategy->getIndex(value, mMeshLodUsageList);
	}
    //---------------------------------------------------------------------
	void Mesh::_setLodInfo(unsigned short numLevels, bool isManual)
	{
        assert(!mEdgeListsBuilt && "Can't modify LOD after edge lists built");

		// Basic prerequisites
        assert(numLevels > 0 && "Must be at least one level (full detail level must exist)");

		mNumLods = numLevels;
		mMeshLodUsageList.resize(numLevels);
		// Resize submesh face data lists too
		for (SubMeshList::iterator i = mSubMeshList.begin(); i != mSubMeshList.end(); ++i)
		{
			(*i)->mLodFaceList.resize(numLevels - 1);
		}
		mIsLodManual = isManual;
	}
    //---------------------------------------------------------------------
	void Mesh::_setLodUsage(unsigned short level, MeshLodUsage& usage)
	{
        assert(!mEdgeListsBuilt && "Can't modify LOD after edge lists built");

		// Basic prerequisites
		assert(level != 0 && "Can't modify first lod level (full detail)");
		assert(level < mMeshLodUsageList.size() && "Index out of bounds");

		mMeshLodUsageList[level] = usage;
	}
    //---------------------------------------------------------------------
	void Mesh::_setSubMeshLodFaceList(unsigned short subIdx, unsigned short level,
		IndexData* facedata)
	{
        assert(!mEdgeListsBuilt && "Can't modify LOD after edge lists built");

		// Basic prerequisites
		assert(!mIsLodManual && "Not using generated LODs!");
        assert(subIdx <= mSubMeshList.size() && "Index out of bounds");
		assert(level != 0 && "Can't modify first lod level (full detail)");
		assert(level <= mSubMeshList[subIdx]->mLodFaceList.size() && "Index out of bounds");

		SubMesh* sm = mSubMeshList[subIdx];
		sm->mLodFaceList[level - 1] = facedata;

	}
    //---------------------------------------------------------------------
	ushort Mesh::_getSubMeshIndex(const String& name) const
	{
		SubMeshNameMap::const_iterator i = mSubMeshNameMap.find(name) ;
		if (i == mSubMeshNameMap.end())
            OGRE_EXCEPT(Exception::ERR_ITEM_NOT_FOUND, "No SubMesh named " + name + " found.",
                "Mesh::_getSubMeshIndex");

		return i->second;
	}
    //---------------------------------------------------------------------
    void Mesh::removeLodLevels(void)
    {
        if (!mIsLodManual)
        {
            // Remove data from SubMeshes
            SubMeshList::iterator isub, isubend;
            isubend = mSubMeshList.end();
            for (isub = mSubMeshList.begin(); isub != isubend; ++isub)
            {
                (*isub)->removeLodLevels();
            }
        }

        freeEdgeList();
        mMeshLodUsageList.clear();

        // Reinitialise
        mNumLods = 1;
		// Init first (manual) lod
		MeshLodUsage lod;
        lod.userValue = 0;
		lod.value = mLodStrategy->getBaseValue();
        lod.edgeData = 0;
        lod.manualMesh.setNull();
		mMeshLodUsageList.push_back(lod);
		mIsLodManual = false;


    }
    //---------------------------------------------------------------------
    Real Mesh::getBoundingSphereRadius(void) const
    {
        return mBoundRadius;
    }
    //---------------------------------------------------------------------
	void Mesh::setVertexBufferPolicy(HardwareBuffer::Usage vbUsage, bool shadowBuffer)
	{
		mVertexBufferUsage = vbUsage;
		mVertexBufferShadowBuffer = shadowBuffer;
	}
    //---------------------------------------------------------------------
	void Mesh::setIndexBufferPolicy(HardwareBuffer::Usage vbUsage, bool shadowBuffer)
	{
		mIndexBufferUsage = vbUsage;
		mIndexBufferShadowBuffer = shadowBuffer;
	}
    //---------------------------------------------------------------------
    void Mesh::organiseTangentsBuffer(VertexData *vertexData,
        VertexElementSemantic targetSemantic, unsigned short index, 
		unsigned short sourceTexCoordSet)
    {
	    VertexDeclaration *vDecl = vertexData->vertexDeclaration ;
	    VertexBufferBinding *vBind = vertexData->vertexBufferBinding ;

	    const VertexElement *tangentsElem = vDecl->findElementBySemantic(targetSemantic, index);
	    bool needsToBeCreated = false;

	    if (!tangentsElem)
        { // no tex coords with index 1
			    needsToBeCreated = true ;
	    }
        else if (tangentsElem->getType() != VET_FLOAT3)
        {
            //  buffer exists, but not 3D
            OGRE_EXCEPT(Exception::ERR_INVALIDPARAMS,
                "Target semantic set already exists but is not 3D, therefore "
				"cannot contain tangents. Pick an alternative destination semantic. ",
                "Mesh::organiseTangentsBuffer");
	    }

	    HardwareVertexBufferSharedPtr newBuffer;
	    if (needsToBeCreated)
        {
            // To be most efficient with our vertex streams,
            // tack the new tangents onto the same buffer as the
            // source texture coord set
            const VertexElement* prevTexCoordElem =
                vertexData->vertexDeclaration->findElementBySemantic(
                    VES_TEXTURE_COORDINATES, sourceTexCoordSet);
            if (!prevTexCoordElem)
            {
                OGRE_EXCEPT(Exception::ERR_ITEM_NOT_FOUND,
                    "Cannot locate the first texture coordinate element to "
					"which to append the new tangents.", 
					"Mesh::orgagniseTangentsBuffer");
            }
            // Find the buffer associated with  this element
            HardwareVertexBufferSharedPtr origBuffer =
                vertexData->vertexBufferBinding->getBuffer(
                    prevTexCoordElem->getSource());
            // Now create a new buffer, which includes the previous contents
            // plus extra space for the 3D coords
		    newBuffer = HardwareBufferManager::getSingleton().createVertexBuffer(
                origBuffer->getVertexSize() + 3*sizeof(float),
                vertexData->vertexCount,
			    origBuffer->getUsage(),
			    origBuffer->hasShadowBuffer() );
            // Add the new element
		    vDecl->addElement(
                prevTexCoordElem->getSource(),
                origBuffer->getVertexSize(),
                VET_FLOAT3,
                targetSemantic,
                index);
            // Now copy the original data across
            unsigned char* pSrc = static_cast<unsigned char*>(
                origBuffer->lock(HardwareBuffer::HBL_READ_ONLY));
            unsigned char* pDest = static_cast<unsigned char*>(
                newBuffer->lock(HardwareBuffer::HBL_DISCARD));
            size_t vertSize = origBuffer->getVertexSize();
            for (size_t v = 0; v < vertexData->vertexCount; ++v)
            {
                // Copy original vertex data
                memcpy(pDest, pSrc, vertSize);
                pSrc += vertSize;
                pDest += vertSize;
                // Set the new part to 0 since we'll accumulate in this
                memset(pDest, 0, sizeof(float)*3);
                pDest += sizeof(float)*3;
            }
            origBuffer->unlock();
            newBuffer->unlock();

            // Rebind the new buffer
            vBind->setBinding(prevTexCoordElem->getSource(), newBuffer);
	    }
    }
    //---------------------------------------------------------------------
    void Mesh::buildTangentVectors(VertexElementSemantic targetSemantic, 
		unsigned short sourceTexCoordSet, unsigned short index, 
		bool splitMirrored, bool splitRotated, bool storeParityInW)
    {

		TangentSpaceCalc tangentsCalc;
		tangentsCalc.setSplitMirrored(splitMirrored);
		tangentsCalc.setSplitRotated(splitRotated);
		tangentsCalc.setStoreParityInW(storeParityInW);

		// shared geometry first
		if (sharedVertexData)
		{
			tangentsCalc.setVertexData(sharedVertexData);
			bool found = false;
			for (SubMeshList::iterator i = mSubMeshList.begin(); i != mSubMeshList.end(); ++i)
			{
				SubMesh* sm = *i;
				if (sm->useSharedVertices)
				{
					tangentsCalc.addIndexData(sm->indexData);
					found = true;
				}
			}
			if (found)
			{
				TangentSpaceCalc::Result res = 
					tangentsCalc.build(targetSemantic, sourceTexCoordSet, index);

				// If any vertex splitting happened, we have to give them bone assignments
				if (getSkeletonName() != StringUtil::BLANK)
				{
					for (TangentSpaceCalc::IndexRemapList::iterator r = res.indexesRemapped.begin(); 
						r != res.indexesRemapped.end(); ++r)
					{
						TangentSpaceCalc::IndexRemap& remap = *r;
						// Copy all bone assignments from the split vertex
						VertexBoneAssignmentList::iterator vbstart = mBoneAssignments.lower_bound(remap.splitVertex.first);
						VertexBoneAssignmentList::iterator vbend = mBoneAssignments.upper_bound(remap.splitVertex.first);
						for (VertexBoneAssignmentList::iterator vba = vbstart; vba != vbend; ++vba)
						{
							VertexBoneAssignment newAsgn = vba->second;
							newAsgn.vertexIndex = static_cast<unsigned int>(remap.splitVertex.second);
							// multimap insert doesn't invalidate iterators
							addBoneAssignment(newAsgn);
						}
						
					}
				}

				// Update poses (some vertices might have been duplicated)
				// we will just check which vertices have been split and copy
				// the offset for the original vertex to the corresponding new vertex
				PoseIterator pose_it = getPoseIterator();

				while( pose_it.hasMoreElements() )
				{
					Pose* current_pose = pose_it.getNext();
					const Pose::VertexOffsetMap& offset_map = current_pose->getVertexOffsets();

					for( TangentSpaceCalc::VertexSplits::iterator it = res.vertexSplits.begin();
						it != res.vertexSplits.end(); ++it )
					{
						TangentSpaceCalc::VertexSplit& split = *it;

						Pose::VertexOffsetMap::const_iterator found_offset = offset_map.find( split.first );

						// copy the offset
						if( found_offset != offset_map.end() )
						{
							current_pose->addVertex( split.second, found_offset->second );
						}
					}
				}
			}
		}

		// Dedicated geometry
		for (SubMeshList::iterator i = mSubMeshList.begin(); i != mSubMeshList.end(); ++i)
		{
			SubMesh* sm = *i;
			if (!sm->useSharedVertices)
			{
				tangentsCalc.clear();
				tangentsCalc.setVertexData(sm->vertexData);
				tangentsCalc.addIndexData(sm->indexData);
				TangentSpaceCalc::Result res = 
					tangentsCalc.build(targetSemantic, sourceTexCoordSet, index);

				// If any vertex splitting happened, we have to give them bone assignments
				if (getSkeletonName() != StringUtil::BLANK)
				{
					for (TangentSpaceCalc::IndexRemapList::iterator r = res.indexesRemapped.begin(); 
						r != res.indexesRemapped.end(); ++r)
					{
						TangentSpaceCalc::IndexRemap& remap = *r;
						// Copy all bone assignments from the split vertex
						VertexBoneAssignmentList::const_iterator vbstart = 
							sm->getBoneAssignments().lower_bound(remap.splitVertex.first);
						VertexBoneAssignmentList::const_iterator vbend = 
							sm->getBoneAssignments().upper_bound(remap.splitVertex.first);
						for (VertexBoneAssignmentList::const_iterator vba = vbstart; vba != vbend; ++vba)
						{
							VertexBoneAssignment newAsgn = vba->second;
							newAsgn.vertexIndex = static_cast<unsigned int>(remap.splitVertex.second);
							// multimap insert doesn't invalidate iterators
							sm->addBoneAssignment(newAsgn);
						}

					}

				}
			}
		}

    }
    //---------------------------------------------------------------------
    bool Mesh::suggestTangentVectorBuildParams(VertexElementSemantic targetSemantic,
		unsigned short& outSourceCoordSet, unsigned short& outIndex)
    {
        // Go through all the vertex data and locate source and dest (must agree)
        bool sharedGeometryDone = false;
        bool foundExisting = false;
		VertexElementSemantic foundSemantic = VES_TEXTURE_COORDINATES;
        bool firstOne = true;
        SubMeshList::iterator i, iend;
        iend = mSubMeshList.end();
        for (i = mSubMeshList.begin(); i != iend; ++i)
        {
            SubMesh* sm = *i;
            VertexData* vertexData;

            if (sm->useSharedVertices)
            {
                if (sharedGeometryDone)
                    continue;
                vertexData = sharedVertexData;
                sharedGeometryDone = true;
            }
            else
            {
                vertexData = sm->vertexData;
            }

            const VertexElement *sourceElem = 0;
            unsigned short targetIndex = 0;
            for (targetIndex = 0; targetIndex < OGRE_MAX_TEXTURE_COORD_SETS; ++targetIndex)
            {
                const VertexElement* testElem =
                    vertexData->vertexDeclaration->findElementBySemantic(
                        VES_TEXTURE_COORDINATES, targetIndex);
                if (!testElem)
                    break; // finish if we've run out, t will be the target

                if (!sourceElem)
                {
                    // We're still looking for the source texture coords
                    if (testElem->getType() == VET_FLOAT2)
                    {
                        // Ok, we found it
                        sourceElem = testElem;
                    }
                }
                
				if(!foundExisting && targetSemantic == VES_TEXTURE_COORDINATES)
                {
                    // We're looking for the destination
                    // Check to see if we've found a possible
                    if (testElem->getType() == VET_FLOAT3)
                    {
                        // This is a 3D set, might be tangents
                        foundExisting = true;
                    }

                }

            }

			if (!foundExisting && targetSemantic != VES_TEXTURE_COORDINATES)
			{
				targetIndex = 0;
				// Look for existing semantic
				const VertexElement* testElem =
					vertexData->vertexDeclaration->findElementBySemantic(
					targetSemantic, targetIndex);
				if (testElem)
				{
					foundExisting = true;
				}

			}

            // After iterating, we should have a source and a possible destination (t)
            if (!sourceElem)
            {
                OGRE_EXCEPT(Exception::ERR_ITEM_NOT_FOUND,
                    "Cannot locate an appropriate 2D texture coordinate set for "
                    "all the vertex data in this mesh to create tangents from. ",
                    "Mesh::suggestTangentVectorBuildParams");
            }
            // Check that we agree with previous decisions, if this is not the
            // first one, and if we're not just using the existing one
            if (!firstOne && !foundExisting)
            {
                if (sourceElem->getIndex() != outSourceCoordSet)
                {
                    OGRE_EXCEPT(Exception::ERR_INVALIDPARAMS,
                        "Multiple sets of vertex data in this mesh disagree on "
                        "the appropriate index to use for the source texture coordinates. "
                        "This ambiguity must be rectified before tangents can be generated.",
                        "Mesh::suggestTangentVectorBuildParams");
                }
                if (targetIndex != outIndex)
                {
                    OGRE_EXCEPT(Exception::ERR_INVALIDPARAMS,
                        "Multiple sets of vertex data in this mesh disagree on "
                        "the appropriate index to use for the target texture coordinates. "
                        "This ambiguity must be rectified before tangents can be generated.",
                        "Mesh::suggestTangentVectorBuildParams");
                }
            }

            // Otherwise, save this result
            outSourceCoordSet = sourceElem->getIndex();
            outIndex = targetIndex;

            firstOne = false;

       }

        return foundExisting;

    }
    //---------------------------------------------------------------------
    void Mesh::buildEdgeList(void)
    {
        if (mEdgeListsBuilt)
            return;

        // Loop over LODs
        for (unsigned short lodIndex = 0; lodIndex < (unsigned short)mMeshLodUsageList.size(); ++lodIndex)
        {
            // use getLodLevel to enforce loading of manual mesh lods
            MeshLodUsage& usage = const_cast<MeshLodUsage&>(getLodLevel(lodIndex));

			bool atLeastOneIndexSet = false;

            if (mIsLodManual && lodIndex != 0)
            {
                // Delegate edge building to manual mesh
                // It should have already built it's own edge list while loading
				if (!usage.manualMesh.isNull())
				{
					usage.edgeData = usage.manualMesh->getEdgeList(0);
				}
            }
            else
            {
                // Build
                EdgeListBuilder eb;
                size_t vertexSetCount = 0;

                if (sharedVertexData)
                {
                    eb.addVertexData(sharedVertexData);
                    vertexSetCount++;
                }

                // Prepare the builder using the submesh information
                SubMeshList::iterator i, iend;
                iend = mSubMeshList.end();
                for (i = mSubMeshList.begin(); i != iend; ++i)
                {
                    SubMesh* s = *i;
					if (s->operationType != RenderOperation::OT_TRIANGLE_FAN && 
						s->operationType != RenderOperation::OT_TRIANGLE_LIST && 
						s->operationType != RenderOperation::OT_TRIANGLE_STRIP)
					{
                        continue;
					}
                    if (s->useSharedVertices)
                    {
                        // Use shared vertex data, index as set 0
                        if (lodIndex == 0)
                        {
                            eb.addIndexData(s->indexData, 0, s->operationType);
                        }
                        else
                        {
                            eb.addIndexData(s->mLodFaceList[lodIndex-1], 0,
                                s->operationType);
                        }
                    }
                    else if(s->isBuildEdgesEnabled())
                    {
                        // own vertex data, add it and reference it directly
                        eb.addVertexData(s->vertexData);
                        if (lodIndex == 0)
                        {
                            // Base index data
                            eb.addIndexData(s->indexData, vertexSetCount++,
                                s->operationType);
                        }
                        else
                        {
                            // LOD index data
                            eb.addIndexData(s->mLodFaceList[lodIndex-1],
                                vertexSetCount++, s->operationType);
                        }

                    }
					atLeastOneIndexSet = true;
                }

                if (atLeastOneIndexSet)
				{
					usage.edgeData = eb.build();

                #if OGRE_DEBUG_MODE
                    // Override default log
                    Log* log = LogManager::getSingleton().createLog(
                        mName + "_lod" + StringConverter::toString(lodIndex) +
                        "_prepshadow.log", false, false);
                    usage.edgeData->log(log);
					// clean up log & close file handle
					LogManager::getSingleton().destroyLog(log);
                #endif
				}
				else
				{
					// create empty edge data
					usage.edgeData = OGRE_NEW EdgeData();
				}
            }
        }
        mEdgeListsBuilt = true;
    }
    //---------------------------------------------------------------------
    void Mesh::freeEdgeList(void)
    {
        if (!mEdgeListsBuilt)
            return;

        // Loop over LODs
        MeshLodUsageList::iterator i, iend;
        iend = mMeshLodUsageList.end();
        unsigned short index = 0;
        for (i = mMeshLodUsageList.begin(); i != iend; ++i, ++index)
        {
            MeshLodUsage& usage = *i;

            if (!mIsLodManual || index == 0)
            {
                // Only delete if we own this data
                // Manual LODs > 0 own their own
                OGRE_DELETE usage.edgeData;
            }
            usage.edgeData = NULL;
        }

        mEdgeListsBuilt = false;
    }
    //---------------------------------------------------------------------
    void Mesh::prepareForShadowVolume(void)
    {
        if (mPreparedForShadowVolumes)
            return;

        if (sharedVertexData)
        {
            sharedVertexData->prepareForShadowVolume();
        }
        SubMeshList::iterator i, iend;
        iend = mSubMeshList.end();
        for (i = mSubMeshList.begin(); i != iend; ++i)
        {
            SubMesh* s = *i;
            if (!s->useSharedVertices && 
				(s->operationType == RenderOperation::OT_TRIANGLE_FAN || 
				s->operationType == RenderOperation::OT_TRIANGLE_LIST ||
				s->operationType == RenderOperation::OT_TRIANGLE_STRIP))
            {
                s->vertexData->prepareForShadowVolume();
            }
        }
        mPreparedForShadowVolumes = true;
    }
    //---------------------------------------------------------------------
    EdgeData* Mesh::getEdgeList(unsigned short lodIndex)
    {
        // Build edge list on demand
        if (!mEdgeListsBuilt && mAutoBuildEdgeLists)
        {
            buildEdgeList();
        }

        return getLodLevel(lodIndex).edgeData;
    }
    //---------------------------------------------------------------------
    const EdgeData* Mesh::getEdgeList(unsigned short lodIndex) const
    {
        return getLodLevel(lodIndex).edgeData;
    }
    //---------------------------------------------------------------------
    void Mesh::prepareMatricesForVertexBlend(const Matrix4** blendMatrices,
        const Matrix4* boneMatrices, const IndexMap& indexMap)
    {
        assert(indexMap.size() <= 256);
        IndexMap::const_iterator it, itend;
        itend = indexMap.end();
        for (it = indexMap.begin(); it != itend; ++it)
        {
            *blendMatrices++ = boneMatrices + *it;
        }
    }
    //---------------------------------------------------------------------
    void Mesh::softwareVertexBlend(const VertexData* sourceVertexData,
        const VertexData* targetVertexData,
        const Matrix4* const* blendMatrices, size_t numMatrices,
        bool blendNormals)
    {
        float *pSrcPos = 0;
        float *pSrcNorm = 0;
        float *pDestPos = 0;
        float *pDestNorm = 0;
        float *pBlendWeight = 0;
        unsigned char* pBlendIdx = 0;
        size_t srcPosStride = 0;
        size_t srcNormStride = 0;
        size_t destPosStride = 0;
        size_t destNormStride = 0;
        size_t blendWeightStride = 0;
        size_t blendIdxStride = 0;


        // Get elements for source
        const VertexElement* srcElemPos =
            sourceVertexData->vertexDeclaration->findElementBySemantic(VES_POSITION);
        const VertexElement* srcElemNorm =
            sourceVertexData->vertexDeclaration->findElementBySemantic(VES_NORMAL);
        const VertexElement* srcElemBlendIndices =
            sourceVertexData->vertexDeclaration->findElementBySemantic(VES_BLEND_INDICES);
        const VertexElement* srcElemBlendWeights =
            sourceVertexData->vertexDeclaration->findElementBySemantic(VES_BLEND_WEIGHTS);
        assert (srcElemPos && srcElemBlendIndices && srcElemBlendWeights &&
            "You must supply at least positions, blend indices and blend weights");
        // Get elements for target
        const VertexElement* destElemPos =
            targetVertexData->vertexDeclaration->findElementBySemantic(VES_POSITION);
        const VertexElement* destElemNorm =
            targetVertexData->vertexDeclaration->findElementBySemantic(VES_NORMAL);

        // Do we have normals and want to blend them?
        bool includeNormals = blendNormals && (srcElemNorm != NULL) && (destElemNorm != NULL);


        // Get buffers for source
        HardwareVertexBufferSharedPtr srcPosBuf = sourceVertexData->vertexBufferBinding->getBuffer(srcElemPos->getSource());
		HardwareVertexBufferSharedPtr srcIdxBuf = sourceVertexData->vertexBufferBinding->getBuffer(srcElemBlendIndices->getSource());
		HardwareVertexBufferSharedPtr srcWeightBuf = sourceVertexData->vertexBufferBinding->getBuffer(srcElemBlendWeights->getSource());
		HardwareVertexBufferSharedPtr srcNormBuf;

        srcPosStride = srcPosBuf->getVertexSize();
        
        blendIdxStride = srcIdxBuf->getVertexSize();
        
        blendWeightStride = srcWeightBuf->getVertexSize();
        if (includeNormals)
        {
            srcNormBuf = sourceVertexData->vertexBufferBinding->getBuffer(srcElemNorm->getSource());
            srcNormStride = srcNormBuf->getVertexSize();
        }
        // Get buffers for target
        HardwareVertexBufferSharedPtr destPosBuf = targetVertexData->vertexBufferBinding->getBuffer(destElemPos->getSource());
		HardwareVertexBufferSharedPtr destNormBuf;
        destPosStride = destPosBuf->getVertexSize();
        if (includeNormals)
        {
            destNormBuf = targetVertexData->vertexBufferBinding->getBuffer(destElemNorm->getSource());
            destNormStride = destNormBuf->getVertexSize();
        }

        void* pBuffer;

        // Lock source buffers for reading
        pBuffer = srcPosBuf->lock(HardwareBuffer::HBL_READ_ONLY);
        srcElemPos->baseVertexPointerToElement(pBuffer, &pSrcPos);
        if (includeNormals)
        {
            if (srcNormBuf != srcPosBuf)
            {
                // Different buffer
                pBuffer = srcNormBuf->lock(HardwareBuffer::HBL_READ_ONLY);
            }
            srcElemNorm->baseVertexPointerToElement(pBuffer, &pSrcNorm);
        }

        // Indices must be 4 bytes
        assert(srcElemBlendIndices->getType() == VET_UBYTE4 &&
               "Blend indices must be VET_UBYTE4");
        pBuffer = srcIdxBuf->lock(HardwareBuffer::HBL_READ_ONLY);
        srcElemBlendIndices->baseVertexPointerToElement(pBuffer, &pBlendIdx);
        if (srcWeightBuf != srcIdxBuf)
        {
            // Lock buffer
            pBuffer = srcWeightBuf->lock(HardwareBuffer::HBL_READ_ONLY);
        }
        srcElemBlendWeights->baseVertexPointerToElement(pBuffer, &pBlendWeight);
        unsigned short numWeightsPerVertex =
            VertexElement::getTypeCount(srcElemBlendWeights->getType());


        // Lock destination buffers for writing
        pBuffer = destPosBuf->lock(
            (destNormBuf != destPosBuf && destPosBuf->getVertexSize() == destElemPos->getSize()) ||
            (destNormBuf == destPosBuf && destPosBuf->getVertexSize() == destElemPos->getSize() + destElemNorm->getSize()) ?
            HardwareBuffer::HBL_DISCARD : HardwareBuffer::HBL_NORMAL);
        destElemPos->baseVertexPointerToElement(pBuffer, &pDestPos);
        if (includeNormals)
        {
            if (destNormBuf != destPosBuf)
            {
                pBuffer = destNormBuf->lock(
                    destNormBuf->getVertexSize() == destElemNorm->getSize() ?
                    HardwareBuffer::HBL_DISCARD : HardwareBuffer::HBL_NORMAL);
            }
            destElemNorm->baseVertexPointerToElement(pBuffer, &pDestNorm);
        }

        OptimisedUtil::getImplementation()->softwareVertexSkinning(
            pSrcPos, pDestPos,
            pSrcNorm, pDestNorm,
            pBlendWeight, pBlendIdx,
            blendMatrices,
            srcPosStride, destPosStride,
            srcNormStride, destNormStride,
            blendWeightStride, blendIdxStride,
            numWeightsPerVertex,
            targetVertexData->vertexCount);

        // Unlock source buffers
        srcPosBuf->unlock();
        srcIdxBuf->unlock();
        if (srcWeightBuf != srcIdxBuf)
        {
            srcWeightBuf->unlock();
        }
        if (includeNormals && srcNormBuf != srcPosBuf)
        {
            srcNormBuf->unlock();
        }
        // Unlock destination buffers
        destPosBuf->unlock();
        if (includeNormals && destNormBuf != destPosBuf)
        {
            destNormBuf->unlock();
        }

    }
	//---------------------------------------------------------------------
	void Mesh::softwareVertexMorph(Real t,
		const HardwareVertexBufferSharedPtr& b1,
		const HardwareVertexBufferSharedPtr& b2,
		VertexData* targetVertexData)
	{
		float* pb1 = static_cast<float*>(b1->lock(HardwareBuffer::HBL_READ_ONLY));
		float* pb2;
		if (b1.get() != b2.get())
		{
			pb2 = static_cast<float*>(b2->lock(HardwareBuffer::HBL_READ_ONLY));
		}
		else
		{
			// Same buffer - track with only one entry or time index exactly matching
			// one keyframe
			// For simplicity of main code, interpolate still but with same val
			pb2 = pb1;
		}

		const VertexElement* posElem =
			targetVertexData->vertexDeclaration->findElementBySemantic(VES_POSITION);
		assert(posElem);
		const VertexElement* normElem =
			targetVertexData->vertexDeclaration->findElementBySemantic(VES_NORMAL);
		
		bool morphNormals = false;
		if (normElem && normElem->getSource() == posElem->getSource() &&
			b1->getVertexSize() == 24 && b2->getVertexSize() == 24)
			morphNormals = true;
		
		HardwareVertexBufferSharedPtr destBuf =
			targetVertexData->vertexBufferBinding->getBuffer(
				posElem->getSource());
		assert((posElem->getSize() == destBuf->getVertexSize()
				|| (morphNormals && posElem->getSize() + normElem->getSize() == destBuf->getVertexSize())) &&
			"Positions (or positions & normals) must be in a buffer on their own for morphing");
		float* pdst = static_cast<float*>(
			destBuf->lock(HardwareBuffer::HBL_DISCARD));

        OptimisedUtil::getImplementation()->softwareVertexMorph(
            t, pb1, pb2, pdst,
			b1->getVertexSize(), b2->getVertexSize(), destBuf->getVertexSize(),
            targetVertexData->vertexCount,
			morphNormals);

		destBuf->unlock();
		b1->unlock();
		if (b1.get() != b2.get())
			b2->unlock();
	}
	//---------------------------------------------------------------------
	void Mesh::softwareVertexPoseBlend(Real weight,
		const map<size_t, Vector3>::type& vertexOffsetMap,
		const map<size_t, Vector3>::type& normalsMap,
		VertexData* targetVertexData)
	{
		// Do nothing if no weight
		if (weight == 0.0f)
			return;

		const VertexElement* posElem =
			targetVertexData->vertexDeclaration->findElementBySemantic(VES_POSITION);
		const VertexElement* normElem =
			targetVertexData->vertexDeclaration->findElementBySemantic(VES_NORMAL);
		assert(posElem);
		// Support normals if they're in the same buffer as positions and pose includes them
		bool normals = normElem && !normalsMap.empty() && posElem->getSource() == normElem->getSource();
		HardwareVertexBufferSharedPtr destBuf =
			targetVertexData->vertexBufferBinding->getBuffer(
			posElem->getSource());

		size_t elemsPerVertex = destBuf->getVertexSize()/sizeof(float);
<<<<<<< HEAD
		size_t dstSkip = elemsPerVertex - 3;
		if (normals)
			dstSkip -= 3;
			
=======
>>>>>>> 353a7774

		// Have to lock in normal mode since this is incremental
		float* pBase = static_cast<float*>(
			destBuf->lock(HardwareBuffer::HBL_NORMAL));
				
		// Iterate over affected vertices
		for (map<size_t, Vector3>::type::const_iterator i = vertexOffsetMap.begin();
			i != vertexOffsetMap.end(); ++i)
		{
			// Adjust pointer
			float *pdst = pBase + i->first*elemsPerVertex;

			*pdst = *pdst + (i->second.x * weight);
			++pdst;
			*pdst = *pdst + (i->second.y * weight);
			++pdst;
			*pdst = *pdst + (i->second.z * weight);
			++pdst;
			
		}
		
		if (normals)
		{
			float* pNormBase;
			normElem->baseVertexPointerToElement((void*)pBase, &pNormBase);
			for (map<size_t, Vector3>::type::const_iterator i = normalsMap.begin();
				i != normalsMap.end(); ++i)
			{
				// Adjust pointer
				float *pdst = pNormBase + i->first*elemsPerVertex;

				*pdst = *pdst + (i->second.x * weight);
				++pdst;
				*pdst = *pdst + (i->second.y * weight);
				++pdst;
				*pdst = *pdst + (i->second.z * weight);
				++pdst;				
				
			}
		}
		destBuf->unlock();
	}
    //---------------------------------------------------------------------
	size_t Mesh::calculateSize(void) const
	{
		// calculate GPU size
		size_t ret = 0;
		unsigned short i;
		// Shared vertices
		if (sharedVertexData)
		{
			for (i = 0;
				i < sharedVertexData->vertexBufferBinding->getBufferCount();
				++i)
			{
				ret += sharedVertexData->vertexBufferBinding
					->getBuffer(i)->getSizeInBytes();
			}
		}

		SubMeshList::const_iterator si;
		for (si = mSubMeshList.begin(); si != mSubMeshList.end(); ++si)
		{
			// Dedicated vertices
			if (!(*si)->useSharedVertices)
			{
				for (i = 0;
					i < (*si)->vertexData->vertexBufferBinding->getBufferCount();
					++i)
				{
					ret += (*si)->vertexData->vertexBufferBinding
						->getBuffer(i)->getSizeInBytes();
				}
			}
			if (!(*si)->indexData->indexBuffer.isNull())
			{
				// Index data
				ret += (*si)->indexData->indexBuffer->getSizeInBytes();
			}

		}
		return ret;
	}
	//-----------------------------------------------------------------------------
	bool Mesh::hasVertexAnimation(void) const
	{
		return !mAnimationsList.empty();
	}
	//---------------------------------------------------------------------
	VertexAnimationType Mesh::getSharedVertexDataAnimationType(void) const
	{
		if (mAnimationTypesDirty)
		{
			_determineAnimationTypes();
		}

		return mSharedVertexDataAnimationType;
	}
	//---------------------------------------------------------------------
	void Mesh::_determineAnimationTypes(void) const
	{
		// Don't check flag here; since detail checks on track changes are not
		// done, allow caller to force if they need to

		// Initialise all types to nothing
		mSharedVertexDataAnimationType = VAT_NONE;
		mSharedVertexDataAnimationIncludesNormals = false;
		for (SubMeshList::const_iterator i = mSubMeshList.begin();
			i != mSubMeshList.end(); ++i)
		{
			(*i)->mVertexAnimationType = VAT_NONE;
			(*i)->mVertexAnimationIncludesNormals = false;
		}
		
		mPosesIncludeNormals = false;
		for (PoseList::const_iterator i = mPoseList.begin(); i != mPoseList.end(); ++i)
		{
			if (i == mPoseList.begin())
				mPosesIncludeNormals = (*i)->getIncludesNormals();
			else if (mPosesIncludeNormals != (*i)->getIncludesNormals())
				// only support normals if consistently included
				mPosesIncludeNormals = mPosesIncludeNormals && (*i)->getIncludesNormals();
		}

		// Scan all animations and determine the type of animation tracks
		// relating to each vertex data
		for(AnimationList::const_iterator ai = mAnimationsList.begin();
			ai != mAnimationsList.end(); ++ai)
		{
			Animation* anim = ai->second;
			Animation::VertexTrackIterator vit = anim->getVertexTrackIterator();
			while (vit.hasMoreElements())
			{
				VertexAnimationTrack* track = vit.getNext();
				ushort handle = track->getHandle();
				if (handle == 0)
				{
					// shared data
					if (mSharedVertexDataAnimationType != VAT_NONE &&
						mSharedVertexDataAnimationType != track->getAnimationType())
					{
						// Mixing of morph and pose animation on same data is not allowed
						OGRE_EXCEPT(Exception::ERR_INVALIDPARAMS,
							"Animation tracks for shared vertex data on mesh "
							+ mName + " try to mix vertex animation types, which is "
							"not allowed.",
							"Mesh::_determineAnimationTypes");
					}
					mSharedVertexDataAnimationType = track->getAnimationType();
					if (track->getAnimationType() == VAT_MORPH)
						mSharedVertexDataAnimationIncludesNormals = track->getVertexAnimationIncludesNormals();
					else 
						mSharedVertexDataAnimationIncludesNormals = mPosesIncludeNormals;

				}
				else
				{
					// submesh index (-1)
					SubMesh* sm = getSubMesh(handle-1);
					if (sm->mVertexAnimationType != VAT_NONE &&
						sm->mVertexAnimationType != track->getAnimationType())
					{
						// Mixing of morph and pose animation on same data is not allowed
						OGRE_EXCEPT(Exception::ERR_INVALIDPARAMS,
							"Animation tracks for dedicated vertex data "
							+ StringConverter::toString(handle-1) + " on mesh "
							+ mName + " try to mix vertex animation types, which is "
							"not allowed.",
							"Mesh::_determineAnimationTypes");
					}
					sm->mVertexAnimationType = track->getAnimationType();
					if (track->getAnimationType() == VAT_MORPH)
						sm->mVertexAnimationIncludesNormals = track->getVertexAnimationIncludesNormals();
					else 
						sm->mVertexAnimationIncludesNormals = mPosesIncludeNormals;

				}
			}
		}

		mAnimationTypesDirty = false;
	}
	//---------------------------------------------------------------------
	Animation* Mesh::createAnimation(const String& name, Real length)
	{
		// Check name not used
		if (mAnimationsList.find(name) != mAnimationsList.end())
		{
			OGRE_EXCEPT(
				Exception::ERR_DUPLICATE_ITEM,
				"An animation with the name " + name + " already exists",
				"Mesh::createAnimation");
		}

		Animation* ret = OGRE_NEW Animation(name, length);
		ret->_notifyContainer(this);

		// Add to list
		mAnimationsList[name] = ret;

		// Mark animation types dirty
		mAnimationTypesDirty = true;

		return ret;

	}
	//---------------------------------------------------------------------
	Animation* Mesh::getAnimation(const String& name) const
	{
		Animation* ret = _getAnimationImpl(name);
		if (!ret)
		{
			OGRE_EXCEPT(Exception::ERR_ITEM_NOT_FOUND,
				"No animation entry found named " + name,
				"Mesh::getAnimation");
		}

		return ret;
	}
	//---------------------------------------------------------------------
	Animation* Mesh::getAnimation(unsigned short index) const
	{
		// If you hit this assert, then the index is out of bounds.
		assert( index < mAnimationsList.size() );

		AnimationList::const_iterator i = mAnimationsList.begin();

		std::advance(i, index);

		return i->second;

	}
	//---------------------------------------------------------------------
	unsigned short Mesh::getNumAnimations(void) const
	{
		return static_cast<unsigned short>(mAnimationsList.size());
	}
	//---------------------------------------------------------------------
	bool Mesh::hasAnimation(const String& name) const
	{
		return _getAnimationImpl(name) != 0;
	}
	//---------------------------------------------------------------------
	Animation* Mesh::_getAnimationImpl(const String& name) const
	{
		Animation* ret = 0;
		AnimationList::const_iterator i = mAnimationsList.find(name);

		if (i != mAnimationsList.end())
		{
			ret = i->second;
		}

		return ret;

	}
	//---------------------------------------------------------------------
	void Mesh::removeAnimation(const String& name)
	{
		AnimationList::iterator i = mAnimationsList.find(name);

		if (i == mAnimationsList.end())
		{
			OGRE_EXCEPT(Exception::ERR_ITEM_NOT_FOUND, "No animation entry found named " + name,
				"Mesh::getAnimation");
		}

		OGRE_DELETE i->second;

		mAnimationsList.erase(i);

		mAnimationTypesDirty = true;
	}
	//---------------------------------------------------------------------
	void Mesh::removeAllAnimations(void)
	{
		AnimationList::iterator i = mAnimationsList.begin();
		for (; i != mAnimationsList.end(); ++i)
		{
			OGRE_DELETE i->second;
		}
		mAnimationsList.clear();
		mAnimationTypesDirty = true;
	}
	//---------------------------------------------------------------------
	VertexData* Mesh::getVertexDataByTrackHandle(unsigned short handle)
	{
		if (handle == 0)
		{
			return sharedVertexData;
		}
		else
		{
			return getSubMesh(handle-1)->vertexData;
		}
	}
	//---------------------------------------------------------------------
	Pose* Mesh::createPose(ushort target, const String& name)
	{
		Pose* retPose = OGRE_NEW Pose(target, name);
		mPoseList.push_back(retPose);
		return retPose;
	}
	//---------------------------------------------------------------------
	Pose* Mesh::getPose(ushort index)
	{
		if (index >= getPoseCount())
		{
			OGRE_EXCEPT(Exception::ERR_INVALIDPARAMS,
				"Index out of bounds",
				"Mesh::getPose");
		}

		return mPoseList[index];

	}
	//---------------------------------------------------------------------
	Pose* Mesh::getPose(const String& name)
	{
		for (PoseList::iterator i = mPoseList.begin(); i != mPoseList.end(); ++i)
		{
			if ((*i)->getName() == name)
				return *i;
		}
		StringUtil::StrStreamType str;
		str << "No pose called " << name << " found in Mesh " << mName;
		OGRE_EXCEPT(Exception::ERR_ITEM_NOT_FOUND,
			str.str(),
			"Mesh::getPose");

	}
	//---------------------------------------------------------------------
	void Mesh::removePose(ushort index)
	{
		if (index >= getPoseCount())
		{
			OGRE_EXCEPT(Exception::ERR_INVALIDPARAMS,
				"Index out of bounds",
				"Mesh::removePose");
		}
		PoseList::iterator i = mPoseList.begin();
		std::advance(i, index);
		OGRE_DELETE *i;
		mPoseList.erase(i);

	}
	//---------------------------------------------------------------------
	void Mesh::removePose(const String& name)
	{
		for (PoseList::iterator i = mPoseList.begin(); i != mPoseList.end(); ++i)
		{
			if ((*i)->getName() == name)
			{
				OGRE_DELETE *i;
				mPoseList.erase(i);
				return;
			}
		}
		StringUtil::StrStreamType str;
		str << "No pose called " << name << " found in Mesh " << mName;
		OGRE_EXCEPT(Exception::ERR_ITEM_NOT_FOUND,
			str.str(),
			"Mesh::removePose");
	}
	//---------------------------------------------------------------------
	void Mesh::removeAllPoses(void)
	{
		for (PoseList::iterator i = mPoseList.begin(); i != mPoseList.end(); ++i)
		{
			OGRE_DELETE *i;
		}
		mPoseList.clear();
	}
	//---------------------------------------------------------------------
	Mesh::PoseIterator Mesh::getPoseIterator(void)
	{
		return PoseIterator(mPoseList.begin(), mPoseList.end());
	}
	//---------------------------------------------------------------------
	Mesh::ConstPoseIterator Mesh::getPoseIterator(void) const
	{
		return ConstPoseIterator(mPoseList.begin(), mPoseList.end());
	}
	//-----------------------------------------------------------------------------
	const PoseList& Mesh::getPoseList(void) const
	{
		return mPoseList;
	}
	//---------------------------------------------------------------------
	void Mesh::updateMaterialForAllSubMeshes(void)
	{
        // iterate through each sub mesh and request the submesh to update its material
        vector<SubMesh*>::type::iterator subi;
        for (subi = mSubMeshList.begin(); subi != mSubMeshList.end(); ++subi)
        {
            (*subi)->updateMaterialUsingTextureAliases();
        }

    }
	//---------------------------------------------------------------------
    const LodStrategy *Mesh::getLodStrategy() const
    {
        return mLodStrategy;
    }
    //---------------------------------------------------------------------
    void Mesh::setLodStrategy(LodStrategy *lodStrategy)
    {
        mLodStrategy = lodStrategy;

        assert(mMeshLodUsageList.size());
        mMeshLodUsageList[0].value = mLodStrategy->getBaseValue();

        // Re-transform user lod values (starting at index 1, no need to transform base value)
		for (MeshLodUsageList::iterator i = mMeshLodUsageList.begin(); i != mMeshLodUsageList.end(); ++i)
            i->value = mLodStrategy->transformUserValue(i->userValue);

    }
    //---------------------------------------------------------------------

}
<|MERGE_RESOLUTION|>--- conflicted
+++ resolved
@@ -1811,13 +1811,6 @@
 			posElem->getSource());
 
 		size_t elemsPerVertex = destBuf->getVertexSize()/sizeof(float);
-<<<<<<< HEAD
-		size_t dstSkip = elemsPerVertex - 3;
-		if (normals)
-			dstSkip -= 3;
-			
-=======
->>>>>>> 353a7774
 
 		// Have to lock in normal mode since this is incremental
 		float* pBase = static_cast<float*>(
