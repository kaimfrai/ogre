--- conflicted
+++ resolved
@@ -352,14 +352,7 @@
     void PVRTCCodec::flipEndian(void * pData, size_t size, size_t count)
     {
 #if OGRE_ENDIAN == OGRE_ENDIAN_BIG
-<<<<<<< HEAD
-        for(unsigned int index = 0; index < count; index++)
-        {
-            flipEndian((void *)((long)pData + (index * size)), size);
-        }
-=======
 		Bitwise::bswapChunks(pData, size, count);
->>>>>>> 41e3e01c
 #endif
     }
     //---------------------------------------------------------------------    
@@ -369,7 +362,6 @@
         Bitwise::bswapBuffer(pData, size);
 #endif
     }
-<<<<<<< HEAD
     //---------------------------------------------------------------------
     String PVRTCCodec::magicNumberToFileExt(const char *magicNumberPtr, size_t maxbytes) const
     {
@@ -377,7 +369,7 @@
         {
             uint32 fileType;
             memcpy(&fileType, magicNumberPtr, sizeof(uint32));
-            flipEndian(&fileType, sizeof(uint32), 1);
+			flipEndian(&fileType, sizeof(uint32));
 
             if (PVR3_MAGIC == fileType || PVR2_MAGIC == fileType)
             {
@@ -387,23 +379,4 @@
 
         return BLANKSTRING;
     }
-=======
-	//---------------------------------------------------------------------
-	String PVRTCCodec::magicNumberToFileExt(const char *magicNumberPtr, size_t maxbytes) const
-	{
-		if (maxbytes >= sizeof(uint32))
-		{
-			uint32 fileType;
-			memcpy(&fileType, magicNumberPtr, sizeof(uint32));
-			flipEndian(&fileType, sizeof(uint32));
-
-			if (PVR3_MAGIC == fileType || PVR2_MAGIC == fileType)
-			{
-				return String("pvr");
-			}
-		}
-
-		return StringUtil::BLANK;
-	}
->>>>>>> 41e3e01c
 }