/*
-----------------------------------------------------------------------------
This source file is part of OGRE
    (Object-oriented Graphics Rendering Engine)
For the latest info, see http://www.ogre3d.org/

Copyright (c) 2000-2013 Torus Knot Software Ltd

Permission is hereby granted, free of charge, to any person obtaining a copy
of this software and associated documentation files (the "Software"), to deal
in the Software without restriction, including without limitation the rights
to use, copy, modify, merge, publish, distribute, sublicense, and/or sell
copies of the Software, and to permit persons to whom the Software is
furnished to do so, subject to the following conditions:

The above copyright notice and this permission notice shall be included in
all copies or substantial portions of the Software.

THE SOFTWARE IS PROVIDED "AS IS", WITHOUT WARRANTY OF ANY KIND, EXPRESS OR
IMPLIED, INCLUDING BUT NOT LIMITED TO THE WARRANTIES OF MERCHANTABILITY,
FITNESS FOR A PARTICULAR PURPOSE AND NONINFRINGEMENT. IN NO EVENT SHALL THE
AUTHORS OR COPYRIGHT HOLDERS BE LIABLE FOR ANY CLAIM, DAMAGES OR OTHER
LIABILITY, WHETHER IN AN ACTION OF CONTRACT, TORT OR OTHERWISE, ARISING FROM,
OUT OF OR IN CONNECTION WITH THE SOFTWARE OR THE USE OR OTHER DEALINGS IN
THE SOFTWARE.
-----------------------------------------------------------------------------
*/
#include "OgreStableHeaders.h"
#include "OgreManualObject.h"
#include "OgreException.h"
#include "OgreMaterialManager.h"
#include "OgreSceneNode.h"
#include "OgreRoot.h"
#include "OgreRenderSystem.h"
#include "OgreHardwareBufferManager.h"
#include "OgreEdgeListBuilder.h"
#include "OgreMeshManager.h"
#include "OgreMesh.h"
#include "OgreSubMesh.h"

namespace Ogre {

#define TEMP_INITIAL_SIZE 50
#define TEMP_VERTEXSIZE_GUESS sizeof(float) * 12
#define TEMP_INITIAL_VERTEX_SIZE TEMP_VERTEXSIZE_GUESS * TEMP_INITIAL_SIZE
#define TEMP_INITIAL_INDEX_SIZE sizeof(uint32) * TEMP_INITIAL_SIZE
	//-----------------------------------------------------------------------------
	ManualObject::ManualObject(const String& name)
		: MovableObject(name),
		  mDynamic(false), mCurrentSection(0), mFirstVertex(true),
		  mTempVertexPending(false),
		  mTempVertexBuffer(0), mTempVertexSize(TEMP_INITIAL_VERTEX_SIZE),
		  mTempIndexBuffer(0), mTempIndexSize(TEMP_INITIAL_INDEX_SIZE),
		  mDeclSize(0), mEstVertexCount(0), mEstIndexCount(0), mTexCoordIndex(0), 
		  mRadius(0), mAnyIndexed(false), mEdgeList(0), 
		  mUseIdentityProjection(false), mUseIdentityView(false), mKeepDeclarationOrder(false)
	{
	}
	//-----------------------------------------------------------------------------
	ManualObject::~ManualObject()
	{
		clear();
	}
	//-----------------------------------------------------------------------------
	void ManualObject::clear(void)
	{
		resetTempAreas();
		for (SectionList::iterator i = mSectionList.begin(); i != mSectionList.end(); ++i)
		{
			OGRE_DELETE *i;
		}
		mSectionList.clear();
		mRadius = 0;
		mAABB.setNull();
		OGRE_DELETE mEdgeList;
		mEdgeList = 0;
		mAnyIndexed = false;
		for (ShadowRenderableList::iterator s = mShadowRenderables.begin();
			s != mShadowRenderables.end(); ++s)
		{
			OGRE_DELETE *s;
		}
		mShadowRenderables.clear();


	}
	//-----------------------------------------------------------------------------
	void ManualObject::resetTempAreas(void)
	{
		OGRE_FREE(mTempVertexBuffer, MEMCATEGORY_GEOMETRY);
		OGRE_FREE(mTempIndexBuffer, MEMCATEGORY_GEOMETRY);
		mTempVertexBuffer = 0;
		mTempIndexBuffer = 0;
		mTempVertexSize = TEMP_INITIAL_VERTEX_SIZE;
		mTempIndexSize = TEMP_INITIAL_INDEX_SIZE;
	}
	//-----------------------------------------------------------------------------
	void ManualObject::resizeTempVertexBufferIfNeeded(size_t numVerts)
	{
		// Calculate byte size
		// Use decl if we know it by now, otherwise default size to pos/norm/texcoord*2
		size_t newSize;
		if (!mFirstVertex)
		{
			newSize = mDeclSize * numVerts;
		}
		else
		{
			// estimate - size checks will deal for subsequent verts
			newSize = TEMP_VERTEXSIZE_GUESS * numVerts;
		}
		if (newSize > mTempVertexSize || !mTempVertexBuffer)
		{
			if (!mTempVertexBuffer)
			{
				// init
				newSize = mTempVertexSize;
			}
			else
			{
				// increase to at least double current
				newSize = std::max(newSize, mTempVertexSize*2);
			}
			// copy old data
			char* tmp = mTempVertexBuffer;
			mTempVertexBuffer = OGRE_ALLOC_T(char, newSize, MEMCATEGORY_GEOMETRY);
			if (tmp)
			{
				memcpy(mTempVertexBuffer, tmp, mTempVertexSize);
				// delete old buffer
				OGRE_FREE(tmp, MEMCATEGORY_GEOMETRY);
			}
			mTempVertexSize = newSize;
		}
	}
	//-----------------------------------------------------------------------------
	void ManualObject::resizeTempIndexBufferIfNeeded(size_t numInds)
	{
		size_t newSize = numInds * sizeof(uint32);
		if (newSize > mTempIndexSize || !mTempIndexBuffer)
		{
			if (!mTempIndexBuffer)
			{
				// init
				newSize = mTempIndexSize;
			}
			else
			{
				// increase to at least double current
				newSize = std::max(newSize, mTempIndexSize*2);
			}
			numInds = newSize / sizeof(uint32);
			uint32* tmp = mTempIndexBuffer;
			mTempIndexBuffer = OGRE_ALLOC_T(uint32, numInds, MEMCATEGORY_GEOMETRY);
			if (tmp)
			{
				memcpy(mTempIndexBuffer, tmp, mTempIndexSize);
				OGRE_FREE(tmp, MEMCATEGORY_GEOMETRY);
			}
			mTempIndexSize = newSize;
		}

	}
	//-----------------------------------------------------------------------------
	void ManualObject::estimateVertexCount(size_t vcount)
	{
		resizeTempVertexBufferIfNeeded(vcount);
		mEstVertexCount = vcount;
	}
	//-----------------------------------------------------------------------------
	void ManualObject::estimateIndexCount(size_t icount)
	{
		resizeTempIndexBufferIfNeeded(icount);
		mEstIndexCount = icount;
	}
	//-----------------------------------------------------------------------------
	void ManualObject::begin(const String& materialName,
		RenderOperation::OperationType opType, const String & groupName)
	{
		if (mCurrentSection)
		{
			OGRE_EXCEPT(Exception::ERR_INVALIDPARAMS,
				"You cannot call begin() again until after you call end()",
				"ManualObject::begin");
		}

        // Check that a valid material was provided
        MaterialPtr material = MaterialManager::getSingleton().getByName(materialName, groupName);

		if( material.isNull() )
		{
			LogManager::getSingleton().logMessage("Can't assign material " + materialName +
                                                  " to the ManualObject " + mName + " because this "
                                                  "Material does not exist. Have you forgotten to define it in a "
                                                  ".material script?");

<<<<<<< HEAD
			material = MaterialManager::getSingleton().getByName("BaseWhite");
=======
            material = MaterialManager::getSingleton().getByName("BaseWhite");
>>>>>>> c40cd09d

			if (material.isNull())
			{
				OGRE_EXCEPT(Exception::ERR_INTERNAL_ERROR, "Can't assign default material "
                            "to the ManualObject " + mName + ". Did "
                            "you forget to call MaterialManager::initialise()?",
                            "ManualObject::begin");
			}
		}

		mCurrentSection = OGRE_NEW ManualObjectSection(this, materialName, opType, groupName);
		mCurrentUpdating = false;
		mCurrentSection->setUseIdentityProjection(mUseIdentityProjection);
		mCurrentSection->setUseIdentityView(mUseIdentityView);
		mSectionList.push_back(mCurrentSection);
		mFirstVertex = true;
		mDeclSize = 0;
		mTexCoordIndex = 0;
	}
	//-----------------------------------------------------------------------------
	void ManualObject::beginUpdate(size_t sectionIndex)
	{
		if (mCurrentSection)
		{
			OGRE_EXCEPT(Exception::ERR_INVALIDPARAMS,
				"You cannot call begin() again until after you call end()",
				"ManualObject::beginUpdate");
		}
		if (sectionIndex >= mSectionList.size())
		{
			OGRE_EXCEPT(Exception::ERR_INVALIDPARAMS,
				"Invalid section index - out of range.",
				"ManualObject::beginUpdate");
		}
		mCurrentSection = mSectionList[sectionIndex];
		mCurrentUpdating = true;
		mFirstVertex = true;
		mTexCoordIndex = 0;
		// reset vertex & index count
		RenderOperation* rop = mCurrentSection->getRenderOperation();
		rop->vertexData->vertexCount = 0;
		if (rop->indexData)
			rop->indexData->indexCount = 0;
		rop->useIndexes = false;
		mDeclSize = rop->vertexData->vertexDeclaration->getVertexSize(0);
	}
	//-----------------------------------------------------------------------------
	void ManualObject::position(const Vector3& pos)
	{
		position(pos.x, pos.y, pos.z);
	}
	//-----------------------------------------------------------------------------
	void ManualObject::position(Real x, Real y, Real z)
	{
		if (!mCurrentSection)
		{
			OGRE_EXCEPT(Exception::ERR_INVALIDPARAMS,
				"You must call begin() before this method",
				"ManualObject::position");
		}
		if (mTempVertexPending)
		{
			// bake current vertex
			copyTempVertexToBuffer();
			mFirstVertex = false;
		}

		if (mFirstVertex && !mCurrentUpdating)
		{
			// defining declaration
			mCurrentSection->getRenderOperation()->vertexData->vertexDeclaration
				->addElement(0, mDeclSize, VET_FLOAT3, VES_POSITION);
			mDeclSize += VertexElement::getTypeSize(VET_FLOAT3);
		}

		mTempVertex.position.x = x;
		mTempVertex.position.y = y;
		mTempVertex.position.z = z;

		// update bounds
		mAABB.merge(mTempVertex.position);
		mRadius = std::max(mRadius, mTempVertex.position.length());

		// reset current texture coord
		mTexCoordIndex = 0;

		mTempVertexPending = true;
	}
	//-----------------------------------------------------------------------------
	void ManualObject::normal(const Vector3& norm)
	{
		normal(norm.x, norm.y, norm.z);
	}
	//-----------------------------------------------------------------------------
	void ManualObject::normal(Real x, Real y, Real z)
	{
		if (!mCurrentSection)
		{
			OGRE_EXCEPT(Exception::ERR_INVALIDPARAMS,
				"You must call begin() before this method",
				"ManualObject::normal");
		}
		if (mFirstVertex && !mCurrentUpdating)
		{
			// defining declaration
			mCurrentSection->getRenderOperation()->vertexData->vertexDeclaration
				->addElement(0, mDeclSize, VET_FLOAT3, VES_NORMAL);
			mDeclSize += VertexElement::getTypeSize(VET_FLOAT3);
		}
		mTempVertex.normal.x = x;
		mTempVertex.normal.y = y;
		mTempVertex.normal.z = z;
	}

	//-----------------------------------------------------------------------------
	void ManualObject::tangent(const Vector3& tan)
	{
		tangent(tan.x, tan.y, tan.z);
	}
	//-----------------------------------------------------------------------------
	void ManualObject::tangent(Real x, Real y, Real z)
	{
		if (!mCurrentSection)
		{
			OGRE_EXCEPT(Exception::ERR_INVALIDPARAMS,
				"You must call begin() before this method",
				"ManualObject::tangent");
		}
		if (mFirstVertex && !mCurrentUpdating)
		{
			// defining declaration
			mCurrentSection->getRenderOperation()->vertexData->vertexDeclaration
				->addElement(0, mDeclSize, VET_FLOAT3, VES_TANGENT);
			mDeclSize += VertexElement::getTypeSize(VET_FLOAT3);
		}
		mTempVertex.tangent.x = x;
		mTempVertex.tangent.y = y;
		mTempVertex.tangent.z = z;
	}

	//-----------------------------------------------------------------------------
	void ManualObject::textureCoord(Real u)
	{
		if (!mCurrentSection)
		{
			OGRE_EXCEPT(Exception::ERR_INVALIDPARAMS,
				"You must call begin() before this method",
				"ManualObject::textureCoord");
		}
		if (mFirstVertex && !mCurrentUpdating)
		{
			// defining declaration
			mCurrentSection->getRenderOperation()->vertexData->vertexDeclaration
				->addElement(0, mDeclSize, VET_FLOAT1, VES_TEXTURE_COORDINATES, mTexCoordIndex);
			mDeclSize += VertexElement::getTypeSize(VET_FLOAT1);
		}
		mTempVertex.texCoordDims[mTexCoordIndex] = 1;
		mTempVertex.texCoord[mTexCoordIndex].x = u;

		++mTexCoordIndex;

	}
	//-----------------------------------------------------------------------------
	void ManualObject::textureCoord(Real u, Real v)
	{
		if (!mCurrentSection)
		{
			OGRE_EXCEPT(Exception::ERR_INVALIDPARAMS,
				"You must call begin() before this method",
				"ManualObject::textureCoord");
		}
		if (mFirstVertex && !mCurrentUpdating)
		{
			// defining declaration
			mCurrentSection->getRenderOperation()->vertexData->vertexDeclaration
				->addElement(0, mDeclSize, VET_FLOAT2, VES_TEXTURE_COORDINATES, mTexCoordIndex);
			mDeclSize += VertexElement::getTypeSize(VET_FLOAT2);
		}
		mTempVertex.texCoordDims[mTexCoordIndex] = 2;
		mTempVertex.texCoord[mTexCoordIndex].x = u;
		mTempVertex.texCoord[mTexCoordIndex].y = v;

		++mTexCoordIndex;
	}
	//-----------------------------------------------------------------------------
	void ManualObject::textureCoord(Real u, Real v, Real w)
	{
		if (!mCurrentSection)
		{
			OGRE_EXCEPT(Exception::ERR_INVALIDPARAMS,
				"You must call begin() before this method",
				"ManualObject::textureCoord");
		}
		if (mFirstVertex && !mCurrentUpdating)
		{
			// defining declaration
			mCurrentSection->getRenderOperation()->vertexData->vertexDeclaration
				->addElement(0, mDeclSize, VET_FLOAT3, VES_TEXTURE_COORDINATES, mTexCoordIndex);
			mDeclSize += VertexElement::getTypeSize(VET_FLOAT3);
		}
		mTempVertex.texCoordDims[mTexCoordIndex] = 3;
		mTempVertex.texCoord[mTexCoordIndex].x = u;
		mTempVertex.texCoord[mTexCoordIndex].y = v;
		mTempVertex.texCoord[mTexCoordIndex].z = w;

		++mTexCoordIndex;
	}
	//-----------------------------------------------------------------------------
	void ManualObject::textureCoord(Real x, Real y, Real z, Real w)
	{
		if (!mCurrentSection)
		{
			OGRE_EXCEPT(Exception::ERR_INVALIDPARAMS,
				"You must call begin() before this method",
				"ManualObject::textureCoord");
		}
		if (mFirstVertex && !mCurrentUpdating)
		{
			// defining declaration
			mCurrentSection->getRenderOperation()->vertexData->vertexDeclaration
				->addElement(0, mDeclSize, VET_FLOAT4, VES_TEXTURE_COORDINATES, mTexCoordIndex);
			mDeclSize += VertexElement::getTypeSize(VET_FLOAT4);
		}
		mTempVertex.texCoordDims[mTexCoordIndex] = 4;
		mTempVertex.texCoord[mTexCoordIndex].x = x;
		mTempVertex.texCoord[mTexCoordIndex].y = y;
		mTempVertex.texCoord[mTexCoordIndex].z = z;
		mTempVertex.texCoord[mTexCoordIndex].w = w;

		++mTexCoordIndex;
	}
	//-----------------------------------------------------------------------------
	void ManualObject::textureCoord(const Vector2& uv)
	{
		textureCoord(uv.x, uv.y);
	}
	//-----------------------------------------------------------------------------
	void ManualObject::textureCoord(const Vector3& uvw)
	{
		textureCoord(uvw.x, uvw.y, uvw.z);
	}
	//---------------------------------------------------------------------
	void ManualObject::textureCoord(const Vector4& xyzw)
	{
		textureCoord(xyzw.x, xyzw.y, xyzw.z, xyzw.w);
	}
	//-----------------------------------------------------------------------------
	void ManualObject::colour(const ColourValue& col)
	{
		colour(col.r, col.g, col.b, col.a);
	}
	//-----------------------------------------------------------------------------
	void ManualObject::colour(Real r, Real g, Real b, Real a)
	{
		if (!mCurrentSection)
		{
			OGRE_EXCEPT(Exception::ERR_INVALIDPARAMS,
				"You must call begin() before this method",
				"ManualObject::colour");
		}
		if (mFirstVertex && !mCurrentUpdating)
		{
			// defining declaration
			mCurrentSection->getRenderOperation()->vertexData->vertexDeclaration
				->addElement(0, mDeclSize, VET_COLOUR, VES_DIFFUSE);
			mDeclSize += VertexElement::getTypeSize(VET_COLOUR);
		}
		mTempVertex.colour.r = r;
		mTempVertex.colour.g = g;
		mTempVertex.colour.b = b;
		mTempVertex.colour.a = a;

	}
	//-----------------------------------------------------------------------------
	void ManualObject::index(uint32 idx)
	{
		if (!mCurrentSection)
		{
			OGRE_EXCEPT(Exception::ERR_INVALIDPARAMS,
				"You must call begin() before this method",
				"ManualObject::index");
		}
		mAnyIndexed = true;
		if (idx >= 65536)
			mCurrentSection->set32BitIndices(true);

		// make sure we have index data
		RenderOperation* rop = mCurrentSection->getRenderOperation();
		if (!rop->indexData)
		{
			rop->indexData = OGRE_NEW IndexData();
			rop->indexData->indexCount = 0;
		}
		rop->useIndexes = true;
		resizeTempIndexBufferIfNeeded(++rop->indexData->indexCount);

		mTempIndexBuffer[rop->indexData->indexCount - 1] = idx;
	}
	//-----------------------------------------------------------------------------
	void ManualObject::triangle(uint32 i1, uint32 i2, uint32 i3)
	{
		if (!mCurrentSection)
		{
			OGRE_EXCEPT(Exception::ERR_INVALIDPARAMS,
				"You must call begin() before this method",
				"ManualObject::index");
		}
		if (mCurrentSection->getRenderOperation()->operationType !=
			RenderOperation::OT_TRIANGLE_LIST)
		{
			OGRE_EXCEPT(Exception::ERR_INVALIDPARAMS,
				"This method is only valid on triangle lists",
				"ManualObject::index");
		}

		index(i1);
		index(i2);
		index(i3);
	}
	//-----------------------------------------------------------------------------
	void ManualObject::quad(uint32 i1, uint32 i2, uint32 i3, uint32 i4)
	{
		// first tri
		triangle(i1, i2, i3);
		// second tri
		triangle(i3, i4, i1);
	}
	//-----------------------------------------------------------------------------
	size_t ManualObject::getCurrentVertexCount() const
	{
		if (!mCurrentSection)
			return 0;
		
		RenderOperation* rop = mCurrentSection->getRenderOperation();

		// There's an unfinished vertex being defined, so include it in count
		if (mTempVertexPending)
			return rop->vertexData->vertexCount + 1;
		else
			return rop->vertexData->vertexCount;
		
	}
	//-----------------------------------------------------------------------------
	size_t ManualObject::getCurrentIndexCount() const
	{
		if (!mCurrentSection)
			return 0;

		RenderOperation* rop = mCurrentSection->getRenderOperation();
		if (rop->indexData)
			return rop->indexData->indexCount;
		else
			return 0;

	}
	//-----------------------------------------------------------------------------
	void ManualObject::copyTempVertexToBuffer(void)
	{
		mTempVertexPending = false;
		RenderOperation* rop = mCurrentSection->getRenderOperation();
		if (rop->vertexData->vertexCount == 0 && !mCurrentUpdating)
		{
			// first vertex, autoorganise decl
			VertexDeclaration* oldDcl = rop->vertexData->vertexDeclaration;
			rop->vertexData->vertexDeclaration =
				oldDcl->getAutoOrganisedDeclaration(false, false, false);
			HardwareBufferManager::getSingleton().destroyVertexDeclaration(oldDcl);
		}
		resizeTempVertexBufferIfNeeded(++rop->vertexData->vertexCount);

		// get base pointer
		char* pBase = mTempVertexBuffer + (mDeclSize * (rop->vertexData->vertexCount-1));
		const VertexDeclaration::VertexElementList& elemList =
			rop->vertexData->vertexDeclaration->getElements();
		for (VertexDeclaration::VertexElementList::const_iterator i = elemList.begin();
			i != elemList.end(); ++i)
		{
			float* pFloat = 0;
			RGBA* pRGBA = 0;
			const VertexElement& elem = *i;
			switch(elem.getType())
			{
			case VET_FLOAT1:
			case VET_FLOAT2:
			case VET_FLOAT3:
			case VET_FLOAT4:
				elem.baseVertexPointerToElement(pBase, &pFloat);
				break;
			case VET_COLOUR:
			case VET_COLOUR_ABGR:
			case VET_COLOUR_ARGB:
				elem.baseVertexPointerToElement(pBase, &pRGBA);
				break;
			default:
				// nop ?
				break;
			};


			RenderSystem* rs;
			unsigned short dims;
			switch(elem.getSemantic())
			{
			case VES_POSITION:
				*pFloat++ = mTempVertex.position.x;
				*pFloat++ = mTempVertex.position.y;
				*pFloat++ = mTempVertex.position.z;
				break;
			case VES_NORMAL:
				*pFloat++ = mTempVertex.normal.x;
				*pFloat++ = mTempVertex.normal.y;
				*pFloat++ = mTempVertex.normal.z;
				break;
			case VES_TANGENT:
				*pFloat++ = mTempVertex.tangent.x;
				*pFloat++ = mTempVertex.tangent.y;
				*pFloat++ = mTempVertex.tangent.z;
				break;
			case VES_TEXTURE_COORDINATES:
				dims = VertexElement::getTypeCount(elem.getType());
				for (ushort t = 0; t < dims; ++t)
					*pFloat++ = mTempVertex.texCoord[elem.getIndex()][t];
				break;
            case VES_DIFFUSE:
                rs = Root::getSingleton().getRenderSystem();
                if (rs)
                {
                    rs->convertColourValue(mTempVertex.colour, pRGBA++);
                }
                else
                {
                    switch(elem.getType())
                    {
                        case VET_COLOUR_ABGR:
                            *pRGBA++ = mTempVertex.colour.getAsABGR();
                            break;
                        case VET_COLOUR_ARGB:
                            *pRGBA++ = mTempVertex.colour.getAsARGB();
                            break;
                        default:
                            *pRGBA++ = mTempVertex.colour.getAsRGBA();
                    }
                }
                break;
			default:
				// nop ?
				break;
			};

		}

	}
	//-----------------------------------------------------------------------------
	ManualObject::ManualObjectSection* ManualObject::end(void)
	{
		if (!mCurrentSection)
		{
			OGRE_EXCEPT(Exception::ERR_INVALIDPARAMS,
				"You cannot call end() until after you call begin()",
				"ManualObject::end");
		}
		if (mTempVertexPending)
		{
			// bake current vertex
			copyTempVertexToBuffer();
		}

		// pointer that will be returned
		ManualObjectSection* result = NULL;

		RenderOperation* rop = mCurrentSection->getRenderOperation();
		// Check for empty content
		if (rop->vertexData->vertexCount == 0 ||
			(rop->useIndexes && rop->indexData->indexCount == 0))
		{
			// You're wasting my time sonny
			if (mCurrentUpdating)
			{
				// Can't just undo / remove since may be in the middle
				// Just allow counts to be 0, will not be issued to renderer

				// return the finished section (though it has zero vertices)
				result = mCurrentSection;
			}
			else
			{
				// First creation, can really undo
				// Has already been added to section list end, so remove
				mSectionList.pop_back();
				OGRE_DELETE mCurrentSection;

			}
		}
		else // not an empty section
		{

			// Bake the real buffers
			HardwareVertexBufferSharedPtr vbuf;
			// Check buffer sizes
			bool vbufNeedsCreating = true;
			bool ibufNeedsCreating = rop->useIndexes;
            // Work out if we require 16 or 32-bit index buffers
            HardwareIndexBuffer::IndexType indexType = mCurrentSection->get32BitIndices()?  
				HardwareIndexBuffer::IT_32BIT : HardwareIndexBuffer::IT_16BIT;
			if (mCurrentUpdating)
			{
				// May be able to reuse buffers, check sizes
				vbuf = rop->vertexData->vertexBufferBinding->getBuffer(0);
				if (vbuf->getNumVertices() >= rop->vertexData->vertexCount)
					vbufNeedsCreating = false;

				if (rop->useIndexes)
				{
					if ((rop->indexData->indexBuffer->getNumIndexes() >= rop->indexData->indexCount) &&
                        (indexType == rop->indexData->indexBuffer->getType()))
						ibufNeedsCreating = false;
				}

			}
			if (vbufNeedsCreating)
			{
				// Make the vertex buffer larger if estimated vertex count higher
				// to allow for user-configured growth area
				size_t vertexCount = std::max(rop->vertexData->vertexCount, 
					mEstVertexCount);
				vbuf =
					HardwareBufferManager::getSingleton().createVertexBuffer(
						mDeclSize,
						vertexCount,
						mDynamic? HardwareBuffer::HBU_DYNAMIC_WRITE_ONLY : 
							HardwareBuffer::HBU_STATIC_WRITE_ONLY);
				rop->vertexData->vertexBufferBinding->setBinding(0, vbuf);
			}
			if (ibufNeedsCreating)
			{
				// Make the index buffer larger if estimated index count higher
				// to allow for user-configured growth area
				size_t indexCount = std::max(rop->indexData->indexCount, 
					mEstIndexCount);
				rop->indexData->indexBuffer =
					HardwareBufferManager::getSingleton().createIndexBuffer(
						indexType,
						indexCount,
						mDynamic? HardwareBuffer::HBU_DYNAMIC_WRITE_ONLY : 
							HardwareBuffer::HBU_STATIC_WRITE_ONLY);
			}
			// Write vertex data
			vbuf->writeData(
				0, rop->vertexData->vertexCount * vbuf->getVertexSize(), 
				mTempVertexBuffer, true);
			// Write index data
			if(rop->useIndexes)
			{
                if (HardwareIndexBuffer::IT_32BIT == indexType)
                {
                    // direct copy from the mTempIndexBuffer
				    rop->indexData->indexBuffer->writeData(
					    0, 
					    rop->indexData->indexCount 
						    * rop->indexData->indexBuffer->getIndexSize(),
					    mTempIndexBuffer, true);
                }
                else //(HardwareIndexBuffer::IT_16BIT == indexType)
                {
					uint16* pIdx = static_cast<uint16*>(rop->indexData->indexBuffer->lock(HardwareBuffer::HBL_DISCARD));
					uint32* pSrc = mTempIndexBuffer;
                    for (size_t i = 0; i < rop->indexData->indexCount; i++)
                    {
                        *pIdx++ = static_cast<uint16>(*pSrc++);
                    }
					rop->indexData->indexBuffer->unlock();

                }
			}

			// return the finished section
			result = mCurrentSection;

		} // empty section check

		mCurrentSection = 0;
		resetTempAreas();

		// Tell parent if present
		if (mParentNode)
		{
			mParentNode->needUpdate();
		}

		// will return the finished section or NULL if
		// the section was empty (i.e. zero vertices/indices)
		return result;
	}
	//-----------------------------------------------------------------------------
	void ManualObject::setMaterialName(size_t idx, const String& name, const String& group)
	{
		if (idx >= mSectionList.size())
		{
			OGRE_EXCEPT(Exception::ERR_INVALIDPARAMS,
				"Index out of bounds!",
				"ManualObject::setMaterialName");
		}

		mSectionList[idx]->setMaterialName(name, group);

	}
	//-----------------------------------------------------------------------------
	MeshPtr ManualObject::convertToMesh(const String& meshName, const String& groupName)
	{
		if (mCurrentSection)
		{
			OGRE_EXCEPT(Exception::ERR_INVALIDPARAMS,
				"You cannot call convertToMesh() whilst you are in the middle of "
				"defining the object; call end() first.",
				"ManualObject::convertToMesh");
		}
		if (mSectionList.empty())
		{
			OGRE_EXCEPT(Exception::ERR_INVALIDPARAMS,
				"No data defined to convert to a mesh.",
				"ManualObject::convertToMesh");
		}
		MeshPtr m = MeshManager::getSingleton().createManual(meshName, groupName);

		for (SectionList::iterator i = mSectionList.begin(); i != mSectionList.end(); ++i)
		{
			ManualObjectSection* sec = *i;
			RenderOperation* rop = sec->getRenderOperation();
			SubMesh* sm = m->createSubMesh();
			sm->useSharedVertices = false;
			sm->operationType = rop->operationType;
			sm->setMaterialName(sec->getMaterialName(), groupName);
			// Copy vertex data; replicate buffers too
			sm->vertexData = rop->vertexData->clone(true);
			// Copy index data; replicate buffers too; delete the default, old one to avoid memory leaks

			// check if index data is present
			if (rop->indexData)
			{
				// Copy index data; replicate buffers too; delete the default, old one to avoid memory leaks
				OGRE_DELETE sm->indexData;
				sm->indexData = rop->indexData->clone(true);
			}
		}
        // update bounds
		m->_setBounds(mAABB);
		m->_setBoundingSphereRadius(mRadius);

		m->load();

		return m;


	}
	//-----------------------------------------------------------------------------
	void ManualObject::setUseIdentityProjection(bool useIdentityProjection)
	{
		// Set existing
		for (SectionList::iterator i = mSectionList.begin(); i != mSectionList.end(); ++i)
		{
			(*i)->setUseIdentityProjection(useIdentityProjection);
		}
		
		// Save setting for future sections
		mUseIdentityProjection = useIdentityProjection;
	}
	//-----------------------------------------------------------------------------
	void ManualObject::setUseIdentityView(bool useIdentityView)
	{
		// Set existing
		for (SectionList::iterator i = mSectionList.begin(); i != mSectionList.end(); ++i)
		{
			(*i)->setUseIdentityView(useIdentityView);
		}

		// Save setting for future sections
		mUseIdentityView = useIdentityView;
	}
    //-----------------------------------------------------------------------
	ManualObject::ManualObjectSection* ManualObject::getSection(unsigned int inIndex) const
    {
        if (inIndex >= mSectionList.size())
            OGRE_EXCEPT(Exception::ERR_INVALIDPARAMS,
            "Index out of bounds.",
            "ManualObject::getSection");
        return mSectionList[inIndex];
    }
    //-----------------------------------------------------------------------
	unsigned int ManualObject::getNumSections(void) const
    {
        return static_cast< unsigned int >( mSectionList.size() );
    }
	//-----------------------------------------------------------------------------
	const String& ManualObject::getMovableType(void) const
	{
		return ManualObjectFactory::FACTORY_TYPE_NAME;
	}
	//-----------------------------------------------------------------------------
	const AxisAlignedBox& ManualObject::getBoundingBox(void) const
	{
		return mAABB;
	}
	//-----------------------------------------------------------------------------
	Real ManualObject::getBoundingRadius(void) const
	{
		return mRadius;
	}
	//-----------------------------------------------------------------------------
	void ManualObject::_updateRenderQueue(RenderQueue* queue)
	{
		// To be used when order of creation must be kept while rendering
		unsigned short priority = queue->getDefaultRenderablePriority();

		for (SectionList::iterator i = mSectionList.begin(); i != mSectionList.end(); ++i)
		{
			// Skip empty sections (only happens if non-empty first, then updated)
			RenderOperation* rop = (*i)->getRenderOperation();
			if (rop->vertexData->vertexCount == 0 ||
				(rop->useIndexes && rop->indexData->indexCount == 0))
				continue;
			
			if (mRenderQueuePrioritySet)
			{
				assert(mRenderQueueIDSet == true);
				queue->addRenderable(*i, mRenderQueueID, mRenderQueuePriority);
			}
			else if (mRenderQueueIDSet)
				queue->addRenderable(*i, mRenderQueueID, mKeepDeclarationOrder ? priority++ : queue->getDefaultRenderablePriority());
			else
				queue->addRenderable(*i, queue->getDefaultQueueGroup(), mKeepDeclarationOrder ? priority++ : queue->getDefaultRenderablePriority());
		}
	}
	//-----------------------------------------------------------------------------
	void ManualObject::visitRenderables(Renderable::Visitor* visitor, 
		bool debugRenderables)
	{
		for (SectionList::iterator i = mSectionList.begin(); i != mSectionList.end(); ++i)
		{
			visitor->visit(*i, 0, false);
		}

	}
	//-----------------------------------------------------------------------------
	EdgeData* ManualObject::getEdgeList(void)
	{
		// Build on demand
		if (!mEdgeList && mAnyIndexed)
		{
			EdgeListBuilder eb;
			size_t vertexSet = 0;
			bool anyBuilt = false;
			for (SectionList::iterator i = mSectionList.begin(); i != mSectionList.end(); ++i)
			{
				RenderOperation* rop = (*i)->getRenderOperation();
				// Only indexed triangle geometry supported for stencil shadows
				if (rop->useIndexes && rop->indexData->indexCount != 0 && 
					(rop->operationType == RenderOperation::OT_TRIANGLE_FAN ||
					 rop->operationType == RenderOperation::OT_TRIANGLE_LIST ||
					 rop->operationType == RenderOperation::OT_TRIANGLE_STRIP))
				{
					eb.addVertexData(rop->vertexData);
					eb.addIndexData(rop->indexData, vertexSet++);
					anyBuilt = true;
				}
			}

			if (anyBuilt)
				mEdgeList = eb.build();

		}
		return mEdgeList;
	}
	//---------------------------------------------------------------------
	bool ManualObject::hasEdgeList()
	{
		return getEdgeList() != 0;
	}
	//-----------------------------------------------------------------------------
	ShadowCaster::ShadowRenderableListIterator
	ManualObject::getShadowVolumeRenderableIterator(
		ShadowTechnique shadowTechnique, const Light* light,
		HardwareIndexBufferSharedPtr* indexBuffer, size_t* indexBufferUsedSize,
		bool extrude, Real extrusionDistance, unsigned long flags)
	{
		assert(indexBuffer && "Only external index buffers are supported right now");		

        EdgeData* edgeList = getEdgeList();
        if (!edgeList)
        {
            return ShadowRenderableListIterator(
                mShadowRenderables.begin(), mShadowRenderables.end());
        }

		// Calculate the object space light details
		Vector4 lightPos = light->getAs4DVector();
		Matrix4 world2Obj = mParentNode->_getFullTransform().inverseAffine();
		lightPos = world2Obj.transformAffine(lightPos);
		Matrix3 world2Obj3x3;
		world2Obj.extract3x3Matrix(world2Obj3x3);
		extrusionDistance *= Math::Sqrt(std::min(std::min(world2Obj3x3.GetColumn(0).squaredLength(), world2Obj3x3.GetColumn(1).squaredLength()), world2Obj3x3.GetColumn(2).squaredLength()));

		// Init shadow renderable list if required (only allow indexed)
		bool init = mShadowRenderables.empty() && mAnyIndexed;

		EdgeData::EdgeGroupList::iterator egi;
		ShadowRenderableList::iterator si, siend;
		ManualObjectSectionShadowRenderable* esr = 0;
		SectionList::iterator seci;
		if (init)
			mShadowRenderables.resize(edgeList->edgeGroups.size());

		siend = mShadowRenderables.end();
		egi = edgeList->edgeGroups.begin();
		seci = mSectionList.begin();
		for (si = mShadowRenderables.begin(); si != siend; ++seci)
		{
            // Skip non-indexed geometry
            if (!(*seci)->getRenderOperation()->useIndexes)
            {
                continue;
            }

			if (init)
			{
				// Create a new renderable, create a separate light cap if
				// we're using a vertex program (either for this model, or
				// for extruding the shadow volume) since otherwise we can
				// get depth-fighting on the light cap
				MaterialPtr mat = (*seci)->getMaterial();
				mat->load();
				bool vertexProgram = false;
				Technique* t = mat->getBestTechnique(0, *seci);
				for (unsigned short p = 0; p < t->getNumPasses(); ++p)
				{
					Pass* pass = t->getPass(p);
					if (pass->hasVertexProgram())
					{
						vertexProgram = true;
						break;
					}
				}
				*si = OGRE_NEW ManualObjectSectionShadowRenderable(this, indexBuffer,
					egi->vertexData, vertexProgram || !extrude);
			}
			// Get shadow renderable
			esr = static_cast<ManualObjectSectionShadowRenderable*>(*si);
			HardwareVertexBufferSharedPtr esrPositionBuffer = esr->getPositionBuffer();
			// Extrude vertices in software if required
			if (extrude)
			{
				extrudeVertices(esrPositionBuffer,
					egi->vertexData->vertexCount,
					lightPos, extrusionDistance);

			}

            ++si;
            ++egi;
		}
		// Calc triangle light facing
		updateEdgeListLightFacing(edgeList, lightPos);

		// Generate indexes and update renderables
		generateShadowVolume(edgeList, *indexBuffer, *indexBufferUsedSize, 
			light, mShadowRenderables, flags);


		return ShadowRenderableListIterator(
			mShadowRenderables.begin(), mShadowRenderables.end());


	}
	//-----------------------------------------------------------------------------
	//-----------------------------------------------------------------------------
	//-----------------------------------------------------------------------------
	ManualObject::ManualObjectSection::ManualObjectSection(ManualObject* parent,
		const String& materialName, RenderOperation::OperationType opType, const String & groupName)
		: mParent(parent), mMaterialName(materialName), mGroupName(groupName), m32BitIndices(false)
	{
		mRenderOperation.operationType = opType;
		// default to no indexes unless we're told
		mRenderOperation.useIndexes = false;
        mRenderOperation.useGlobalInstancingVertexBufferIsAvailable = false;
		mRenderOperation.vertexData = OGRE_NEW VertexData();
		mRenderOperation.vertexData->vertexCount = 0;

	}
	//-----------------------------------------------------------------------------
	ManualObject::ManualObjectSection::~ManualObjectSection()
	{
		OGRE_DELETE mRenderOperation.vertexData;
		OGRE_DELETE mRenderOperation.indexData; // ok to delete 0
	}
	//-----------------------------------------------------------------------------
	RenderOperation* ManualObject::ManualObjectSection::getRenderOperation(void)
	{
		return &mRenderOperation;
	}
	//-----------------------------------------------------------------------------
	const MaterialPtr& ManualObject::ManualObjectSection::getMaterial(void) const
	{
		if (mMaterial.isNull())
		{
			// Load from default group. If user wants to use alternate groups,
			// they can define it and preload
			mMaterial = MaterialManager::getSingleton().load(mMaterialName, mGroupName).staticCast<Material>();
		}
		return mMaterial;
	}
	//-----------------------------------------------------------------------------
	void ManualObject::ManualObjectSection::setMaterialName( const String& name, const String& groupName /* = ResourceGroupManager::AUTODETECT_RESOURCE_GROUP_NAME */)
	{
		if (mMaterialName != name || mGroupName != groupName)
		{
			mMaterialName = name;
			mGroupName = groupName;
			mMaterial.setNull();
		}
	}
	//-----------------------------------------------------------------------------
	void ManualObject::ManualObjectSection::getRenderOperation(RenderOperation& op)
	{
		// direct copy
		op = mRenderOperation;
	}
	//-----------------------------------------------------------------------------
	void ManualObject::ManualObjectSection::getWorldTransforms(Matrix4* xform) const
	{
		xform[0] = mParent->_getParentNodeFullTransform();
	}
	//-----------------------------------------------------------------------------
	Real ManualObject::ManualObjectSection::getSquaredViewDepth(const Ogre::Camera *cam) const
	{
		Node* n = mParent->getParentNode();
		assert(n);
		return n->getSquaredViewDepth(cam);
	}
	//-----------------------------------------------------------------------------
	const LightList& ManualObject::ManualObjectSection::getLights(void) const
	{
		return mParent->queryLights();
	}
	//-----------------------------------------------------------------------------
	//--------------------------------------------------------------------------
	ManualObject::ManualObjectSectionShadowRenderable::ManualObjectSectionShadowRenderable(
		ManualObject* parent, HardwareIndexBufferSharedPtr* indexBuffer,
		const VertexData* vertexData, bool createSeparateLightCap,
		bool isLightCap)
		: mParent(parent)
	{
		// Initialise render op
		mRenderOp.indexData = OGRE_NEW IndexData();
		mRenderOp.indexData->indexBuffer = *indexBuffer;
		mRenderOp.indexData->indexStart = 0;
		// index start and count are sorted out later

		// Create vertex data which just references position component (and 2 component)
		mRenderOp.vertexData = OGRE_NEW VertexData();
		// Map in position data
		mRenderOp.vertexData->vertexDeclaration->addElement(0,0,VET_FLOAT3, VES_POSITION);
		ushort origPosBind =
			vertexData->vertexDeclaration->findElementBySemantic(VES_POSITION)->getSource();
		mPositionBuffer = vertexData->vertexBufferBinding->getBuffer(origPosBind);
		mRenderOp.vertexData->vertexBufferBinding->setBinding(0, mPositionBuffer);
		// Map in w-coord buffer (if present)
		if(!vertexData->hardwareShadowVolWBuffer.isNull())
		{
			mRenderOp.vertexData->vertexDeclaration->addElement(1,0,VET_FLOAT1, VES_TEXTURE_COORDINATES, 0);
			mWBuffer = vertexData->hardwareShadowVolWBuffer;
			mRenderOp.vertexData->vertexBufferBinding->setBinding(1, mWBuffer);
		}
		// Use same vertex start as input
		mRenderOp.vertexData->vertexStart = vertexData->vertexStart;

		if (isLightCap)
		{
			// Use original vertex count, no extrusion
			mRenderOp.vertexData->vertexCount = vertexData->vertexCount;
		}
		else
		{
			// Vertex count must take into account the doubling of the buffer,
			// because second half of the buffer is the extruded copy
			mRenderOp.vertexData->vertexCount =
				vertexData->vertexCount * 2;
			if (createSeparateLightCap)
			{
				// Create child light cap
				mLightCap = OGRE_NEW ManualObjectSectionShadowRenderable(parent,
					indexBuffer, vertexData, false, true);
			}
		}
	}
	//--------------------------------------------------------------------------
	ManualObject::ManualObjectSectionShadowRenderable::~ManualObjectSectionShadowRenderable()
	{
		OGRE_DELETE mRenderOp.indexData;
		OGRE_DELETE mRenderOp.vertexData;
	}
	//--------------------------------------------------------------------------
	void ManualObject::ManualObjectSectionShadowRenderable::getWorldTransforms(
		Matrix4* xform) const
	{
		// pretransformed
		*xform = mParent->_getParentNodeFullTransform();
	}
	//-----------------------------------------------------------------------
	void ManualObject::ManualObjectSectionShadowRenderable::rebindIndexBuffer(const HardwareIndexBufferSharedPtr& indexBuffer)
	{
		mRenderOp.indexData->indexBuffer = indexBuffer;
		if (mLightCap) mLightCap->rebindIndexBuffer(indexBuffer);
	}
	//-----------------------------------------------------------------------------
	//-----------------------------------------------------------------------------
	String ManualObjectFactory::FACTORY_TYPE_NAME = "ManualObject";
	//-----------------------------------------------------------------------------
	const String& ManualObjectFactory::getType(void) const
	{
		return FACTORY_TYPE_NAME;
	}
	//-----------------------------------------------------------------------------
	MovableObject* ManualObjectFactory::createInstanceImpl(
		const String& name, const NameValuePairList* params)
	{
		return OGRE_NEW ManualObject(name);
	}
	//-----------------------------------------------------------------------------
	void ManualObjectFactory::destroyInstance( MovableObject* obj)
	{
		OGRE_DELETE obj;
	}



}<|MERGE_RESOLUTION|>--- conflicted
+++ resolved
@@ -194,11 +194,7 @@
                                                   "Material does not exist. Have you forgotten to define it in a "
                                                   ".material script?");
 
-<<<<<<< HEAD
-			material = MaterialManager::getSingleton().getByName("BaseWhite");
-=======
             material = MaterialManager::getSingleton().getByName("BaseWhite");
->>>>>>> c40cd09d
 
 			if (material.isNull())
 			{
