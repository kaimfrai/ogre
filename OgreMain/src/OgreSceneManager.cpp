/*
-----------------------------------------------------------------------------
This source file is part of OGRE
(Object-oriented Graphics Rendering Engine)
For the latest info, see http://www.ogre3d.org

Copyright (c) 2000-2014 Torus Knot Software Ltd

Permission is hereby granted, free of charge, to any person obtaining a copy
of this software and associated documentation files (the "Software"), to deal
in the Software without restriction, including without limitation the rights
to use, copy, modify, merge, publish, distribute, sublicense, and/or sell
copies of the Software, and to permit persons to whom the Software is
furnished to do so, subject to the following conditions:

The above copyright notice and this permission notice shall be included in
all copies or substantial portions of the Software.

THE SOFTWARE IS PROVIDED "AS IS", WITHOUT WARRANTY OF ANY KIND, EXPRESS OR
IMPLIED, INCLUDING BUT NOT LIMITED TO THE WARRANTIES OF MERCHANTABILITY,
FITNESS FOR A PARTICULAR PURPOSE AND NONINFRINGEMENT. IN NO EVENT SHALL THE
AUTHORS OR COPYRIGHT HOLDERS BE LIABLE FOR ANY CLAIM, DAMAGES OR OTHER
LIABILITY, WHETHER IN AN ACTION OF CONTRACT, TORT OR OTHERWISE, ARISING FROM,
OUT OF OR IN CONNECTION WITH THE SOFTWARE OR THE USE OR OTHER DEALINGS IN
THE SOFTWARE.
-----------------------------------------------------------------------------
*/
#include "OgreStableHeaders.h"

#include "OgreSceneManager.h"

#include "OgreCamera.h"
#include "OgreMeshManager.h"
#include "OgreEntity.h"
#include "OgreSubEntity.h"
#include "OgreLight.h"
#include "OgreControllerManager.h"
#include "OgreMaterialManager.h"
#include "OgreAnimation.h"
#include "OgreRenderObjectListener.h"
#include "OgreBillboardSet.h"
#include "OgreTechnique.h"
#include "OgreLogManager.h"
#include "OgreRoot.h"
#include "OgreSpotShadowFadePng.h"
#include "OgreShadowCameraSetup.h"
#include "OgreShadowVolumeExtrudeProgram.h"
#include "OgreStaticGeometry.h"
#include "OgreHardwarePixelBuffer.h"
#include "OgreManualObject.h"
#include "OgreRenderQueueInvocation.h"
#include "OgreBillboardChain.h"
#include "OgreRibbonTrail.h"
#include "OgreParticleSystemManager.h"
#include "OgreParticleSystem.h"
#include "OgreProfiler.h"
#include "OgreCompositorChain.h"
#include "OgreInstanceBatch.h"
#include "OgreInstancedEntity.h"
#include "OgreRenderTexture.h"
#include "OgreTextureManager.h"
#include "OgreSceneNode.h"
#include "OgreRectangle2D.h"
#include "OgreLodListener.h"
#include "OgreInstancedGeometry.h"
#include "OgreUnifiedHighLevelGpuProgram.h"

// This class implements the most basic scene manager

#include <cstdio>

namespace Ogre {

//-----------------------------------------------------------------------
uint32 SceneManager::WORLD_GEOMETRY_TYPE_MASK   = 0x80000000;
uint32 SceneManager::ENTITY_TYPE_MASK           = 0x40000000;
uint32 SceneManager::FX_TYPE_MASK               = 0x20000000;
uint32 SceneManager::STATICGEOMETRY_TYPE_MASK   = 0x10000000;
uint32 SceneManager::LIGHT_TYPE_MASK            = 0x08000000;
uint32 SceneManager::FRUSTUM_TYPE_MASK          = 0x04000000;
uint32 SceneManager::USER_TYPE_MASK_LIMIT         = SceneManager::FRUSTUM_TYPE_MASK;
//-----------------------------------------------------------------------
SceneManager::SceneManager(const String& name) :
mName(name),
mRenderQueue(0),
mLastRenderQueueInvocationCustom(false),
mAmbientLight(ColourValue::Black),
mCameraInProgress(0),
mCurrentViewport(0),
mSceneRoot(0),
mSkyPlaneEntity(0),
mSkyBoxObj(0),
mSkyPlaneNode(0),
mSkyDomeNode(0),
mSkyBoxNode(0),
mSkyPlaneEnabled(false),
mSkyBoxEnabled(false),
mSkyDomeEnabled(false),
mFogMode(FOG_NONE),
mFogColour(),
mFogStart(0),
mFogEnd(0),
mFogDensity(0),
mSpecialCaseQueueMode(SCRQM_EXCLUDE),
mWorldGeometryRenderQueue(RENDER_QUEUE_WORLD_GEOMETRY_1),
mLastFrameNumber(0),
mResetIdentityView(false),
mResetIdentityProj(false),
mNormaliseNormalsOnScale(true),
mFlipCullingOnNegativeScale(true),
mLightsDirtyCounter(0),
mMovableNameGenerator("Ogre/MO"),
mShadowCasterPlainBlackPass(0),
mShadowReceiverPass(0),
mDisplayNodes(false),
mShowBoundingBoxes(false),
mActiveCompositorChain(0),
mLateMaterialResolving(false),
mShadowTechnique(SHADOWTYPE_NONE),
mDebugShadows(false),
mShadowColour(ColourValue(0.25, 0.25, 0.25)),
mShadowDebugPass(0),
mShadowStencilPass(0),
mShadowModulativePass(0),
mShadowMaterialInitDone(false),
mShadowIndexBufferSize(51200),
mShadowIndexBufferUsedSize(0),
mFullScreenQuad(0),
mShadowDirLightExtrudeDist(10000),
mIlluminationStage(IRS_NONE),
mShadowTextureConfigDirty(true),
mShadowUseInfiniteFarPlane(true),
mShadowCasterRenderBackFaces(true),
mShadowAdditiveLightClip(false),
mLightClippingInfoMapFrameNumber(999),
mShadowCasterSphereQuery(0),
mShadowCasterAABBQuery(0),
mDefaultShadowFarDist(0),
mDefaultShadowFarDistSquared(0),
mShadowTextureOffset(0.6), 
mShadowTextureFadeStart(0.7), 
mShadowTextureFadeEnd(0.9),
mShadowTextureSelfShadow(false),
mShadowTextureCustomCasterPass(0),
mShadowTextureCustomReceiverPass(0),
mVisibilityMask(0xFFFFFFFF),
mFindVisibleObjects(true),
mSuppressRenderStateChanges(false),
mSuppressShadows(false),
mCameraRelativeRendering(false),
mLastLightHash(0),
mLastLightLimit(0),
mLastLightHashGpuProgram(0),
mGpuParamsDirty((uint16)GPV_ALL)
{

    // init sky
    for (size_t i = 0; i < 5; ++i)
    {
        mSkyDomeEntity[i] = 0;
    }

    mShadowCasterQueryListener = OGRE_NEW ShadowCasterSceneQueryListener(this);

    Root *root = Root::getSingletonPtr();
    if (root)
        _setDestinationRenderSystem(root->getRenderSystem());

    // Setup default queued renderable visitor
    mActiveQueuedRenderableVisitor = &mDefaultQueuedRenderableVisitor;

    // set up default shadow camera setup
    mDefaultShadowCameraSetup.bind(OGRE_NEW DefaultShadowCameraSetup());

    // init shadow texture config
    setShadowTextureCount(1);

    // init shadow texture count per type.
    mShadowTextureCountPerType[Light::LT_POINT] = 1;
    mShadowTextureCountPerType[Light::LT_DIRECTIONAL] = 1;
    mShadowTextureCountPerType[Light::LT_SPOTLIGHT] = 1;

    // create the auto param data source instance
    mAutoParamDataSource = createAutoParamDataSource();

}
//-----------------------------------------------------------------------
SceneManager::~SceneManager()
{
    fireSceneManagerDestroyed();
    destroyShadowTextures();
    clearScene();
    destroyAllCameras();

    // clear down movable object collection map
    {
            OGRE_LOCK_MUTEX(mMovableObjectCollectionMapMutex);
        for (MovableObjectCollectionMap::iterator i = mMovableObjectCollectionMap.begin();
            i != mMovableObjectCollectionMap.end(); ++i)
        {
            OGRE_DELETE_T(i->second, MovableObjectCollection, MEMCATEGORY_SCENE_CONTROL);
        }
        mMovableObjectCollectionMap.clear();
    }

    OGRE_DELETE mSkyBoxObj;

    OGRE_DELETE mShadowCasterQueryListener;
    OGRE_DELETE mSceneRoot;
    OGRE_DELETE mFullScreenQuad;
    OGRE_DELETE mShadowCasterSphereQuery;
    OGRE_DELETE mShadowCasterAABBQuery;
    OGRE_DELETE mRenderQueue;
    OGRE_DELETE mAutoParamDataSource;
}
//-----------------------------------------------------------------------
RenderQueue* SceneManager::getRenderQueue(void)
{
    if (!mRenderQueue)
    {
        initRenderQueue();
    }
    return mRenderQueue;
}
//-----------------------------------------------------------------------
void SceneManager::initRenderQueue(void)
{
    mRenderQueue = OGRE_NEW RenderQueue();
    // init render queues that do not need shadows
    mRenderQueue->getQueueGroup(RENDER_QUEUE_BACKGROUND)->setShadowsEnabled(false);
    mRenderQueue->getQueueGroup(RENDER_QUEUE_OVERLAY)->setShadowsEnabled(false);
    mRenderQueue->getQueueGroup(RENDER_QUEUE_SKIES_EARLY)->setShadowsEnabled(false);
    mRenderQueue->getQueueGroup(RENDER_QUEUE_SKIES_LATE)->setShadowsEnabled(false);
}
//-----------------------------------------------------------------------
void SceneManager::addSpecialCaseRenderQueue(uint8 qid)
{
    mSpecialCaseQueueList.insert(qid);
}
//-----------------------------------------------------------------------
void SceneManager::removeSpecialCaseRenderQueue(uint8 qid)
{
    mSpecialCaseQueueList.erase(qid);
}
//-----------------------------------------------------------------------
void SceneManager::clearSpecialCaseRenderQueues(void)
{
    mSpecialCaseQueueList.clear();
}
//-----------------------------------------------------------------------
void SceneManager::setSpecialCaseRenderQueueMode(SceneManager::SpecialCaseRenderQueueMode mode)
{
    mSpecialCaseQueueMode = mode;
}
//-----------------------------------------------------------------------
SceneManager::SpecialCaseRenderQueueMode SceneManager::getSpecialCaseRenderQueueMode(void)
{
    return mSpecialCaseQueueMode;
}
//-----------------------------------------------------------------------
bool SceneManager::isRenderQueueToBeProcessed(uint8 qid)
{
    bool inList = mSpecialCaseQueueList.find(qid) != mSpecialCaseQueueList.end();
    return (inList && mSpecialCaseQueueMode == SCRQM_INCLUDE)
        || (!inList && mSpecialCaseQueueMode == SCRQM_EXCLUDE);
}
//-----------------------------------------------------------------------
void SceneManager::setWorldGeometryRenderQueue(uint8 qid)
{
    mWorldGeometryRenderQueue = qid;
}
//-----------------------------------------------------------------------
uint8 SceneManager::getWorldGeometryRenderQueue(void)
{
    return mWorldGeometryRenderQueue;
}
//-----------------------------------------------------------------------
Camera* SceneManager::createCamera(const String& name)
{
    // Check name not used
    if (mCameras.find(name) != mCameras.end())
    {
        OGRE_EXCEPT(
            Exception::ERR_DUPLICATE_ITEM,
            "A camera with the name " + name + " already exists",
            "SceneManager::createCamera" );
    }

    Camera *c = OGRE_NEW Camera(name, this);
    mCameras.insert(CameraList::value_type(name, c));

    // create visible bounds aab map entry
    mCamVisibleObjectsMap[c] = VisibleObjectsBoundsInfo();

    return c;
}

//-----------------------------------------------------------------------
Camera* SceneManager::getCamera(const String& name) const
{
    CameraList::const_iterator i = mCameras.find(name);
    if (i == mCameras.end())
    {
        OGRE_EXCEPT( Exception::ERR_ITEM_NOT_FOUND, 
            "Cannot find Camera with name " + name,
            "SceneManager::getCamera");
    }
    else
    {
        return i->second;
    }
}
//-----------------------------------------------------------------------
bool SceneManager::hasCamera(const String& name) const
{
    return (mCameras.find(name) != mCameras.end());
}

//-----------------------------------------------------------------------
void SceneManager::destroyCamera(Camera *cam)
{
    if(!cam)
        OGRE_EXCEPT(Exception::ERR_INVALIDPARAMS, "Cannot destroy a null Camera.", "SceneManager::destroyCamera");

    destroyCamera(cam->getName());
}

//-----------------------------------------------------------------------
void SceneManager::destroyCamera(const String& name)
{
    // Find in list
    CameraList::iterator i = mCameras.find(name);
    if (i != mCameras.end())
    {
        // Remove visible boundary AAB entry
        CamVisibleObjectsMap::iterator camVisObjIt = mCamVisibleObjectsMap.find( i->second );
        if ( camVisObjIt != mCamVisibleObjectsMap.end() )
            mCamVisibleObjectsMap.erase( camVisObjIt );

        // Remove light-shadow cam mapping entry
        ShadowCamLightMapping::iterator camLightIt = mShadowCamLightMapping.find( i->second );
        if ( camLightIt != mShadowCamLightMapping.end() )
            mShadowCamLightMapping.erase( camLightIt );

        // Notify render system
        mDestRenderSystem->_notifyCameraRemoved(i->second);
        OGRE_DELETE i->second;
        mCameras.erase(i);
    }

}

//-----------------------------------------------------------------------
void SceneManager::destroyAllCameras(void)
{
    CameraList::iterator camIt = mCameras.begin();
    while( camIt != mCameras.end() )
    {
        bool dontDelete = false;
         // dont destroy shadow texture cameras here. destroyAllCameras is public
        ShadowTextureCameraList::iterator camShadowTexIt = mShadowTextureCameras.begin( );
        for( ; camShadowTexIt != mShadowTextureCameras.end(); ++camShadowTexIt )
        {
            if( (*camShadowTexIt) == camIt->second )
            {
                dontDelete = true;
                break;
            }
        }

        if( dontDelete )    // skip this camera
            ++camIt;
        else 
        {
            destroyCamera(camIt->second);
            camIt = mCameras.begin(); // recreate iterator
        }
    }

}
//-----------------------------------------------------------------------
Light* SceneManager::createLight(const String& name)
{
    return static_cast<Light*>(
        createMovableObject(name, LightFactory::FACTORY_TYPE_NAME));
}
//-----------------------------------------------------------------------
Light* SceneManager::createLight()
{
    String name = mMovableNameGenerator.generate();
    return createLight(name);
}
//-----------------------------------------------------------------------
Light* SceneManager::getLight(const String& name) const
{
    return static_cast<Light*>(
        getMovableObject(name, LightFactory::FACTORY_TYPE_NAME));
}
//-----------------------------------------------------------------------
bool SceneManager::hasLight(const String& name) const
{
    return hasMovableObject(name, LightFactory::FACTORY_TYPE_NAME);
}
//-----------------------------------------------------------------------
void SceneManager::destroyLight(Light *l)
{
    destroyMovableObject(l);
}
//-----------------------------------------------------------------------
void SceneManager::destroyLight(const String& name)
{
    destroyMovableObject(name, LightFactory::FACTORY_TYPE_NAME);
}
//-----------------------------------------------------------------------
void SceneManager::destroyAllLights(void)
{
    destroyAllMovableObjectsByType(LightFactory::FACTORY_TYPE_NAME);
}
//-----------------------------------------------------------------------
const LightList& SceneManager::_getLightsAffectingFrustum(void) const
{
    return mLightsAffectingFrustum;
}
//-----------------------------------------------------------------------
bool SceneManager::lightLess::operator()(const Light* a, const Light* b) const
{
    return a->tempSquareDist < b->tempSquareDist;
}
//-----------------------------------------------------------------------
void SceneManager::_populateLightList(const Vector3& position, Real radius, 
                                      LightList& destList, uint32 lightMask)
{
    // Really basic trawl of the lights, then sort
    // Subclasses could do something smarter

    // Pick up the lights that affecting frustum only, which should has been
    // cached, so better than take all lights in the scene into account.
    const LightList& candidateLights = _getLightsAffectingFrustum();

    // Pre-allocate memory
    destList.clear();
    destList.reserve(candidateLights.size());

    LightList::const_iterator it;
    for (it = candidateLights.begin(); it != candidateLights.end(); ++it)
    {
        Light* lt = *it;
        // check whether or not this light is suppose to be taken into consideration for the current light mask set for this operation
        if(!(lt->getLightMask() & lightMask))
            continue; //skip this light

        // Calc squared distance
        lt->_calcTempSquareDist(position);

        if (lt->getType() == Light::LT_DIRECTIONAL)
        {
            // Always included
            destList.push_back(lt);
        }
        else
        {
            // only add in-range lights
            if (lt->isInLightRange(Sphere(position,radius)))
            {
                destList.push_back(lt);
            }
        }
    }

    // Sort (stable to guarantee ordering on directional lights)
    if (isShadowTechniqueTextureBased())
    {
        // Note that if we're using texture shadows, we actually want to use
        // the first few lights unchanged from the frustum list, matching the
        // texture shadows that were generated
        // Thus we only allow object-relative sorting on the remainder of the list
        if (destList.size() > getShadowTextureCount())
        {
            LightList::iterator start = destList.begin();
            std::advance(start, getShadowTextureCount());
            std::stable_sort(start, destList.end(), lightLess());
        }
    }
    else
    {
        std::stable_sort(destList.begin(), destList.end(), lightLess());
    }

    // Now assign indexes in the list so they can be examined if needed
    size_t lightIndex = 0;
    for (LightList::iterator li = destList.begin(); li != destList.end(); ++li, ++lightIndex)
    {
        (*li)->_notifyIndexInFrame(lightIndex);
    }


}
//-----------------------------------------------------------------------
void SceneManager::_populateLightList(const SceneNode* sn, Real radius, LightList& destList, uint32 lightMask) 
{
    _populateLightList(sn->_getDerivedPosition(), radius, destList, lightMask);
}
//-----------------------------------------------------------------------
Entity* SceneManager::createEntity(const String& entityName, PrefabType ptype)
{
    switch (ptype)
    {
    case PT_PLANE:
        return createEntity(entityName, "Prefab_Plane");
    case PT_CUBE:
        return createEntity(entityName, "Prefab_Cube");
    case PT_SPHERE:
        return createEntity(entityName, "Prefab_Sphere");

        break;
    }

    OGRE_EXCEPT( Exception::ERR_ITEM_NOT_FOUND, 
        "Unknown prefab type for entity " + entityName,
        "SceneManager::createEntity");
}
//---------------------------------------------------------------------
Entity* SceneManager::createEntity(PrefabType ptype)
{
    String name = mMovableNameGenerator.generate();
    return createEntity(name, ptype);
}

//-----------------------------------------------------------------------
Entity* SceneManager::createEntity(
                                   const String& entityName,
                                   const String& meshName,
                                   const String& groupName /* = ResourceGroupManager::AUTODETECT_RESOURCE_GROUP_NAME */)
{
    // delegate to factory implementation
    NameValuePairList params;
    params["mesh"] = meshName;
    params["resourceGroup"] = groupName;
    return static_cast<Entity*>(
        createMovableObject(entityName, EntityFactory::FACTORY_TYPE_NAME, 
            &params));

}
//---------------------------------------------------------------------
Entity* SceneManager::createEntity(const String& entityName, const MeshPtr& pMesh)
{
    return createEntity(entityName, pMesh->getName(), pMesh->getGroup());
}
//---------------------------------------------------------------------
Entity* SceneManager::createEntity(const String& meshName)
{
    String name = mMovableNameGenerator.generate();
    // note, we can't allow groupName to be passes, it would be ambiguous (2 string params)
    return createEntity(name, meshName, ResourceGroupManager::AUTODETECT_RESOURCE_GROUP_NAME);
}
//---------------------------------------------------------------------
Entity* SceneManager::createEntity(const MeshPtr& pMesh)
{
    String name = mMovableNameGenerator.generate();
    return createEntity(name, pMesh);
}
//-----------------------------------------------------------------------
Entity* SceneManager::getEntity(const String& name) const
{
    return static_cast<Entity*>(
        getMovableObject(name, EntityFactory::FACTORY_TYPE_NAME));
}
//-----------------------------------------------------------------------
bool SceneManager::hasEntity(const String& name) const
{
    return hasMovableObject(name, EntityFactory::FACTORY_TYPE_NAME);
}

//-----------------------------------------------------------------------
void SceneManager::destroyEntity(Entity *e)
{
    destroyMovableObject(e);
}

//-----------------------------------------------------------------------
void SceneManager::destroyEntity(const String& name)
{
    destroyMovableObject(name, EntityFactory::FACTORY_TYPE_NAME);

}

//-----------------------------------------------------------------------
void SceneManager::destroyAllEntities(void)
{

    destroyAllMovableObjectsByType(EntityFactory::FACTORY_TYPE_NAME);
}

//-----------------------------------------------------------------------
void SceneManager::destroyAllBillboardSets(void)
{
    destroyAllMovableObjectsByType(BillboardSetFactory::FACTORY_TYPE_NAME);
}
//-----------------------------------------------------------------------
ManualObject* SceneManager::createManualObject(const String& name)
{
    return static_cast<ManualObject*>(
        createMovableObject(name, ManualObjectFactory::FACTORY_TYPE_NAME));
}
//-----------------------------------------------------------------------
ManualObject* SceneManager::createManualObject()
{
    String name = mMovableNameGenerator.generate();
    return createManualObject(name);
}
//-----------------------------------------------------------------------
ManualObject* SceneManager::getManualObject(const String& name) const
{
    return static_cast<ManualObject*>(
        getMovableObject(name, ManualObjectFactory::FACTORY_TYPE_NAME));

}
//-----------------------------------------------------------------------
bool SceneManager::hasManualObject(const String& name) const
{
    return hasMovableObject(name, ManualObjectFactory::FACTORY_TYPE_NAME);

}
//-----------------------------------------------------------------------
void SceneManager::destroyManualObject(ManualObject* obj)
{
    destroyMovableObject(obj);
}
//-----------------------------------------------------------------------
void SceneManager::destroyManualObject(const String& name)
{
    destroyMovableObject(name, ManualObjectFactory::FACTORY_TYPE_NAME);
}
//-----------------------------------------------------------------------
void SceneManager::destroyAllManualObjects(void)
{
    destroyAllMovableObjectsByType(ManualObjectFactory::FACTORY_TYPE_NAME);
}
//-----------------------------------------------------------------------
BillboardChain* SceneManager::createBillboardChain(const String& name)
{
    return static_cast<BillboardChain*>(
        createMovableObject(name, BillboardChainFactory::FACTORY_TYPE_NAME));
}
//-----------------------------------------------------------------------
BillboardChain* SceneManager::createBillboardChain()
{
    String name = mMovableNameGenerator.generate();
    return createBillboardChain(name);
}
//-----------------------------------------------------------------------
BillboardChain* SceneManager::getBillboardChain(const String& name) const
{
    return static_cast<BillboardChain*>(
        getMovableObject(name, BillboardChainFactory::FACTORY_TYPE_NAME));

}
//-----------------------------------------------------------------------
bool SceneManager::hasBillboardChain(const String& name) const
{
    return hasMovableObject(name, BillboardChainFactory::FACTORY_TYPE_NAME);
}

//-----------------------------------------------------------------------
void SceneManager::destroyBillboardChain(BillboardChain* obj)
{
    destroyMovableObject(obj);
}
//-----------------------------------------------------------------------
void SceneManager::destroyBillboardChain(const String& name)
{
    destroyMovableObject(name, BillboardChainFactory::FACTORY_TYPE_NAME);
}
//-----------------------------------------------------------------------
void SceneManager::destroyAllBillboardChains(void)
{
    destroyAllMovableObjectsByType(BillboardChainFactory::FACTORY_TYPE_NAME);
}
//-----------------------------------------------------------------------
RibbonTrail* SceneManager::createRibbonTrail(const String& name)
{
    return static_cast<RibbonTrail*>(
        createMovableObject(name, RibbonTrailFactory::FACTORY_TYPE_NAME));
}
//-----------------------------------------------------------------------
RibbonTrail* SceneManager::createRibbonTrail()
{
    String name = mMovableNameGenerator.generate();
    return createRibbonTrail(name);
}
//-----------------------------------------------------------------------
RibbonTrail* SceneManager::getRibbonTrail(const String& name) const
{
    return static_cast<RibbonTrail*>(
        getMovableObject(name, RibbonTrailFactory::FACTORY_TYPE_NAME));

}
//-----------------------------------------------------------------------
bool SceneManager::hasRibbonTrail(const String& name) const
{
    return hasMovableObject(name, RibbonTrailFactory::FACTORY_TYPE_NAME);
}

//-----------------------------------------------------------------------
void SceneManager::destroyRibbonTrail(RibbonTrail* obj)
{
    destroyMovableObject(obj);
}
//-----------------------------------------------------------------------
void SceneManager::destroyRibbonTrail(const String& name)
{
    destroyMovableObject(name, RibbonTrailFactory::FACTORY_TYPE_NAME);
}
//-----------------------------------------------------------------------
void SceneManager::destroyAllRibbonTrails(void)
{
    destroyAllMovableObjectsByType(RibbonTrailFactory::FACTORY_TYPE_NAME);
}
//-----------------------------------------------------------------------
ParticleSystem* SceneManager::createParticleSystem(const String& name,
    const String& templateName)
{
    NameValuePairList params;
    params["templateName"] = templateName;
    
    return static_cast<ParticleSystem*>(
        createMovableObject(name, ParticleSystemFactory::FACTORY_TYPE_NAME, 
            &params));
}
//-----------------------------------------------------------------------
ParticleSystem* SceneManager::createParticleSystem(const String& name,
    size_t quota, const String& group)
{
    NameValuePairList params;
    params["quota"] = StringConverter::toString(quota);
    params["resourceGroup"] = group;
    
    return static_cast<ParticleSystem*>(
        createMovableObject(name, ParticleSystemFactory::FACTORY_TYPE_NAME, 
            &params));
}
//-----------------------------------------------------------------------
ParticleSystem* SceneManager::createParticleSystem(size_t quota, const String& group)
{
    String name = mMovableNameGenerator.generate();
    return createParticleSystem(name, quota, group);
}

//-----------------------------------------------------------------------
ParticleSystem* SceneManager::getParticleSystem(const String& name) const
{
    return static_cast<ParticleSystem*>(
        getMovableObject(name, ParticleSystemFactory::FACTORY_TYPE_NAME));

}
//-----------------------------------------------------------------------
bool SceneManager::hasParticleSystem(const String& name) const
{
    return hasMovableObject(name, ParticleSystemFactory::FACTORY_TYPE_NAME);
}

//-----------------------------------------------------------------------
void SceneManager::destroyParticleSystem(ParticleSystem* obj)
{
    destroyMovableObject(obj);
}
//-----------------------------------------------------------------------
void SceneManager::destroyParticleSystem(const String& name)
{
    destroyMovableObject(name, ParticleSystemFactory::FACTORY_TYPE_NAME);
}
//-----------------------------------------------------------------------
void SceneManager::destroyAllParticleSystems(void)
{
    destroyAllMovableObjectsByType(ParticleSystemFactory::FACTORY_TYPE_NAME);
}
//-----------------------------------------------------------------------
void SceneManager::clearScene(void)
{
    destroyAllStaticGeometry();
    destroyAllInstanceManagers();
    destroyAllMovableObjects();

    // Clear root node of all children
    getRootSceneNode()->removeAllChildren();
    getRootSceneNode()->detachAllObjects();

    // Delete all SceneNodes, except root that is
    for (SceneNodeList::iterator i = mSceneNodes.begin();
        i != mSceneNodes.end(); ++i)
    {
        OGRE_DELETE i->second;
    }
    mSceneNodes.clear();
    mAutoTrackingSceneNodes.clear();


    
    // Clear animations
    destroyAllAnimations();

    // Remove sky nodes since they've been deleted
    mSkyBoxNode = mSkyPlaneNode = mSkyDomeNode = 0;
    mSkyBoxEnabled = mSkyPlaneEnabled = mSkyDomeEnabled = false; 

    // Clear render queue, empty completely
    if (mRenderQueue)
        mRenderQueue->clear(true);

}
//-----------------------------------------------------------------------
SceneNode* SceneManager::createSceneNodeImpl(void)
{
    return OGRE_NEW SceneNode(this);
}
//-----------------------------------------------------------------------
SceneNode* SceneManager::createSceneNodeImpl(const String& name)
{
    return OGRE_NEW SceneNode(this, name);
}//-----------------------------------------------------------------------
SceneNode* SceneManager::createSceneNode(void)
{
    SceneNode* sn = createSceneNodeImpl();
    assert(mSceneNodes.find(sn->getName()) == mSceneNodes.end());
    mSceneNodes[sn->getName()] = sn;
    return sn;
}
//-----------------------------------------------------------------------
SceneNode* SceneManager::createSceneNode(const String& name)
{
    // Check name not used
    if (mSceneNodes.find(name) != mSceneNodes.end())
    {
        OGRE_EXCEPT(
            Exception::ERR_DUPLICATE_ITEM,
            "A scene node with the name " + name + " already exists",
            "SceneManager::createSceneNode" );
    }

    SceneNode* sn = createSceneNodeImpl(name);
    mSceneNodes[sn->getName()] = sn;
    return sn;
}
//-----------------------------------------------------------------------
void SceneManager::destroySceneNode(const String& name)
{
    SceneNodeList::iterator i = mSceneNodes.find(name);

    if (i == mSceneNodes.end())
    {
        OGRE_EXCEPT(Exception::ERR_ITEM_NOT_FOUND, "SceneNode '" + name + "' not found.",
            "SceneManager::destroySceneNode");
    }

    // Find any scene nodes which are tracking this node, and turn them off
    AutoTrackingSceneNodes::iterator ai, aiend;
    aiend = mAutoTrackingSceneNodes.end();
    for (ai = mAutoTrackingSceneNodes.begin(); ai != aiend; )
    {
        // Pre-increment incase we delete
        AutoTrackingSceneNodes::iterator curri = ai++;
        SceneNode* n = *curri;
        // Tracking this node
        if (n->getAutoTrackTarget() == i->second)
        {
            // turn off, this will notify SceneManager to remove
            n->setAutoTracking(false);
        }
        // node is itself a tracker
        else if (n == i->second)
        {
            mAutoTrackingSceneNodes.erase(curri);
        }
    }

    // detach from parent (don't do this in destructor since bulk destruction
    // behaves differently)
    Node* parentNode = i->second->getParent();
    if (parentNode)
    {
        parentNode->removeChild(i->second);
    }
    OGRE_DELETE i->second;
    mSceneNodes.erase(i);
}
//---------------------------------------------------------------------
void SceneManager::destroySceneNode(SceneNode* sn)
{
    if(!sn)
        OGRE_EXCEPT(Exception::ERR_INVALIDPARAMS, "Cannot destroy a null SceneNode.", "SceneManager::destroySceneNode");

    destroySceneNode(sn->getName());
}
//-----------------------------------------------------------------------
SceneNode* SceneManager::getRootSceneNode(void)
{
    if (!mSceneRoot)
    {
        // Create root scene node
        mSceneRoot = createSceneNodeImpl("Ogre/SceneRoot");
        mSceneRoot->_notifyRootNode();
    }

    return mSceneRoot;
}
//-----------------------------------------------------------------------
SceneNode* SceneManager::getSceneNode(const String& name) const
{
    SceneNodeList::const_iterator i = mSceneNodes.find(name);

    if (i == mSceneNodes.end())
    {
        OGRE_EXCEPT(Exception::ERR_ITEM_NOT_FOUND, "SceneNode '" + name + "' not found.",
            "SceneManager::getSceneNode");
    }

    return i->second;

}
//-----------------------------------------------------------------------
bool SceneManager::hasSceneNode(const String& name) const
{
    return (mSceneNodes.find(name) != mSceneNodes.end());
}

//-----------------------------------------------------------------------
const Pass* SceneManager::_setPass(const Pass* pass, bool evenIfSuppressed, 
                                   bool shadowDerivation)
{
    //If using late material resolving, swap now.
    if (isLateMaterialResolving()) 
    {
        Technique* lateTech = pass->getParent()->getParent()->getBestTechnique();
        if (lateTech->getNumPasses() > pass->getIndex())
        {
            pass = lateTech->getPass(pass->getIndex());
        }
        else
        {
            pass = lateTech->getPass(0);
        }
        //Should we warn or throw an exception if an illegal state was achieved?
    }

    if (!mSuppressRenderStateChanges || evenIfSuppressed)
    {
        if (mIlluminationStage == IRS_RENDER_TO_TEXTURE && shadowDerivation)
        {
            // Derive a special shadow caster pass from this one
            pass = deriveShadowCasterPass(pass);
        }
        else if (mIlluminationStage == IRS_RENDER_RECEIVER_PASS && shadowDerivation)
        {
            pass = deriveShadowReceiverPass(pass);
        }

        // Tell params about current pass
        mAutoParamDataSource->setCurrentPass(pass);

        bool passSurfaceAndLightParams = true;
        bool passFogParams = true;

        if (pass->hasVertexProgram())
        {
            bindGpuProgram(pass->getVertexProgram()->_getBindingDelegate());
            // bind parameters later 
            // does the vertex program want surface and light params passed to rendersystem?
            passSurfaceAndLightParams = pass->getVertexProgram()->getPassSurfaceAndLightStates();
        }
        else
        {
            // Unbind program?
            if (mDestRenderSystem->isGpuProgramBound(GPT_VERTEX_PROGRAM))
            {
                mDestRenderSystem->unbindGpuProgram(GPT_VERTEX_PROGRAM);
            }
            // Set fixed-function vertex parameters
        }

        if (pass->hasGeometryProgram())
        {
            bindGpuProgram(pass->getGeometryProgram()->_getBindingDelegate());
            // bind parameters later 
        }
        else
        {
            // Unbind program?
            if (mDestRenderSystem->isGpuProgramBound(GPT_GEOMETRY_PROGRAM))
            {
                mDestRenderSystem->unbindGpuProgram(GPT_GEOMETRY_PROGRAM);
            }
            // Set fixed-function vertex parameters
        }
        if (pass->hasTessellationHullProgram())
        {
            bindGpuProgram(pass->getTessellationHullProgram()->_getBindingDelegate());
            // bind parameters later
        }
        else
        {
            // Unbind program?
            if (mDestRenderSystem->isGpuProgramBound(GPT_HULL_PROGRAM))
            {
                mDestRenderSystem->unbindGpuProgram(GPT_HULL_PROGRAM);
            }
            // Set fixed-function tessellation control parameters
        }

        if (pass->hasTessellationDomainProgram())
        {
            bindGpuProgram(pass->getTessellationDomainProgram()->_getBindingDelegate());
            // bind parameters later
        }
        else
        {
            // Unbind program?
            if (mDestRenderSystem->isGpuProgramBound(GPT_DOMAIN_PROGRAM))
            {
                mDestRenderSystem->unbindGpuProgram(GPT_DOMAIN_PROGRAM);
            }
            // Set fixed-function tessellation evaluation parameters
        }

                if (pass->hasComputeProgram())
        {
                    bindGpuProgram(pass->getComputeProgram()->_getBindingDelegate());
                    // bind parameters later
        }
        else
        {
                    // Unbind program?
                    if (mDestRenderSystem->isGpuProgramBound(GPT_COMPUTE_PROGRAM))
                    {
                        mDestRenderSystem->unbindGpuProgram(GPT_COMPUTE_PROGRAM);
                    }
                    // Set fixed-function compute parameters
        }

        if (passSurfaceAndLightParams)
        {
            // Set surface reflectance properties, only valid if lighting is enabled
            if (pass->getLightingEnabled())
            {
                mDestRenderSystem->_setSurfaceParams( 
                    pass->getAmbient(), 
                    pass->getDiffuse(), 
                    pass->getSpecular(), 
                    pass->getSelfIllumination(), 
                    pass->getShininess(),
            pass->getVertexColourTracking() );
            }

            // Dynamic lighting enabled?
            mDestRenderSystem->setLightingEnabled(pass->getLightingEnabled());
        }

        // Using a fragment program?
        if (pass->hasFragmentProgram())
        {
            bindGpuProgram(pass->getFragmentProgram()->_getBindingDelegate());
            // bind parameters later 
            passFogParams = pass->getFragmentProgram()->getPassFogStates();
        }
        else
        {
            // Unbind program?
            if (mDestRenderSystem->isGpuProgramBound(GPT_FRAGMENT_PROGRAM))
            {
                mDestRenderSystem->unbindGpuProgram(GPT_FRAGMENT_PROGRAM);
            }

            // Set fixed-function fragment settings
        }

        if (passFogParams)
        {
            // New fog params can either be from scene or from material
            FogMode newFogMode;
            ColourValue newFogColour;
            Real newFogStart, newFogEnd, newFogDensity;
            if (pass->getFogOverride())
            {
                // New fog params from material
                newFogMode = pass->getFogMode();
                newFogColour = pass->getFogColour();
                newFogStart = pass->getFogStart();
                newFogEnd = pass->getFogEnd();
                newFogDensity = pass->getFogDensity();
            }
            else
            {
                // New fog params from scene
                newFogMode = mFogMode;
                newFogColour = mFogColour;
                newFogStart = mFogStart;
                newFogEnd = mFogEnd;
                newFogDensity = mFogDensity;
            }

            /* In D3D, it applies to shaders prior
            to version vs_3_0 and ps_3_0. And in OGL, it applies to "ARB_fog_XXX" in
            fragment program, and in other ways, them maybe access by gpu program via
            "state.fog.XXX".
            */
            mDestRenderSystem->_setFog(
                newFogMode, newFogColour, newFogDensity, newFogStart, newFogEnd);
        }
        // Tell params about ORIGINAL fog
        // Need to be able to override fixed function fog, but still have
        // original fog parameters available to a shader than chooses to use
        mAutoParamDataSource->setFog(
            mFogMode, mFogColour, mFogDensity, mFogStart, mFogEnd);

        // The rest of the settings are the same no matter whether we use programs or not

        // Set scene blending
        if ( pass->hasSeparateSceneBlending( ) )
        {
            mDestRenderSystem->_setSeparateSceneBlending(
                pass->getSourceBlendFactor(), pass->getDestBlendFactor(),
                pass->getSourceBlendFactorAlpha(), pass->getDestBlendFactorAlpha(),
                pass->getSceneBlendingOperation(), 
                pass->hasSeparateSceneBlendingOperations() ? pass->getSceneBlendingOperation() : pass->getSceneBlendingOperationAlpha() );
        }
        else
        {
            if(pass->hasSeparateSceneBlendingOperations( ) )
            {
                mDestRenderSystem->_setSeparateSceneBlending(
                    pass->getSourceBlendFactor(), pass->getDestBlendFactor(),
                    pass->getSourceBlendFactor(), pass->getDestBlendFactor(),
                    pass->getSceneBlendingOperation(), pass->getSceneBlendingOperationAlpha() );
            }
            else
            {
                mDestRenderSystem->_setSceneBlending(
                    pass->getSourceBlendFactor(), pass->getDestBlendFactor(), pass->getSceneBlendingOperation() );
            }
        }

        // Set point parameters
        mDestRenderSystem->_setPointParameters(
            pass->getPointSize(),
            pass->isPointAttenuationEnabled(), 
            pass->getPointAttenuationConstant(), 
            pass->getPointAttenuationLinear(), 
            pass->getPointAttenuationQuadratic(), 
            pass->getPointMinSize(), 
            pass->getPointMaxSize());

        if (mDestRenderSystem->getCapabilities()->hasCapability(RSC_POINT_SPRITES))
            mDestRenderSystem->_setPointSpritesEnabled(pass->getPointSpritesEnabled());

        // Texture unit settings

        Pass::ConstTextureUnitStateIterator texIter =  pass->getTextureUnitStateIterator();
        size_t unit = 0;
        // Reset the shadow texture index for each pass
        size_t startLightIndex = pass->getStartLight();
        size_t shadowTexUnitIndex = 0;
        size_t shadowTexIndex = mShadowTextures.size();
        if (mShadowTextureIndexLightList.size() > startLightIndex)
            shadowTexIndex = mShadowTextureIndexLightList[startLightIndex];
        while(texIter.hasMoreElements())
        {
            TextureUnitState* pTex = texIter.getNext();
            if (!pass->getIteratePerLight() && 
                isShadowTechniqueTextureBased() && 
                pTex->getContentType() == TextureUnitState::CONTENT_SHADOW)
            {
                // Need to bind the correct shadow texture, based on the start light
                // Even though the light list can change per object, our restrictions
                // say that when texture shadows are enabled, the lights up to the
                // number of texture shadows will be fixed for all objects
                // to match the shadow textures that have been generated
                // see Listener::sortLightsAffectingFrustum and
                // MovableObject::Listener::objectQueryLights
                // Note that light iteration throws the indexes out so we don't bind here
                // if that's the case, we have to bind when lights are iterated
                // in renderSingleObject

                TexturePtr shadowTex;
                if (shadowTexIndex < mShadowTextures.size())
                {
                    shadowTex = getShadowTexture(shadowTexIndex);
                    // Hook up projection frustum
                    Camera *cam = shadowTex->getBuffer()->getRenderTarget()->getViewport(0)->getCamera();
                    // Enable projective texturing if fixed-function, but also need to
                    // disable it explicitly for program pipeline.
                    pTex->setProjectiveTexturing(!pass->hasVertexProgram(), cam);
                    mAutoParamDataSource->setTextureProjector(cam, shadowTexUnitIndex);
                }
                else
                {
                    // Use fallback 'null' shadow texture
                    // no projection since all uniform colour anyway
                    shadowTex = mNullShadowTexture;
                    pTex->setProjectiveTexturing(false);
                    mAutoParamDataSource->setTextureProjector(0, shadowTexUnitIndex);

                }
                pTex->_setTexturePtr(shadowTex);

                ++shadowTexIndex;
                ++shadowTexUnitIndex;
            }
            else if (mIlluminationStage == IRS_NONE && pass->hasVertexProgram())
            {
                // Manually set texture projector for shaders if present
                // This won't get set any other way if using manual projection
                TextureUnitState::EffectMap::const_iterator effi = 
                    pTex->getEffects().find(TextureUnitState::ET_PROJECTIVE_TEXTURE);
                if (effi != pTex->getEffects().end())
                {
                    mAutoParamDataSource->setTextureProjector(effi->second.frustum, unit);
                }
            }
            if (pTex->getContentType() == TextureUnitState::CONTENT_COMPOSITOR)
            {
                CompositorChain* currentChain = _getActiveCompositorChain();
                if (!currentChain)
                {
                    OGRE_EXCEPT(Exception::ERR_INVALID_STATE,
                        "A pass that wishes to reference a compositor texture "
                        "attempted to render in a pipeline without a compositor",
                        "SceneManager::_setPass");
                }
                CompositorInstance* refComp = currentChain->getCompositor(pTex->getReferencedCompositorName());
                if (refComp == 0)
                {
                    OGRE_EXCEPT(Exception::ERR_ITEM_NOT_FOUND,
                        "Invalid compositor content_type compositor name",
                        "SceneManager::_setPass");
                }
                Ogre::TexturePtr refTex = refComp->getTextureInstance(
                    pTex->getReferencedTextureName(), pTex->getReferencedMRTIndex());
                if (refTex.isNull())
                {
                    OGRE_EXCEPT(Exception::ERR_ITEM_NOT_FOUND,
                        "Invalid compositor content_type texture name",
                        "SceneManager::_setPass");
                }
                pTex->_setTexturePtr(refTex);
            }
            mDestRenderSystem->_setTextureUnitSettings(unit, *pTex);
            ++unit;
        }
        // Disable remaining texture units
        mDestRenderSystem->_disableTextureUnitsFrom(pass->getNumTextureUnitStates());

        // Set up non-texture related material settings
        // Depth buffer settings
        mDestRenderSystem->_setDepthBufferFunction(pass->getDepthFunction());
        mDestRenderSystem->_setDepthBufferCheckEnabled(pass->getDepthCheckEnabled());
        mDestRenderSystem->_setDepthBufferWriteEnabled(pass->getDepthWriteEnabled());
        mDestRenderSystem->_setDepthBias(pass->getDepthBiasConstant(), 
            pass->getDepthBiasSlopeScale());
        // Alpha-reject settings
        mDestRenderSystem->_setAlphaRejectSettings(
            pass->getAlphaRejectFunction(), pass->getAlphaRejectValue(), pass->isAlphaToCoverageEnabled());
        // Set colour write mode
        // Right now we only use on/off, not per-channel
        bool colWrite = pass->getColourWriteEnabled();
        mDestRenderSystem->_setColourBufferWriteEnabled(colWrite, colWrite, colWrite, colWrite);
        // Culling mode
        if (isShadowTechniqueTextureBased() 
            && mIlluminationStage == IRS_RENDER_TO_TEXTURE
            && mShadowCasterRenderBackFaces
            && pass->getCullingMode() == CULL_CLOCKWISE)
        {
            // render back faces into shadow caster, can help with depth comparison
            mPassCullingMode = CULL_ANTICLOCKWISE;
        }
        else
        {
            mPassCullingMode = pass->getCullingMode();
        }
        mDestRenderSystem->_setCullingMode(mPassCullingMode);
        
        // Shading
        mDestRenderSystem->setShadingType(pass->getShadingMode());
        // Polygon mode
        mDestRenderSystem->_setPolygonMode(pass->getPolygonMode());

        // set pass number
        mAutoParamDataSource->setPassNumber( pass->getIndex() );

        // mark global params as dirty
        mGpuParamsDirty |= (uint16)GPV_GLOBAL;

    }

    return pass;
}
//-----------------------------------------------------------------------
void SceneManager::prepareRenderQueue(void)
{
    RenderQueue* q = getRenderQueue();
    // Clear the render queue
    q->clear(Root::getSingleton().getRemoveRenderQueueStructuresOnClear());

    // Prep the ordering options

    // If we're using a custom render squence, define based on that
    RenderQueueInvocationSequence* seq = 
        mCurrentViewport->_getRenderQueueInvocationSequence();
    if (seq)
    {
        // Iterate once to crate / reset all
        RenderQueueInvocationIterator invokeIt = seq->iterator();
        while (invokeIt.hasMoreElements())
        {
            RenderQueueInvocation* invocation = invokeIt.getNext();
            RenderQueueGroup* group = 
                q->getQueueGroup(invocation->getRenderQueueGroupID());
            group->resetOrganisationModes();
        }
        // Iterate again to build up options (may be more than one)
        invokeIt = seq->iterator();
        while (invokeIt.hasMoreElements())
        {
            RenderQueueInvocation* invocation = invokeIt.getNext();
            RenderQueueGroup* group = 
                q->getQueueGroup(invocation->getRenderQueueGroupID());
            group->addOrganisationMode(invocation->getSolidsOrganisation());
            // also set splitting options
            updateRenderQueueGroupSplitOptions(group, invocation->getSuppressShadows(), 
                invocation->getSuppressRenderStateChanges());
        }

        mLastRenderQueueInvocationCustom = true;
    }
    else
    {
        if (mLastRenderQueueInvocationCustom)
        {
            // We need this here to reset if coming out of a render queue sequence, 
            // but doing it resets any specialised settings set globally per render queue 
            // so only do it when necessary - it's nice to allow people to set the organisation
            // mode manually for example

            // Default all the queue groups that are there, new ones will be created
            // with defaults too
            RenderQueue::QueueGroupIterator groupIter = q->_getQueueGroupIterator();
            while (groupIter.hasMoreElements())
            {
                RenderQueueGroup* g = groupIter.getNext();
                g->defaultOrganisationMode();
            }
        }

        // Global split options
        updateRenderQueueSplitOptions();

        mLastRenderQueueInvocationCustom = false;
    }

}
//-----------------------------------------------------------------------
void SceneManager::_renderScene(Camera* camera, Viewport* vp, bool includeOverlays)
{
    OgreProfileGroup("_renderScene", OGREPROF_GENERAL);

    Root::getSingleton()._pushCurrentSceneManager(this);
    mActiveQueuedRenderableVisitor->targetSceneMgr = this;
    mAutoParamDataSource->setCurrentSceneManager(this);

    // Also set the internal viewport pointer at this point, for calls that need it
    // However don't call setViewport just yet (see below)
    mCurrentViewport = vp;

	// Set current draw buffer (default is CBT_BACK)
	mDestRenderSystem->setDrawBuffer(mCurrentViewport->getDrawBuffer());
	
    // reset light hash so even if light list is the same, we refresh the content every frame
    LightList emptyLightList;
    useLights(emptyLightList, 0);

    if (isShadowTechniqueInUse())
    {
        // Prepare shadow materials
        initShadowVolumeMaterials();
    }

    // Perform a quick pre-check to see whether we should override far distance
    // When using stencil volumes we have to use infinite far distance
    // to prevent dark caps getting clipped
    if (isShadowTechniqueStencilBased() && 
        camera->getProjectionType() == PT_PERSPECTIVE &&
        camera->getFarClipDistance() != 0 && 
        mDestRenderSystem->getCapabilities()->hasCapability(RSC_INFINITE_FAR_PLANE) && 
        mShadowUseInfiniteFarPlane)
    {
        // infinite far distance
        camera->setFarClipDistance(0);
    }

    mCameraInProgress = camera;


    // Update controllers 
    ControllerManager::getSingleton().updateAllControllers();

    // Update the scene, only do this once per frame
    unsigned long thisFrameNumber = Root::getSingleton().getNextFrameNumber();
    if (thisFrameNumber != mLastFrameNumber)
    {
        // Update animations
        _applySceneAnimations();
        updateDirtyInstanceManagers();
        mLastFrameNumber = thisFrameNumber;
    }

    {
        // Lock scene graph mutex, no more changes until we're ready to render
            OGRE_LOCK_MUTEX(sceneGraphMutex);

        // Update scene graph for this camera (can happen multiple times per frame)
        {
            OgreProfileGroup("_updateSceneGraph", OGREPROF_GENERAL);
            _updateSceneGraph(camera);

            // Auto-track nodes
            AutoTrackingSceneNodes::iterator atsni, atsniend;
            atsniend = mAutoTrackingSceneNodes.end();
            for (atsni = mAutoTrackingSceneNodes.begin(); atsni != atsniend; ++atsni)
            {
                (*atsni)->_autoTrack();
            }
            // Auto-track camera if required
            camera->_autoTrack();
        }

        if (mIlluminationStage != IRS_RENDER_TO_TEXTURE && mFindVisibleObjects)
        {
            // Locate any lights which could be affecting the frustum
            findLightsAffectingFrustum(camera);

            // Are we using any shadows at all?
            if (isShadowTechniqueInUse() && vp->getShadowsEnabled())
            {
                // Prepare shadow textures if texture shadow based shadowing
                // technique in use
                if (isShadowTechniqueTextureBased())
                {
                    OgreProfileGroup("prepareShadowTextures", OGREPROF_GENERAL);

                    // *******
                    // WARNING
                    // *******
                    // This call will result in re-entrant calls to this method
                    // therefore anything which comes before this is NOT 
                    // guaranteed persistent. Make sure that anything which 
                    // MUST be specific to this camera / target is done 
                    // AFTER THIS POINT
                    prepareShadowTextures(camera, vp);
                    // reset the cameras & viewport because of the re-entrant call
                    mCameraInProgress = camera;
                    mCurrentViewport = vp;
                }
            }
        }

        // Invert vertex winding?
        if (camera->isReflected())
        {
            mDestRenderSystem->setInvertVertexWinding(true);
        }
        else
        {
            mDestRenderSystem->setInvertVertexWinding(false);
        }

        // Tell params about viewport
        mAutoParamDataSource->setCurrentViewport(vp);
        // Set the viewport - this is deliberately after the shadow texture update
        setViewport(vp);

        // Tell params about camera
        mAutoParamDataSource->setCurrentCamera(camera, mCameraRelativeRendering);
        // Set autoparams for finite dir light extrusion
        mAutoParamDataSource->setShadowDirLightExtrusionDistance(mShadowDirLightExtrudeDist);

        // Tell params about current ambient light
        mAutoParamDataSource->setAmbientLightColour(mAmbientLight);
        // Tell rendersystem
        mDestRenderSystem->setAmbientLight(mAmbientLight.r, mAmbientLight.g, mAmbientLight.b);

        // Tell params about render target
        mAutoParamDataSource->setCurrentRenderTarget(vp->getTarget());


        // Set camera window clipping planes (if any)
        if (mDestRenderSystem->getCapabilities()->hasCapability(RSC_USER_CLIP_PLANES))
        {
            mDestRenderSystem->resetClipPlanes();
            if (camera->isWindowSet())  
            {
                mDestRenderSystem->setClipPlanes(camera->getWindowPlanes());
            }
        }

        // Prepare render queue for receiving new objects
        {
            OgreProfileGroup("prepareRenderQueue", OGREPROF_GENERAL);
            prepareRenderQueue();
        }

        if (mFindVisibleObjects)
        {
            OgreProfileGroup("_findVisibleObjects", OGREPROF_CULLING);

            // Assemble an AAB on the fly which contains the scene elements visible
            // by the camera.
            CamVisibleObjectsMap::iterator camVisObjIt = mCamVisibleObjectsMap.find( camera );

            assert (camVisObjIt != mCamVisibleObjectsMap.end() &&
                "Should never fail to find a visible object bound for a camera, "
                "did you override SceneManager::createCamera or something?");

            // reset the bounds
            camVisObjIt->second.reset();

            // Parse the scene and tag visibles
            firePreFindVisibleObjects(vp);
            _findVisibleObjects(camera, &(camVisObjIt->second),
                mIlluminationStage == IRS_RENDER_TO_TEXTURE? true : false);
            firePostFindVisibleObjects(vp);

            mAutoParamDataSource->setMainCamBoundsInfo(&(camVisObjIt->second));
        }
        // Queue skies, if viewport seems it
        if (vp->getSkiesEnabled() && mFindVisibleObjects && mIlluminationStage != IRS_RENDER_TO_TEXTURE)
        {
            _queueSkiesForRendering(camera);
        }
    } // end lock on scene graph mutex

    mDestRenderSystem->_beginGeometryCount();
    // Clear the viewport if required
    if (mCurrentViewport->getClearEveryFrame())
    {
        mDestRenderSystem->clearFrameBuffer(
            mCurrentViewport->getClearBuffers(), 
            mCurrentViewport->getBackgroundColour(),
            mCurrentViewport->getDepthClear() );
    }        
    // Begin the frame
    mDestRenderSystem->_beginFrame();

    // Set rasterisation mode
    mDestRenderSystem->_setPolygonMode(camera->getPolygonMode());

    // Set initial camera state
    mDestRenderSystem->_setProjectionMatrix(mCameraInProgress->getProjectionMatrixRS());
    
    mCachedViewMatrix = mCameraInProgress->getViewMatrix(true);

    if (mCameraRelativeRendering)
    {
        mCachedViewMatrix.setTrans(Vector3::ZERO);
        mCameraRelativePosition = mCameraInProgress->getDerivedPosition();
    }
    mDestRenderSystem->_setTextureProjectionRelativeTo(mCameraRelativeRendering, camera->getDerivedPosition());

    
    setViewMatrix(mCachedViewMatrix);

    // Render scene content
    {
        OgreProfileGroup("_renderVisibleObjects", OGREPROF_RENDERING);
        _renderVisibleObjects();
    }

    // End frame
    mDestRenderSystem->_endFrame();

    // Notify camera of vis faces
    camera->_notifyRenderedFaces(mDestRenderSystem->_getFaceCount());

    // Notify camera of vis batches
    camera->_notifyRenderedBatches(mDestRenderSystem->_getBatchCount());

    Root::getSingleton()._popCurrentSceneManager(this);
}
//-----------------------------------------------------------------------
void SceneManager::_setDestinationRenderSystem(RenderSystem* sys)
{
    mDestRenderSystem = sys;

    if(sys)
    {
        if (sys->getName().find("Direct3D11") != String::npos)
        {
            UnifiedHighLevelGpuProgram::setPrioriry("hlsl", 1);
        }
    }
}
//-----------------------------------------------------------------------
void SceneManager::prepareWorldGeometry(const String& filename)
{
    // This default implementation cannot handle world geometry
    OGRE_EXCEPT(Exception::ERR_INVALIDPARAMS,
        "World geometry is not supported by the generic SceneManager.",
        "SceneManager::prepareWorldGeometry");
}
//-----------------------------------------------------------------------
void SceneManager::prepareWorldGeometry(DataStreamPtr& stream, 
    const String& typeName)
{
    // This default implementation cannot handle world geometry
    OGRE_EXCEPT(Exception::ERR_INVALIDPARAMS,
        "World geometry is not supported by the generic SceneManager.",
        "SceneManager::prepareWorldGeometry");
}

//-----------------------------------------------------------------------
void SceneManager::setWorldGeometry(const String& filename)
{
    // This default implementation cannot handle world geometry
    OGRE_EXCEPT(Exception::ERR_INVALIDPARAMS,
        "World geometry is not supported by the generic SceneManager.",
        "SceneManager::setWorldGeometry");
}
//-----------------------------------------------------------------------
void SceneManager::setWorldGeometry(DataStreamPtr& stream, 
    const String& typeName)
{
    // This default implementation cannot handle world geometry
    OGRE_EXCEPT(Exception::ERR_INVALIDPARAMS,
        "World geometry is not supported by the generic SceneManager.",
        "SceneManager::setWorldGeometry");
}

//-----------------------------------------------------------------------
bool SceneManager::materialLess::operator() (const Material* x, const Material* y) const
{
    // If x transparent and y not, x > y (since x has to overlap y)
    if (x->isTransparent() && !y->isTransparent())
    {
        return false;
    }
    // If y is transparent and x not, x < y
    else if (!x->isTransparent() && y->isTransparent())
    {
        return true;
    }
    else
    {
        // Otherwise don't care (both transparent or both solid)
        // Just arbitrarily use pointer
        return x < y;
    }

}

//-----------------------------------------------------------------------
void SceneManager::_setSkyPlane(
                               bool enable,
                               const Plane& plane,
                               const String& materialName,
                               Real gscale,
                               Real tiling,
                               uint8 renderQueue,
                               Real bow, 
                               int xsegments, int ysegments, 
                               const String& groupName)
{
    if (enable)
    {
        String meshName = mName + "SkyPlane";
        mSkyPlane = plane;

        MaterialPtr m = MaterialManager::getSingleton().getByName(materialName, groupName);
        if (m.isNull())
        {
            OGRE_EXCEPT(Exception::ERR_INVALIDPARAMS, 
                "Sky plane material '" + materialName + "' not found.",
                "SceneManager::setSkyPlane");
        }
        // Make sure the material doesn't update the depth buffer
        m->setDepthWriteEnabled(false);
        // Ensure loaded
        m->load();

        mSkyPlaneRenderQueue = renderQueue;

        // Set up the plane
        MeshPtr planeMesh = MeshManager::getSingleton().getByName(meshName);
        if (!planeMesh.isNull())
        {
            // Destroy the old one
            MeshManager::getSingleton().remove(planeMesh->getHandle());
        }

        // Create up vector
        Vector3 up = plane.normal.crossProduct(Vector3::UNIT_X);
        if (up == Vector3::ZERO)
            up = plane.normal.crossProduct(-Vector3::UNIT_Z);

        // Create skyplane
        if( bow > 0 )
        {
            // Build a curved skyplane
            planeMesh = MeshManager::getSingleton().createCurvedPlane(
                meshName, groupName, plane, gscale * 100, gscale * 100, gscale * bow * 100, 
                xsegments, ysegments, false, 1, tiling, tiling, up);
        }
        else
        {
            planeMesh = MeshManager::getSingleton().createPlane(
                meshName, groupName, plane, gscale * 100, gscale * 100, xsegments, ysegments, false, 
                1, tiling, tiling, up);
        }

        // Create entity 
        if (mSkyPlaneEntity)
        {
            // destroy old one, do it by name for speed
            destroyEntity(meshName);
            mSkyPlaneEntity = 0;
        }
        // Create, use the same name for mesh and entity
        // manually construct as we don't want this to be destroyed on destroyAllMovableObjects
        MovableObjectFactory* factory = 
            Root::getSingleton().getMovableObjectFactory(EntityFactory::FACTORY_TYPE_NAME);
        NameValuePairList params;
        params["mesh"] = meshName;
        mSkyPlaneEntity = static_cast<Entity*>(factory->createInstance(meshName, this, &params));
        mSkyPlaneEntity->setMaterialName(materialName, groupName);
        mSkyPlaneEntity->setCastShadows(false);

        MovableObjectCollection* objectMap = getMovableObjectCollection(EntityFactory::FACTORY_TYPE_NAME);
        objectMap->map[meshName] = mSkyPlaneEntity;

        // Create node and attach
        if (!mSkyPlaneNode)
        {
            mSkyPlaneNode = createSceneNode(meshName + "Node");
        }
        else
        {
            mSkyPlaneNode->detachAllObjects();
        }
        mSkyPlaneNode->attachObject(mSkyPlaneEntity);

    }
    mSkyPlaneEnabled = enable;
    mSkyPlaneGenParameters.skyPlaneBow = bow;
    mSkyPlaneGenParameters.skyPlaneScale = gscale;
    mSkyPlaneGenParameters.skyPlaneTiling = tiling;
    mSkyPlaneGenParameters.skyPlaneXSegments = xsegments;
    mSkyPlaneGenParameters.skyPlaneYSegments = ysegments;
}
//-----------------------------------------------------------------------
void SceneManager::setSkyPlane(
                               bool enable,
                               const Plane& plane,
                               const String& materialName,
                               Real gscale,
                               Real tiling,
                               bool drawFirst,
                               Real bow, 
                               int xsegments, int ysegments, 
                               const String& groupName)
{
    _setSkyPlane(enable, plane, materialName, gscale, tiling, 
        static_cast<uint8>(drawFirst?RENDER_QUEUE_SKIES_EARLY: RENDER_QUEUE_SKIES_LATE), 
        bow, xsegments, ysegments, groupName);
}
//-----------------------------------------------------------------------
void SceneManager::_setSkyBox(
                             bool enable,
                             const String& materialName,
                             Real distance,
                             uint8 renderQueue,
                             const Quaternion& orientation,
                             const String& groupName)
{
    if (enable)
    {
        MaterialPtr m = MaterialManager::getSingleton().getByName(materialName, groupName);
        if (m.isNull())
        {
            OGRE_EXCEPT(Exception::ERR_INVALIDPARAMS, 
                "Sky box material '" + materialName + "' not found.",
                "SceneManager::setSkyBox");
        }
        // Ensure loaded
        m->load();
        if (!m->getBestTechnique() || 
            !m->getBestTechnique()->getNumPasses())
        {
            LogManager::getSingleton().logMessage(
                "Warning, skybox material " + materialName + " is not supported, defaulting.", LML_CRITICAL);
            m = MaterialManager::getSingleton().getDefaultSettings();
        }

        bool t3d = false;
        Pass* pass = m->getBestTechnique()->getPass(0);
        if (pass->getNumTextureUnitStates() > 0 && pass->getTextureUnitState(0)->is3D())
            t3d = true;

        mSkyBoxRenderQueue = renderQueue;

        // Create node 
        if (!mSkyBoxNode)
        {
            mSkyBoxNode = createSceneNode("SkyBoxNode");
        }

        // Create object
        if (!mSkyBoxObj)
        {
            mSkyBoxObj = OGRE_NEW ManualObject("SkyBox");
            mSkyBoxObj->setCastShadows(false);
            mSkyBoxNode->attachObject(mSkyBoxObj);
        }
        else
        {
            if (!mSkyBoxObj->isAttached())
            {
                mSkyBoxNode->attachObject(mSkyBoxObj);
            }
            mSkyBoxObj->clear();
        }
        
        mSkyBoxObj->setRenderQueueGroup(mSkyBoxRenderQueue);

        if (t3d)
        {
            mSkyBoxObj->begin(materialName);
        }

        MaterialManager& matMgr = MaterialManager::getSingleton();
        // Set up the box (6 planes)
        for (uint16 i = 0; i < 6; ++i)
        {
            Plane plane;
            Vector3 middle;
            Vector3 up, right;

            switch(i)
            {
            case BP_FRONT:
                middle = Vector3(0, 0, -distance);
                up = Vector3::UNIT_Y * distance;
                right = Vector3::UNIT_X * distance;
                break;
            case BP_BACK:
                middle = Vector3(0, 0, distance);
                up = Vector3::UNIT_Y * distance;
                right = Vector3::NEGATIVE_UNIT_X * distance;
                break;
            case BP_LEFT:
                middle = Vector3(-distance, 0, 0);
                up = Vector3::UNIT_Y * distance;
                right = Vector3::NEGATIVE_UNIT_Z * distance;
                break;
            case BP_RIGHT:
                middle = Vector3(distance, 0, 0);
                up = Vector3::UNIT_Y * distance;
                right = Vector3::UNIT_Z * distance;
                break;
            case BP_UP:
                middle = Vector3(0, distance, 0);
                up = Vector3::UNIT_Z * distance;
                right = Vector3::UNIT_X * distance;
                break;
            case BP_DOWN:
                middle = Vector3(0, -distance, 0);
                up = Vector3::NEGATIVE_UNIT_Z * distance;
                right = Vector3::UNIT_X * distance;
                break;
            }
            // Modify by orientation
            middle = orientation * middle;
            up = orientation * up;
            right = orientation * right;

            
            if (t3d)
            {
                // 3D cubic texture 
                // Note UVs mirrored front/back
                // I could save a few vertices here by sharing the corners
                // since 3D coords will function correctly but it's really not worth
                // making the code more complicated for the sake of 16 verts
                // top left
                Vector3 pos;
                pos = middle + up - right;
                mSkyBoxObj->position(pos);
                mSkyBoxObj->textureCoord(pos.normalisedCopy() * Vector3(1,1,-1));
                // bottom left
                pos = middle - up - right;
                mSkyBoxObj->position(pos);
                mSkyBoxObj->textureCoord(pos.normalisedCopy() * Vector3(1,1,-1));
                // bottom right
                pos = middle - up + right;
                mSkyBoxObj->position(pos);
                mSkyBoxObj->textureCoord(pos.normalisedCopy() * Vector3(1,1,-1));
                // top right
                pos = middle + up + right;
                mSkyBoxObj->position(pos);
                mSkyBoxObj->textureCoord(pos.normalisedCopy() * Vector3(1,1,-1));

                uint16 base = i * 4;
                mSkyBoxObj->quad(base, base+1, base+2, base+3);

            }
            else // !t3d
            {
                // If we're using 6 separate images, have to create 6 materials, one for each frame
                // Used to use combined material but now we're using queue we can't split to change frame
                // This doesn't use much memory because textures aren't duplicated
                String matName = mName + "SkyBoxPlane" + StringConverter::toString(i);
                MaterialPtr boxMat = matMgr.getByName(matName, groupName);
                if (boxMat.isNull())
                {
                    // Create new by clone
                    boxMat = m->clone(matName);
                    boxMat->load();
                }
                else
                {
                    // Copy over existing
                    m->copyDetailsTo(boxMat);
                    boxMat->load();
                }
                // Make sure the material doesn't update the depth buffer
                boxMat->setDepthWriteEnabled(false);
                // Set active frame
                Material::TechniqueIterator ti = boxMat->getSupportedTechniqueIterator();
                while (ti.hasMoreElements())
                {
                    Technique* tech = ti.getNext();
                    if (tech->getPass(0)->getNumTextureUnitStates() > 0)
                    {
                        TextureUnitState* t = tech->getPass(0)->getTextureUnitState(0);
                        // Also clamp texture, don't wrap (otherwise edges can get filtered)
                        t->setTextureAddressingMode(TextureUnitState::TAM_CLAMP);
                        t->setCurrentFrame(i);

                    }
                }

                // section per material
                mSkyBoxObj->begin(matName, RenderOperation::OT_TRIANGLE_LIST, groupName);
                // top left
                mSkyBoxObj->position(middle + up - right);
                mSkyBoxObj->textureCoord(0,0);
                // bottom left
                mSkyBoxObj->position(middle - up - right);
                mSkyBoxObj->textureCoord(0,1);
                // bottom right
                mSkyBoxObj->position(middle - up + right);
                mSkyBoxObj->textureCoord(1,1);
                // top right
                mSkyBoxObj->position(middle + up + right);
                mSkyBoxObj->textureCoord(1,0);
                
                mSkyBoxObj->quad(0, 1, 2, 3);

                mSkyBoxObj->end();

            }

        } // for each plane

        if (t3d)
        {
            mSkyBoxObj->end();
        }


    }
    mSkyBoxEnabled = enable;
    mSkyBoxGenParameters.skyBoxDistance = distance;
}
//-----------------------------------------------------------------------
void SceneManager::setSkyBox(
                             bool enable,
                             const String& materialName,
                             Real distance,
                             bool drawFirst,
                             const Quaternion& orientation,
                             const String& groupName)
{
    _setSkyBox(enable, materialName, distance, 
        static_cast<uint8>(drawFirst?RENDER_QUEUE_SKIES_EARLY: RENDER_QUEUE_SKIES_LATE), 
        orientation, groupName);
}
//-----------------------------------------------------------------------
void SceneManager::_setSkyDome(
                              bool enable,
                              const String& materialName,
                              Real curvature,
                              Real tiling,
                              Real distance,
                              uint8 renderQueue,
                              const Quaternion& orientation,
                              int xsegments, int ysegments, int ySegmentsToKeep,
                              const String& groupName)
{
    if (enable)
    {
        MaterialPtr m = MaterialManager::getSingleton().getByName(materialName, groupName);
        if (m.isNull())
        {
            OGRE_EXCEPT(Exception::ERR_INVALIDPARAMS, 
                "Sky dome material '" + materialName + "' not found.",
                "SceneManager::setSkyDome");
        }
        // Make sure the material doesn't update the depth buffer
        m->setDepthWriteEnabled(false);
        // Ensure loaded
        m->load();

        //mSkyDomeDrawFirst = drawFirst;
        mSkyDomeRenderQueue = renderQueue;

        // Create node 
        if (!mSkyDomeNode)
        {
            mSkyDomeNode = createSceneNode("SkyDomeNode");
        }
        else
        {
            mSkyDomeNode->detachAllObjects();
        }

        // Set up the dome (5 planes)
        for (int i = 0; i < 5; ++i)
        {
            MeshPtr planeMesh = createSkydomePlane((BoxPlane)i, curvature, 
                tiling, distance, orientation, xsegments, ysegments, 
                i!=BP_UP ? ySegmentsToKeep : -1, groupName);

            String entName = "SkyDomePlane" + StringConverter::toString(i);

            // Create entity 
            if (mSkyDomeEntity[i])
            {
                // destroy old one, do it by name for speed
                destroyEntity(entName);
                mSkyDomeEntity[i] = 0;
            }
            // construct manually so we don't have problems if destroyAllMovableObjects called
            MovableObjectFactory* factory = 
                Root::getSingleton().getMovableObjectFactory(EntityFactory::FACTORY_TYPE_NAME);

            NameValuePairList params;
            params["mesh"] = planeMesh->getName();
            mSkyDomeEntity[i] = static_cast<Entity*>(factory->createInstance(entName, this, &params));
            mSkyDomeEntity[i]->setMaterialName(m->getName(), groupName);
            mSkyDomeEntity[i]->setCastShadows(false);

            MovableObjectCollection* objectMap = getMovableObjectCollection(EntityFactory::FACTORY_TYPE_NAME);
            objectMap->map[entName] = mSkyDomeEntity[i];

            // Attach to node
            mSkyDomeNode->attachObject(mSkyDomeEntity[i]);
        } // for each plane

    }
    mSkyDomeEnabled = enable;
    mSkyDomeGenParameters.skyDomeCurvature = curvature;
    mSkyDomeGenParameters.skyDomeDistance = distance;
    mSkyDomeGenParameters.skyDomeTiling = tiling;
    mSkyDomeGenParameters.skyDomeXSegments = xsegments;
    mSkyDomeGenParameters.skyDomeYSegments = ysegments;
    mSkyDomeGenParameters.skyDomeYSegments_keep = ySegmentsToKeep;
}
//-----------------------------------------------------------------------
void SceneManager::setSkyDome(
                              bool enable,
                              const String& materialName,
                              Real curvature,
                              Real tiling,
                              Real distance,
                              bool drawFirst,
                              const Quaternion& orientation,
                              int xsegments, int ysegments, int ySegmentsToKeep,
                              const String& groupName)
{
    _setSkyDome(enable, materialName, curvature, tiling, distance, 
        static_cast<uint8>(drawFirst?RENDER_QUEUE_SKIES_EARLY: RENDER_QUEUE_SKIES_LATE), 
        orientation, xsegments, ysegments, ySegmentsToKeep, groupName);
}
//-----------------------------------------------------------------------
MeshPtr SceneManager::createSkyboxPlane(
                                      BoxPlane bp,
                                      Real distance,
                                      const Quaternion& orientation,
                                      const String& groupName)
{
    Plane plane;
    String meshName;
    Vector3 up;

    meshName = mName + "SkyBoxPlane_";
    // Set up plane equation
    plane.d = distance;
    switch(bp)
    {
    case BP_FRONT:
        plane.normal = Vector3::UNIT_Z;
        up = Vector3::UNIT_Y;
        meshName += "Front";
        break;
    case BP_BACK:
        plane.normal = -Vector3::UNIT_Z;
        up = Vector3::UNIT_Y;
        meshName += "Back";
        break;
    case BP_LEFT:
        plane.normal = Vector3::UNIT_X;
        up = Vector3::UNIT_Y;
        meshName += "Left";
        break;
    case BP_RIGHT:
        plane.normal = -Vector3::UNIT_X;
        up = Vector3::UNIT_Y;
        meshName += "Right";
        break;
    case BP_UP:
        plane.normal = -Vector3::UNIT_Y;
        up = Vector3::UNIT_Z;
        meshName += "Up";
        break;
    case BP_DOWN:
        plane.normal = Vector3::UNIT_Y;
        up = -Vector3::UNIT_Z;
        meshName += "Down";
        break;
    }
    // Modify by orientation
    plane.normal = orientation * plane.normal;
    up = orientation * up;


    // Check to see if existing plane
    MeshManager& mm = MeshManager::getSingleton();
    MeshPtr planeMesh = mm.getByName(meshName, groupName);
    if(!planeMesh.isNull())
    {
        // destroy existing
        mm.remove(planeMesh->getHandle());
    }
    // Create new
    Real planeSize = distance * 2;
    const int BOX_SEGMENTS = 1;
    planeMesh = mm.createPlane(meshName, groupName, plane, planeSize, planeSize, 
        BOX_SEGMENTS, BOX_SEGMENTS, false, 1, 1, 1, up);

    //planeMesh->_dumpContents(meshName);

    return planeMesh;

}
//-----------------------------------------------------------------------
MeshPtr SceneManager::createSkydomePlane(
                                       BoxPlane bp,
                                       Real curvature,
                                       Real tiling,
                                       Real distance,
                                       const Quaternion& orientation,
                                       int xsegments, int ysegments, int ysegments_keep, 
                                       const String& groupName)
{

    Plane plane;
    String meshName;
    Vector3 up;

    meshName = mName + "SkyDomePlane_";
    // Set up plane equation
    plane.d = distance;
    switch(bp)
    {
    case BP_FRONT:
        plane.normal = Vector3::UNIT_Z;
        up = Vector3::UNIT_Y;
        meshName += "Front";
        break;
    case BP_BACK:
        plane.normal = -Vector3::UNIT_Z;
        up = Vector3::UNIT_Y;
        meshName += "Back";
        break;
    case BP_LEFT:
        plane.normal = Vector3::UNIT_X;
        up = Vector3::UNIT_Y;
        meshName += "Left";
        break;
    case BP_RIGHT:
        plane.normal = -Vector3::UNIT_X;
        up = Vector3::UNIT_Y;
        meshName += "Right";
        break;
    case BP_UP:
        plane.normal = -Vector3::UNIT_Y;
        up = Vector3::UNIT_Z;
        meshName += "Up";
        break;
    case BP_DOWN:
        // no down
        return MeshPtr();
    }
    // Modify by orientation
    plane.normal = orientation * plane.normal;
    up = orientation * up;

    // Check to see if existing plane
    MeshManager& mm = MeshManager::getSingleton();
    MeshPtr planeMesh = mm.getByName(meshName, groupName);
    if(!planeMesh.isNull())
    {
        // destroy existing
        mm.remove(planeMesh->getHandle());
    }
    // Create new
    Real planeSize = distance * 2;
    planeMesh = mm.createCurvedIllusionPlane(meshName, groupName, plane, 
        planeSize, planeSize, curvature, 
        xsegments, ysegments, false, 1, tiling, tiling, up, 
        orientation, HardwareBuffer::HBU_DYNAMIC_WRITE_ONLY, HardwareBuffer::HBU_STATIC_WRITE_ONLY, 
        false, false, ysegments_keep);

    //planeMesh->_dumpContents(meshName);

    return planeMesh;

}


//-----------------------------------------------------------------------
void SceneManager::_updateSceneGraph(Camera* cam)
{
    firePreUpdateSceneGraph(cam);

    // Process queued needUpdate calls 
    Node::processQueuedUpdates();

    // Cascade down the graph updating transforms & world bounds
    // In this implementation, just update from the root
    // Smarter SceneManager subclasses may choose to update only
    //   certain scene graph branches
    getRootSceneNode()->_update(true, false);

    firePostUpdateSceneGraph(cam);
}
//-----------------------------------------------------------------------
void SceneManager::_findVisibleObjects(
    Camera* cam, VisibleObjectsBoundsInfo* visibleBounds, bool onlyShadowCasters)
{
    // Tell nodes to find, cascade down all nodes
    getRootSceneNode()->_findVisibleObjects(cam, getRenderQueue(), visibleBounds, true, 
        mDisplayNodes, onlyShadowCasters);

}
//-----------------------------------------------------------------------
void SceneManager::_renderVisibleObjects(void)
{
    RenderQueueInvocationSequence* invocationSequence = 
        mCurrentViewport->_getRenderQueueInvocationSequence();
    // Use custom sequence only if we're not doing the texture shadow render
    // since texture shadow render should not be interfered with by suppressing
    // render state changes for example
    if (invocationSequence && mIlluminationStage != IRS_RENDER_TO_TEXTURE)
    {
        renderVisibleObjectsCustomSequence(invocationSequence);
    }
    else
    {
        renderVisibleObjectsDefaultSequence();
    }
}
//-----------------------------------------------------------------------
void SceneManager::renderVisibleObjectsCustomSequence(RenderQueueInvocationSequence* seq)
{
    firePreRenderQueues();

    RenderQueueInvocationIterator invocationIt = seq->iterator();
    while (invocationIt.hasMoreElements())
    {
        RenderQueueInvocation* invocation = invocationIt.getNext();
        uint8 qId = invocation->getRenderQueueGroupID();
        // Skip this one if not to be processed
        if (!isRenderQueueToBeProcessed(qId))
            continue;


        bool repeatQueue = false;
        const String& invocationName = invocation->getInvocationName();
        RenderQueueGroup* queueGroup = getRenderQueue()->getQueueGroup(qId);
        do // for repeating queues
        {
            // Fire queue started event
            if (fireRenderQueueStarted(qId, invocationName))
            {
                // Someone requested we skip this queue
                break;
            }

            // Invoke it
            invocation->invoke(queueGroup, this);

            // Fire queue ended event
            if (fireRenderQueueEnded(qId, invocationName))
            {
                // Someone requested we repeat this queue
                repeatQueue = true;
            }
            else
            {
                repeatQueue = false;
            }
        } while (repeatQueue);


    }

    firePostRenderQueues();
}
//-----------------------------------------------------------------------
void SceneManager::renderVisibleObjectsDefaultSequence(void)
{
    firePreRenderQueues();

    // Render each separate queue
    RenderQueue::QueueGroupIterator queueIt = getRenderQueue()->_getQueueGroupIterator();

    // NB only queues which have been created are rendered, no time is wasted
    //   parsing through non-existent queues (even though there are 10 available)

    while (queueIt.hasMoreElements())
    {
        // Get queue group id
        uint8 qId = queueIt.peekNextKey();
        RenderQueueGroup* pGroup = queueIt.getNext();
        // Skip this one if not to be processed
        if (!isRenderQueueToBeProcessed(qId))
            continue;


        bool repeatQueue = false;
        do // for repeating queues
        {
            // Fire queue started event
            if (fireRenderQueueStarted(qId, 
                mIlluminationStage == IRS_RENDER_TO_TEXTURE ? 
                    RenderQueueInvocation::RENDER_QUEUE_INVOCATION_SHADOWS : 
                    BLANKSTRING))
            {
                // Someone requested we skip this queue
                break;
            }

            _renderQueueGroupObjects(pGroup, QueuedRenderableCollection::OM_PASS_GROUP);

            // Fire queue ended event
            if (fireRenderQueueEnded(qId, 
                mIlluminationStage == IRS_RENDER_TO_TEXTURE ? 
                    RenderQueueInvocation::RENDER_QUEUE_INVOCATION_SHADOWS : 
                    BLANKSTRING))
            {
                // Someone requested we repeat this queue
                repeatQueue = true;
            }
            else
            {
                repeatQueue = false;
            }
        } while (repeatQueue);

    } // for each queue group

    firePostRenderQueues();

}
//-----------------------------------------------------------------------
void SceneManager::renderAdditiveStencilShadowedQueueGroupObjects(
    RenderQueueGroup* pGroup, 
    QueuedRenderableCollection::OrganisationMode om)
{
    RenderQueueGroup::PriorityMapIterator groupIt = pGroup->getIterator();
    LightList lightList;

    while (groupIt.hasMoreElements())
    {
        RenderPriorityGroup* pPriorityGrp = groupIt.getNext();

        // Sort the queue first
        pPriorityGrp->sort(mCameraInProgress);

        // Clear light list
        lightList.clear();

        // Render all the ambient passes first, no light iteration, no lights
        renderObjects(pPriorityGrp->getSolidsBasic(), om, false, false, &lightList);
        // Also render any objects which have receive shadows disabled
        renderObjects(pPriorityGrp->getSolidsNoShadowReceive(), om, true, true);


        // Now iterate per light
        // Iterate over lights, render all volumes to stencil
        LightList::const_iterator li, liend;
        liend = mLightsAffectingFrustum.end();

        for (li = mLightsAffectingFrustum.begin(); li != liend; ++li)
        {
            Light* l = *li;
            // Set light state
            if (lightList.empty())
                lightList.push_back(l);
            else
                lightList[0] = l;

            // set up scissor, will cover shadow vol and regular light rendering
            ClipResult scissored = buildAndSetScissor(lightList, mCameraInProgress);
            ClipResult clipped = CLIPPED_NONE;
            if (mShadowAdditiveLightClip)
                clipped = buildAndSetLightClip(lightList);

            // skip light if scissored / clipped entirely
            if (scissored == CLIPPED_ALL || clipped == CLIPPED_ALL)
                continue;

            if (l->getCastShadows())
            {
                // Clear stencil
                mDestRenderSystem->clearFrameBuffer(FBT_STENCIL);
                renderShadowVolumesToStencil(l, mCameraInProgress, false);
                // turn stencil check on
                mDestRenderSystem->setStencilCheckEnabled(true);
                // NB we render where the stencil is equal to zero to render lit areas
                mDestRenderSystem->setStencilBufferParams(CMPF_EQUAL, 0);
            }

            // render lighting passes for this light
            renderObjects(pPriorityGrp->getSolidsDiffuseSpecular(), om, false, false, &lightList);

            // Reset stencil params
            mDestRenderSystem->setStencilBufferParams();
            mDestRenderSystem->setStencilCheckEnabled(false);
            mDestRenderSystem->_setDepthBufferParams();

            if (scissored == CLIPPED_SOME)
                resetScissor();
            if (clipped == CLIPPED_SOME)
                resetLightClip();

        }// for each light


        // Now render decal passes, no need to set lights as lighting will be disabled
        renderObjects(pPriorityGrp->getSolidsDecal(), om, false, false);


    }// for each priority

    // Iterate again - variable name changed to appease gcc.
    RenderQueueGroup::PriorityMapIterator groupIt2 = pGroup->getIterator();
    while (groupIt2.hasMoreElements())
    {
        RenderPriorityGroup* pPriorityGrp = groupIt2.getNext();

        // Do unsorted transparents
        renderObjects(pPriorityGrp->getTransparentsUnsorted(), om, true, true);
        // Do transparents (always descending sort)
        renderObjects(pPriorityGrp->getTransparents(), 
            QueuedRenderableCollection::OM_SORT_DESCENDING, true, true);

    }// for each priority


}
//-----------------------------------------------------------------------
void SceneManager::renderModulativeStencilShadowedQueueGroupObjects(
    RenderQueueGroup* pGroup, 
    QueuedRenderableCollection::OrganisationMode om)
{
    /* For each light, we need to render all the solids from each group, 
    then do the modulative shadows, then render the transparents from
    each group.
    Now, this means we are going to reorder things more, but that it required
    if the shadows are to look correct. The overall order is preserved anyway,
    it's just that all the transparents are at the end instead of them being
    interleaved as in the normal rendering loop. 
    */
    // Iterate through priorities
    RenderQueueGroup::PriorityMapIterator groupIt = pGroup->getIterator();

    while (groupIt.hasMoreElements())
    {
        RenderPriorityGroup* pPriorityGrp = groupIt.getNext();

        // Sort the queue first
        pPriorityGrp->sort(mCameraInProgress);

        // Do (shadowable) solids
        renderObjects(pPriorityGrp->getSolidsBasic(), om, true, true);
    }

    // Override auto param ambient to force vertex programs to use shadow colour
    mAutoParamDataSource->setAmbientLightColour(mShadowColour);

    // Iterate over lights, render all volumes to stencil
    LightList::const_iterator li, liend;
    liend = mLightsAffectingFrustum.end();

    for (li = mLightsAffectingFrustum.begin(); li != liend; ++li)
    {
        Light* l = *li;
        if (l->getCastShadows())
        {
            // Clear stencil
            mDestRenderSystem->clearFrameBuffer(FBT_STENCIL);
            renderShadowVolumesToStencil(l, mCameraInProgress, true);
            // render full-screen shadow modulator for all lights
            _setPass(mShadowModulativePass);
            // turn stencil check on
            mDestRenderSystem->setStencilCheckEnabled(true);
            // NB we render where the stencil is not equal to zero to render shadows, not lit areas
            mDestRenderSystem->setStencilBufferParams(CMPF_NOT_EQUAL, 0);
            renderSingleObject(mFullScreenQuad, mShadowModulativePass, false, false);
            // Reset stencil params
            mDestRenderSystem->setStencilBufferParams();
            mDestRenderSystem->setStencilCheckEnabled(false);
            mDestRenderSystem->_setDepthBufferParams();
        }

    }// for each light

    // Restore ambient light
    mAutoParamDataSource->setAmbientLightColour(mAmbientLight);

    // Iterate again - variable name changed to appease gcc.
    RenderQueueGroup::PriorityMapIterator groupIt2 = pGroup->getIterator();
    while (groupIt2.hasMoreElements())
    {
        RenderPriorityGroup* pPriorityGrp = groupIt2.getNext();

        // Do non-shadowable solids
        renderObjects(pPriorityGrp->getSolidsNoShadowReceive(), om, true, true);

    }// for each priority


    // Iterate again - variable name changed to appease gcc.
    RenderQueueGroup::PriorityMapIterator groupIt3 = pGroup->getIterator();
    while (groupIt3.hasMoreElements())
    {
        RenderPriorityGroup* pPriorityGrp = groupIt3.getNext();

        // Do unsorted transparents
        renderObjects(pPriorityGrp->getTransparentsUnsorted(), om, true, true);
        // Do transparents (always descending sort)
        renderObjects(pPriorityGrp->getTransparents(), 
            QueuedRenderableCollection::OM_SORT_DESCENDING, true, true);

    }// for each priority

}
//-----------------------------------------------------------------------
void SceneManager::renderTextureShadowCasterQueueGroupObjects(
    RenderQueueGroup* pGroup, 
    QueuedRenderableCollection::OrganisationMode om)
{
    // This is like the basic group render, except we skip all transparents
    // and we also render any non-shadowed objects
    // Note that non-shadow casters will have already been eliminated during
    // _findVisibleObjects

    // Iterate through priorities
    RenderQueueGroup::PriorityMapIterator groupIt = pGroup->getIterator();

    // Override auto param ambient to force vertex programs and fixed function to 
    if (isShadowTechniqueAdditive())
    {
        // Use simple black / white mask if additive
        mAutoParamDataSource->setAmbientLightColour(ColourValue::Black);
        mDestRenderSystem->setAmbientLight(0, 0, 0);
    }
    else
    {
        // Use shadow colour as caster colour if modulative
        mAutoParamDataSource->setAmbientLightColour(mShadowColour);
        mDestRenderSystem->setAmbientLight(mShadowColour.r, mShadowColour.g, mShadowColour.b);
    }

    while (groupIt.hasMoreElements())
    {
        RenderPriorityGroup* pPriorityGrp = groupIt.getNext();

        // Sort the queue first
        pPriorityGrp->sort(mCameraInProgress);

        // Do solids, override light list incase any vertex programs use them
        renderObjects(pPriorityGrp->getSolidsBasic(), om, false, false, &mShadowTextureCurrentCasterLightList);
        renderObjects(pPriorityGrp->getSolidsNoShadowReceive(), om, false, false, &mShadowTextureCurrentCasterLightList);
        // Do unsorted transparents that cast shadows
        renderObjects(pPriorityGrp->getTransparentsUnsorted(), om, false, false, &mShadowTextureCurrentCasterLightList);
        // Do transparents that cast shadows
        renderTransparentShadowCasterObjects(
                pPriorityGrp->getTransparents(), 
                QueuedRenderableCollection::OM_SORT_DESCENDING, 
                false, false, &mShadowTextureCurrentCasterLightList);


    }// for each priority

    // reset ambient light
    mAutoParamDataSource->setAmbientLightColour(mAmbientLight);
    mDestRenderSystem->setAmbientLight(mAmbientLight.r, mAmbientLight.g, mAmbientLight.b);
}
//-----------------------------------------------------------------------
void SceneManager::renderModulativeTextureShadowedQueueGroupObjects(
    RenderQueueGroup* pGroup, 
    QueuedRenderableCollection::OrganisationMode om)
{
    /* For each light, we need to render all the solids from each group, 
    then do the modulative shadows, then render the transparents from
    each group.
    Now, this means we are going to reorder things more, but that it required
    if the shadows are to look correct. The overall order is preserved anyway,
    it's just that all the transparents are at the end instead of them being
    interleaved as in the normal rendering loop. 
    */
    // Iterate through priorities
    RenderQueueGroup::PriorityMapIterator groupIt = pGroup->getIterator();

    while (groupIt.hasMoreElements())
    {
        RenderPriorityGroup* pPriorityGrp = groupIt.getNext();

        // Sort the queue first
        pPriorityGrp->sort(mCameraInProgress);

        // Do solids
        renderObjects(pPriorityGrp->getSolidsBasic(), om, true, true);
        renderObjects(pPriorityGrp->getSolidsNoShadowReceive(), om, true, true);
    }


    // Iterate over lights, render received shadows
    // only perform this if we're in the 'normal' render stage, to avoid
    // doing it during the render to texture
    if (mIlluminationStage == IRS_NONE)
    {
        mIlluminationStage = IRS_RENDER_RECEIVER_PASS;

        LightList::iterator i, iend;
        ShadowTextureList::iterator si, siend;
        iend = mLightsAffectingFrustum.end();
        siend = mShadowTextures.end();
        for (i = mLightsAffectingFrustum.begin(), si = mShadowTextures.begin();
            i != iend && si != siend; ++i)
        {
            Light* l = *i;

            if (!l->getCastShadows())
                continue;

            // Store current shadow texture
            mCurrentShadowTexture = si->getPointer();
            // Get camera for current shadow texture
            Camera *cam = mCurrentShadowTexture->getBuffer()->getRenderTarget()->getViewport(0)->getCamera();
            // Hook up receiver texture
            Pass* targetPass = mShadowTextureCustomReceiverPass ?
                mShadowTextureCustomReceiverPass : mShadowReceiverPass;
            targetPass->getTextureUnitState(0)->setTextureName(
                mCurrentShadowTexture->getName());
            // Hook up projection frustum if fixed-function, but also need to
            // disable it explicitly for program pipeline.
            TextureUnitState* texUnit = targetPass->getTextureUnitState(0);
            texUnit->setProjectiveTexturing(!targetPass->hasVertexProgram(), cam);
            // clamp to border colour in case this is a custom material
            texUnit->setTextureAddressingMode(TextureUnitState::TAM_BORDER);
            texUnit->setTextureBorderColour(ColourValue::White);

            mAutoParamDataSource->setTextureProjector(cam, 0);
            // if this light is a spotlight, we need to add the spot fader layer
            // BUT not if using a custom projection matrix, since then it will be
            // inappropriately shaped most likely
            if (l->getType() == Light::LT_SPOTLIGHT && !cam->isCustomProjectionMatrixEnabled())
            {
                // remove all TUs except 0 & 1 
                // (only an issue if additive shadows have been used)
                while(targetPass->getNumTextureUnitStates() > 2)
                    targetPass->removeTextureUnitState(2);

                // Add spot fader if not present already
                if (targetPass->getNumTextureUnitStates() == 2 && 
                    targetPass->getTextureUnitState(1)->getTextureName() == 
                        "spot_shadow_fade.png")
                {
                    // Just set 
                    TextureUnitState* t = 
                        targetPass->getTextureUnitState(1);
                    t->setProjectiveTexturing(!targetPass->hasVertexProgram(), cam);
                }
                else
                {
                    // Remove any non-conforming spot layers
                    while(targetPass->getNumTextureUnitStates() > 1)
                        targetPass->removeTextureUnitState(1);

                    TextureUnitState* t = 
                        targetPass->createTextureUnitState("spot_shadow_fade.png");
                    t->setProjectiveTexturing(!targetPass->hasVertexProgram(), cam);
                    t->setColourOperation(LBO_ADD);
                    t->setTextureAddressingMode(TextureUnitState::TAM_CLAMP);
                }
            }
            else 
            {
                // remove all TUs except 0 including spot
                while(targetPass->getNumTextureUnitStates() > 1)
                    targetPass->removeTextureUnitState(1);

            }
            // Set lighting / blending modes
            targetPass->setSceneBlending(SBF_DEST_COLOUR, SBF_ZERO);
            targetPass->setLightingEnabled(false);

            targetPass->_load();

            // Fire pre-receiver event
            fireShadowTexturesPreReceiver(l, cam);

            renderTextureShadowReceiverQueueGroupObjects(pGroup, om);

            ++si;

        }// for each light

        mIlluminationStage = IRS_NONE;

    }

    // Iterate again - variable name changed to appease gcc.
    RenderQueueGroup::PriorityMapIterator groupIt3 = pGroup->getIterator();
    while (groupIt3.hasMoreElements())
    {
        RenderPriorityGroup* pPriorityGrp = groupIt3.getNext();

        // Do unsorted transparents
        renderObjects(pPriorityGrp->getTransparentsUnsorted(), om, true, true);
        // Do transparents (always descending)
        renderObjects(pPriorityGrp->getTransparents(), 
            QueuedRenderableCollection::OM_SORT_DESCENDING, true, true);

    }// for each priority

}
//-----------------------------------------------------------------------
void SceneManager::renderAdditiveTextureShadowedQueueGroupObjects(
    RenderQueueGroup* pGroup, 
    QueuedRenderableCollection::OrganisationMode om)
{
    RenderQueueGroup::PriorityMapIterator groupIt = pGroup->getIterator();
    LightList lightList;

    while (groupIt.hasMoreElements())
    {
        RenderPriorityGroup* pPriorityGrp = groupIt.getNext();

        // Sort the queue first
        pPriorityGrp->sort(mCameraInProgress);

        // Clear light list
        lightList.clear();

        // Render all the ambient passes first, no light iteration, no lights
        renderObjects(pPriorityGrp->getSolidsBasic(), om, false, false, &lightList);
        // Also render any objects which have receive shadows disabled
        renderObjects(pPriorityGrp->getSolidsNoShadowReceive(), om, true, true);


        // only perform this next part if we're in the 'normal' render stage, to avoid
        // doing it during the render to texture
        if (mIlluminationStage == IRS_NONE)
        {
            // Iterate over lights, render masked
            LightList::const_iterator li, liend;
            ShadowTextureList::iterator si, siend;
            liend = mLightsAffectingFrustum.end();
            siend = mShadowTextures.end();
            si = mShadowTextures.begin();

            for (li = mLightsAffectingFrustum.begin(); li != liend; ++li)
            {
                Light* l = *li;

                if (l->getCastShadows() && si != siend)
                {
                    // Store current shadow texture
                    mCurrentShadowTexture = si->getPointer();
                    // Get camera for current shadow texture
                    Camera *cam = mCurrentShadowTexture->getBuffer()->getRenderTarget()->getViewport(0)->getCamera();
                    // Hook up receiver texture
                    Pass* targetPass = mShadowTextureCustomReceiverPass ?
                        mShadowTextureCustomReceiverPass : mShadowReceiverPass;
                    targetPass->getTextureUnitState(0)->setTextureName(
                        mCurrentShadowTexture->getName());
                    // Hook up projection frustum if fixed-function, but also need to
                    // disable it explicitly for program pipeline.
                    TextureUnitState* texUnit = targetPass->getTextureUnitState(0);
                    texUnit->setProjectiveTexturing(!targetPass->hasVertexProgram(), cam);
                    // clamp to border colour in case this is a custom material
                    texUnit->setTextureAddressingMode(TextureUnitState::TAM_BORDER);
                    texUnit->setTextureBorderColour(ColourValue::White);
                    mAutoParamDataSource->setTextureProjector(cam, 0);
                    // Remove any spot fader layer
                    if (targetPass->getNumTextureUnitStates() > 1 && 
                        targetPass->getTextureUnitState(1)->getTextureName() 
                            == "spot_shadow_fade.png")
                    {
                        // remove spot fader layer (should only be there if
                        // we previously used modulative shadows)
                        targetPass->removeTextureUnitState(1);
                    }
                    // Set lighting / blending modes
                    targetPass->setSceneBlending(SBF_ONE, SBF_ONE);
                    targetPass->setLightingEnabled(true);
                    targetPass->_load();

                    // increment shadow texture since used
                    ++si;

                    mIlluminationStage = IRS_RENDER_RECEIVER_PASS;

                }
                else
                {
                    mIlluminationStage = IRS_NONE;

                }

                // render lighting passes for this light
                if (lightList.empty())
                    lightList.push_back(l);
                else
                    lightList[0] = l;

                // set up light scissoring, always useful in additive modes
                ClipResult scissored = buildAndSetScissor(lightList, mCameraInProgress);
                ClipResult clipped = CLIPPED_NONE;
                if(mShadowAdditiveLightClip)
                    clipped = buildAndSetLightClip(lightList);
                // skip if entirely clipped
                if(scissored == CLIPPED_ALL || clipped == CLIPPED_ALL)
                    continue;

                renderObjects(pPriorityGrp->getSolidsDiffuseSpecular(), om, false, false, &lightList);
                if (scissored == CLIPPED_SOME)
                    resetScissor();
                if (clipped == CLIPPED_SOME)
                    resetLightClip();

            }// for each light

            mIlluminationStage = IRS_NONE;

            // Now render decal passes, no need to set lights as lighting will be disabled
            renderObjects(pPriorityGrp->getSolidsDecal(), om, false, false);

        }


    }// for each priority

    // Iterate again - variable name changed to appease gcc.
    RenderQueueGroup::PriorityMapIterator groupIt2 = pGroup->getIterator();
    while (groupIt2.hasMoreElements())
    {
        RenderPriorityGroup* pPriorityGrp = groupIt2.getNext();

        // Do unsorted transparents
        renderObjects(pPriorityGrp->getTransparentsUnsorted(), om, true, true);
        // Do transparents (always descending sort)
        renderObjects(pPriorityGrp->getTransparents(), 
            QueuedRenderableCollection::OM_SORT_DESCENDING, true, true);

    }// for each priority

}
//-----------------------------------------------------------------------
void SceneManager::renderTextureShadowReceiverQueueGroupObjects(
    RenderQueueGroup* pGroup, 
    QueuedRenderableCollection::OrganisationMode om)
{
    static LightList nullLightList;

    // Iterate through priorities
    RenderQueueGroup::PriorityMapIterator groupIt = pGroup->getIterator();

    // Override auto param ambient to force vertex programs to go full-bright
    mAutoParamDataSource->setAmbientLightColour(ColourValue::White);
    mDestRenderSystem->setAmbientLight(1, 1, 1);

    while (groupIt.hasMoreElements())
    {
        RenderPriorityGroup* pPriorityGrp = groupIt.getNext();

        // Do solids, override light list incase any vertex programs use them
        renderObjects(pPriorityGrp->getSolidsBasic(), om, false, false, &nullLightList);

        // Don't render transparents or passes which have shadow receipt disabled

    }// for each priority

    // reset ambient
    mAutoParamDataSource->setAmbientLightColour(mAmbientLight);
    mDestRenderSystem->setAmbientLight(mAmbientLight.r, mAmbientLight.g, mAmbientLight.b);

}
//-----------------------------------------------------------------------
void SceneManager::SceneMgrQueuedRenderableVisitor::visit(Renderable* r)
{
    // Give SM a chance to eliminate
    if (targetSceneMgr->validateRenderableForRendering(mUsedPass, r))
    {
        // Render a single object, this will set up auto params if required
        targetSceneMgr->renderSingleObject(r, mUsedPass, scissoring, autoLights, manualLightList);
    }
}
//-----------------------------------------------------------------------
bool SceneManager::SceneMgrQueuedRenderableVisitor::visit(const Pass* p)
{
    // Give SM a chance to eliminate this pass
    if (!targetSceneMgr->validatePassForRendering(p))
        return false;

    // Set pass, store the actual one used
    mUsedPass = targetSceneMgr->_setPass(p);


    return true;
}
//-----------------------------------------------------------------------
void SceneManager::SceneMgrQueuedRenderableVisitor::visit(RenderablePass* rp)
{
    // Skip this one if we're in transparency cast shadows mode & it doesn't
    // Don't need to implement this one in the other visit methods since
    // transparents are never grouped, always sorted
    if (transparentShadowCastersMode && 
        !rp->pass->getParent()->getParent()->getTransparencyCastsShadows())
        return;

    // Give SM a chance to eliminate
    if (targetSceneMgr->validateRenderableForRendering(rp->pass, rp->renderable))
    {
        mUsedPass = targetSceneMgr->_setPass(rp->pass);
        targetSceneMgr->renderSingleObject(rp->renderable, mUsedPass, scissoring, 
            autoLights, manualLightList);
    }
}
//-----------------------------------------------------------------------
bool SceneManager::validatePassForRendering(const Pass* pass)
{
    // Bypass if we're doing a texture shadow render and 
    // this pass is after the first (only 1 pass needed for shadow texture render, and 
    // one pass for shadow texture receive for modulative technique)
    // Also bypass if passes above the first if render state changes are
    // suppressed since we're not actually using this pass data anyway
    if (!mSuppressShadows && mCurrentViewport->getShadowsEnabled() &&
        ((isShadowTechniqueModulative() && mIlluminationStage == IRS_RENDER_RECEIVER_PASS)
         || mIlluminationStage == IRS_RENDER_TO_TEXTURE || mSuppressRenderStateChanges) && 
        pass->getIndex() > 0)
    {
        return false;
    }

    // If using late material resolving, check if there is a pass with the same index
    // as this one in the 'late' material. If not, skip.
    if (isLateMaterialResolving())
    {
        Technique* lateTech = pass->getParent()->getParent()->getBestTechnique();
        if (lateTech->getNumPasses() <= pass->getIndex())
        {
            return false;
        }
    }

    return true;
}
//-----------------------------------------------------------------------
bool SceneManager::validateRenderableForRendering(const Pass* pass, const Renderable* rend)
{
    // Skip this renderable if we're doing modulative texture shadows, it casts shadows
    // and we're doing the render receivers pass and we're not self-shadowing
    // also if pass number > 0
    if (!mSuppressShadows && mCurrentViewport->getShadowsEnabled() &&
        isShadowTechniqueTextureBased())
    {
        if (mIlluminationStage == IRS_RENDER_RECEIVER_PASS && 
            rend->getCastsShadows() && !mShadowTextureSelfShadow)
        {
            return false;
        }
        // Some duplication here with validatePassForRendering, for transparents
        if (((isShadowTechniqueModulative() && mIlluminationStage == IRS_RENDER_RECEIVER_PASS)
            || mIlluminationStage == IRS_RENDER_TO_TEXTURE || mSuppressRenderStateChanges) && 
            pass->getIndex() > 0)
        {
            return false;
        }
    }

    return true;

}
//-----------------------------------------------------------------------
void SceneManager::renderObjects(const QueuedRenderableCollection& objs, 
                                 QueuedRenderableCollection::OrganisationMode om, 
                                 bool lightScissoringClipping,
                                 bool doLightIteration, 
                                 const LightList* manualLightList)
{
    mActiveQueuedRenderableVisitor->autoLights = doLightIteration;
    mActiveQueuedRenderableVisitor->manualLightList = manualLightList;
    mActiveQueuedRenderableVisitor->transparentShadowCastersMode = false;
    mActiveQueuedRenderableVisitor->scissoring = lightScissoringClipping;
    // Use visitor
    objs.acceptVisitor(mActiveQueuedRenderableVisitor, om);
}
//-----------------------------------------------------------------------
void SceneManager::_renderQueueGroupObjects(RenderQueueGroup* pGroup, 
                                           QueuedRenderableCollection::OrganisationMode om)
{
    bool doShadows = 
        pGroup->getShadowsEnabled() && 
        mCurrentViewport->getShadowsEnabled() && 
        !mSuppressShadows && !mSuppressRenderStateChanges;
    
    if (doShadows && mShadowTechnique == SHADOWTYPE_STENCIL_ADDITIVE)
    {
        // Additive stencil shadows in use
        renderAdditiveStencilShadowedQueueGroupObjects(pGroup, om);
    }
    else if (doShadows && mShadowTechnique == SHADOWTYPE_STENCIL_MODULATIVE)
    {
        // Modulative stencil shadows in use
        renderModulativeStencilShadowedQueueGroupObjects(pGroup, om);
    }
    else if (isShadowTechniqueTextureBased())
    {
        // Modulative texture shadows in use
        if (mIlluminationStage == IRS_RENDER_TO_TEXTURE)
        {
            // Shadow caster pass
            if (mCurrentViewport->getShadowsEnabled() &&
                !mSuppressShadows && !mSuppressRenderStateChanges)
            {
                renderTextureShadowCasterQueueGroupObjects(pGroup, om);
            }
        }
        else
        {
            // Ordinary + receiver pass
            if (doShadows && !isShadowTechniqueIntegrated())
            {
                // Receiver pass(es)
                if (isShadowTechniqueAdditive())
                {
                    // Auto-additive
                    renderAdditiveTextureShadowedQueueGroupObjects(pGroup, om);
                }
                else
                {
                    // Modulative
                    renderModulativeTextureShadowedQueueGroupObjects(pGroup, om);
                }
            }
            else
                renderBasicQueueGroupObjects(pGroup, om);
        }
    }
    else
    {
        // No shadows, ordinary pass
        renderBasicQueueGroupObjects(pGroup, om);
    }


}
//-----------------------------------------------------------------------
void SceneManager::renderBasicQueueGroupObjects(RenderQueueGroup* pGroup, 
                                                QueuedRenderableCollection::OrganisationMode om)
{
    // Basic render loop
    // Iterate through priorities
    RenderQueueGroup::PriorityMapIterator groupIt = pGroup->getIterator();

    while (groupIt.hasMoreElements())
    {
        RenderPriorityGroup* pPriorityGrp = groupIt.getNext();

        // Sort the queue first
        pPriorityGrp->sort(mCameraInProgress);

        // Do solids
        renderObjects(pPriorityGrp->getSolidsBasic(), om, true, true);
        // Do unsorted transparents
        renderObjects(pPriorityGrp->getTransparentsUnsorted(), om, true, true);
        // Do transparents (always descending)
        renderObjects(pPriorityGrp->getTransparents(), 
            QueuedRenderableCollection::OM_SORT_DESCENDING, true, true);


    }// for each priority
}
//-----------------------------------------------------------------------
void SceneManager::renderTransparentShadowCasterObjects(
    const QueuedRenderableCollection& objs, 
    QueuedRenderableCollection::OrganisationMode om, bool lightScissoringClipping, 
    bool doLightIteration,
    const LightList* manualLightList)
{
    mActiveQueuedRenderableVisitor->transparentShadowCastersMode = true;
    mActiveQueuedRenderableVisitor->autoLights = doLightIteration;
    mActiveQueuedRenderableVisitor->manualLightList = manualLightList;
    mActiveQueuedRenderableVisitor->scissoring = lightScissoringClipping;
    
    // Sort descending (transparency)
    objs.acceptVisitor(mActiveQueuedRenderableVisitor, 
        QueuedRenderableCollection::OM_SORT_DESCENDING);

    mActiveQueuedRenderableVisitor->transparentShadowCastersMode = false;
}
//-----------------------------------------------------------------------
void SceneManager::renderSingleObject(Renderable* rend, const Pass* pass, 
                                      bool lightScissoringClipping, bool doLightIteration, 
                                      const LightList* manualLightList)
{
    unsigned short numMatrices;
    RenderOperation ro;

    OgreProfileBeginGPUEvent("Material: " + pass->getParent()->getParent()->getName());
    ro.srcRenderable = rend;

    GpuProgram* vprog = pass->hasVertexProgram() ? pass->getVertexProgram().get() : 0;

    bool passTransformState = true;

    if (vprog)
    {
        passTransformState = vprog->getPassTransformStates();
    }

    // Set world transformation
    numMatrices = rend->getNumWorldTransforms();
    
    if (numMatrices > 0)
    {
        rend->getWorldTransforms(mTempXform);

        if (mCameraRelativeRendering && !rend->getUseIdentityView())
        {
            for (unsigned short i = 0; i < numMatrices; ++i)
            {
                mTempXform[i].setTrans(mTempXform[i].getTrans() - mCameraRelativePosition);
            }
        }

        if (passTransformState)
        {
            if (numMatrices > 1)
            {
                mDestRenderSystem->_setWorldMatrices(mTempXform, numMatrices);
            }
            else
            {
                mDestRenderSystem->_setWorldMatrix(*mTempXform);
            }
        }
    }
    // Issue view / projection changes if any
    useRenderableViewProjMode(rend, passTransformState);

    // mark per-object params as dirty
    mGpuParamsDirty |= (uint16)GPV_PER_OBJECT;

    if (!mSuppressRenderStateChanges)
    {
        bool passSurfaceAndLightParams = true;

        if (pass->isProgrammable())
        {
            // Tell auto params object about the renderable change
            mAutoParamDataSource->setCurrentRenderable(rend);
            // Tell auto params object about the world matrices, eliminated query from renderable again
            mAutoParamDataSource->setWorldMatrices(mTempXform, numMatrices);
            if (vprog)
            {
                passSurfaceAndLightParams = vprog->getPassSurfaceAndLightStates();
            }
        }

        // Reissue any texture gen settings which are dependent on view matrix
        Pass::ConstTextureUnitStateIterator texIter =  pass->getTextureUnitStateIterator();
        size_t unit = 0;
        while(texIter.hasMoreElements())
        {
            TextureUnitState* pTex = texIter.getNext();
            if (pTex->hasViewRelativeTextureCoordinateGeneration())
            {
                mDestRenderSystem->_setTextureUnitSettings(unit, *pTex);
            }
            ++unit;
        }

        // Sort out normalisation
        // Assume first world matrix representative - shaders that use multiple
        // matrices should control renormalisation themselves
        if ((pass->getNormaliseNormals() || mNormaliseNormalsOnScale)
            && mTempXform[0].hasScale())
            mDestRenderSystem->setNormaliseNormals(true);
        else
            mDestRenderSystem->setNormaliseNormals(false);

        // Sort out negative scaling
        // Assume first world matrix representative 
        if (mFlipCullingOnNegativeScale)
        {
            CullingMode cullMode = mPassCullingMode;

            if (mTempXform[0].hasNegativeScale())
            {
                switch(mPassCullingMode)
                {
                case CULL_CLOCKWISE:
                    cullMode = CULL_ANTICLOCKWISE;
                    break;
                case CULL_ANTICLOCKWISE:
                    cullMode = CULL_CLOCKWISE;
                    break;
                case CULL_NONE:
                    break;
                };
            }

            // this also copes with returning from negative scale in previous render op
            // for same pass
            if (cullMode != mDestRenderSystem->_getCullingMode())
                mDestRenderSystem->_setCullingMode(cullMode);
        }

        // Set up the solid / wireframe override
        // Precedence is Camera, Object, Material
        // Camera might not override object if not overrideable
        PolygonMode reqMode = pass->getPolygonMode();
        if (pass->getPolygonModeOverrideable() && rend->getPolygonModeOverrideable())
        {
            PolygonMode camPolyMode = mCameraInProgress->getPolygonMode();
            // check camera detial only when render detail is overridable
            if (reqMode > camPolyMode)
            {
                // only downgrade detail; if cam says wireframe we don't go up to solid
                reqMode = camPolyMode;
            }
        }
        mDestRenderSystem->_setPolygonMode(reqMode);

        if (doLightIteration)
        {
            // Create local light list for faster light iteration setup
            static LightList localLightList;


            // Here's where we issue the rendering operation to the render system
            // Note that we may do this once per light, therefore it's in a loop
            // and the light parameters are updated once per traversal through the
            // loop
            const LightList& rendLightList = rend->getLights();

            bool iteratePerLight = pass->getIteratePerLight();

            // deliberately unsigned in case start light exceeds number of lights
            // in which case this pass would be skipped
            int lightsLeft = 1;
            if (iteratePerLight)
            {
                lightsLeft = static_cast<int>(rendLightList.size()) - pass->getStartLight();
                // Don't allow total light count for all iterations to exceed max per pass
                if (lightsLeft > static_cast<int>(pass->getMaxSimultaneousLights()))
                {
                    lightsLeft = static_cast<int>(pass->getMaxSimultaneousLights());
                }
            }


            const LightList* pLightListToUse;
            // Start counting from the start light
            size_t lightIndex = pass->getStartLight();
            size_t depthInc = 0;

            while (lightsLeft > 0)
            {
                // Determine light list to use
                if (iteratePerLight)
                {
                    // Starting shadow texture index.
                    size_t shadowTexIndex = mShadowTextures.size();
                    if (mShadowTextureIndexLightList.size() > lightIndex)
                        shadowTexIndex = mShadowTextureIndexLightList[lightIndex];

                    localLightList.resize(pass->getLightCountPerIteration());

                    LightList::iterator destit = localLightList.begin();
                    unsigned short numShadowTextureLights = 0;
                    for (; destit != localLightList.end() 
                            && lightIndex < rendLightList.size(); 
                        ++lightIndex, --lightsLeft)
                    {
                        Light* currLight = rendLightList[lightIndex];

                        // Check whether we need to filter this one out
                        if ((pass->getRunOnlyForOneLightType() && 
                            pass->getOnlyLightType() != currLight->getType()) ||
                            (pass->getLightMask() & currLight->getLightMask()) == 0)
                        {
                            // Skip
                            // Also skip shadow texture(s)
                            if (isShadowTechniqueTextureBased())
                            {
                                shadowTexIndex += mShadowTextureCountPerType[currLight->getType()];
                            }
                            continue;
                        }

                        *destit++ = currLight;

                        // potentially need to update content_type shadow texunit
                        // corresponding to this light
                        if (isShadowTechniqueTextureBased())
                        {
                            size_t textureCountPerLight = mShadowTextureCountPerType[currLight->getType()];
                            for (size_t j = 0; j < textureCountPerLight && shadowTexIndex < mShadowTextures.size(); ++j)
                            {
                                // link the numShadowTextureLights'th shadow texture unit
                                unsigned short tuindex = 
                                    pass->_getTextureUnitWithContentTypeIndex(
                                    TextureUnitState::CONTENT_SHADOW, numShadowTextureLights);
                                if (tuindex > pass->getNumTextureUnitStates()) break;

                                // I know, nasty const_cast
                                TextureUnitState* tu = 
                                    const_cast<TextureUnitState*>(
                                        pass->getTextureUnitState(tuindex));
                                const TexturePtr& shadowTex = mShadowTextures[shadowTexIndex];
                                tu->_setTexturePtr(shadowTex);
                                Camera *cam = shadowTex->getBuffer()->getRenderTarget()->getViewport(0)->getCamera();
                                tu->setProjectiveTexturing(!pass->hasVertexProgram(), cam);
                                mAutoParamDataSource->setTextureProjector(cam, numShadowTextureLights);
                                ++numShadowTextureLights;
                                ++shadowTexIndex;
                                // Have to set TU on rendersystem right now, although
                                // autoparams will be set later
                                mDestRenderSystem->_setTextureUnitSettings(tuindex, *tu);
                            }
                        }



                    }
                    // Did we run out of lights before slots? e.g. 5 lights, 2 per iteration
                    if (destit != localLightList.end())
                    {
                        localLightList.erase(destit, localLightList.end());
                        lightsLeft = 0;
                    }
                    pLightListToUse = &localLightList;

                    // deal with the case where we found no lights
                    // since this is light iteration, we shouldn't render at all
                    if (pLightListToUse->empty())
                        return;

                }
                else // !iterate per light
                {
                    // Use complete light list potentially adjusted by start light
                    if (pass->getStartLight() || pass->getMaxSimultaneousLights() != OGRE_MAX_SIMULTANEOUS_LIGHTS || 
                        pass->getLightMask() != 0xFFFFFFFF)
                    {
                        // out of lights?
                        // skip manual 2nd lighting passes onwards if we run out of lights, but never the first one
                        if (pass->getStartLight() > 0 &&
                            pass->getStartLight() >= rendLightList.size())
                        {
                            break;
                        }
                        else
                        {
                            localLightList.clear();
                            LightList::const_iterator copyStart = rendLightList.begin();
                            std::advance(copyStart, pass->getStartLight());
                            // Clamp lights to copy to avoid overrunning the end of the list
                            size_t lightsCopied = 0, lightsToCopy = std::min(
                                static_cast<size_t>(pass->getMaxSimultaneousLights()), 
                                rendLightList.size() - pass->getStartLight());

                            //localLightList.insert(localLightList.begin(), 
                            //  copyStart, copyEnd);

                            // Copy lights over
                            for(LightList::const_iterator iter = copyStart; iter != rendLightList.end() && lightsCopied < lightsToCopy; ++iter)
                            {
                                if((pass->getLightMask() & (*iter)->getLightMask()) != 0)
                                {
                                    localLightList.push_back(*iter);
                                    lightsCopied++;
                                }
                            }

                            pLightListToUse = &localLightList;
                        }
                    }
                    else
                    {
                        pLightListToUse = &rendLightList;
                    }
                    lightsLeft = 0;
                }

                fireRenderSingleObject(rend, pass, mAutoParamDataSource, pLightListToUse, mSuppressRenderStateChanges);

                // Do we need to update GPU program parameters?
                if (pass->isProgrammable())
                {
                    useLightsGpuProgram(pass, pLightListToUse);
                }
                // Do we need to update light states? 
                // Only do this if fixed-function vertex lighting applies
                if (pass->getLightingEnabled() && passSurfaceAndLightParams)
                {
                    useLights(*pLightListToUse, pass->getMaxSimultaneousLights());
                }
                // optional light scissoring & clipping
                ClipResult scissored = CLIPPED_NONE;
                ClipResult clipped = CLIPPED_NONE;
                if (lightScissoringClipping && 
                    (pass->getLightScissoringEnabled() || pass->getLightClipPlanesEnabled()))
                {
                    // if there's no lights hitting the scene, then we might as 
                    // well stop since clipping cannot include anything
                    if (pLightListToUse->empty())
                        continue;

                    if (pass->getLightScissoringEnabled())
                        scissored = buildAndSetScissor(*pLightListToUse, mCameraInProgress);
                
                    if (pass->getLightClipPlanesEnabled())
                        clipped = buildAndSetLightClip(*pLightListToUse);

                    if (scissored == CLIPPED_ALL || clipped == CLIPPED_ALL)
                        continue;
                }
                // issue the render op      
                // nfz: check for gpu_multipass
                mDestRenderSystem->setCurrentPassIterationCount(pass->getPassIterationCount());
                // We might need to update the depth bias each iteration
                if (pass->getIterationDepthBias() != 0.0f)
                {
                    float depthBiasBase = pass->getDepthBiasConstant() + 
                        pass->getIterationDepthBias() * depthInc;
                    // depthInc deals with light iteration 
                    
                    // Note that we have to set the depth bias here even if the depthInc
                    // is zero (in which case you would think there is no change from
                    // what was set in _setPass(). The reason is that if there are
                    // multiple Renderables with this Pass, we won't go through _setPass
                    // again at the start of the iteration for the next Renderable
                    // because of Pass state grouping. So set it always

                    // Set modified depth bias right away
                    mDestRenderSystem->_setDepthBias(depthBiasBase, pass->getDepthBiasSlopeScale());

                    // Set to increment internally too if rendersystem iterates
                    mDestRenderSystem->setDeriveDepthBias(true, 
                        depthBiasBase, pass->getIterationDepthBias(), 
                        pass->getDepthBiasSlopeScale());
                }
                else
                {
                    mDestRenderSystem->setDeriveDepthBias(false);
                }
                depthInc += pass->getPassIterationCount();

                // Finalise GPU parameter bindings
                updateGpuProgramParameters(pass);

                rend->getRenderOperation(ro);

                if (rend->preRender(this, mDestRenderSystem))
                    mDestRenderSystem->_render(ro);
                rend->postRender(this, mDestRenderSystem);

                if (scissored == CLIPPED_SOME)
                    resetScissor();
                if (clipped == CLIPPED_SOME)
                    resetLightClip();
            } // possibly iterate per light
        }
        else // no automatic light processing
        {
            // Even if manually driving lights, check light type passes
            bool skipBecauseOfLightType = false;
            if (pass->getRunOnlyForOneLightType())
            {
                if (!manualLightList ||
                    (manualLightList->size() == 1 && 
                    manualLightList->at(0)->getType() != pass->getOnlyLightType())) 
                {
                    skipBecauseOfLightType = true;
                }
            }

            if (!skipBecauseOfLightType)
            {
                fireRenderSingleObject(rend, pass, mAutoParamDataSource, manualLightList, mSuppressRenderStateChanges);
                // Do we need to update GPU program parameters?
                if (pass->isProgrammable())
                {
                    // Do we have a manual light list?
                    if (manualLightList)
                    {
                        useLightsGpuProgram(pass, manualLightList);
                    }

                }

                // Use manual lights if present, and not using vertex programs that don't use fixed pipeline
                if (manualLightList && 
                    pass->getLightingEnabled() && passSurfaceAndLightParams)
                {
                    useLights(*manualLightList, pass->getMaxSimultaneousLights());
                }

                // optional light scissoring
                ClipResult scissored = CLIPPED_NONE;
                ClipResult clipped = CLIPPED_NONE;
                if (lightScissoringClipping && manualLightList && pass->getLightScissoringEnabled())
                {
                    scissored = buildAndSetScissor(*manualLightList, mCameraInProgress);
                }
                if (lightScissoringClipping && manualLightList && pass->getLightClipPlanesEnabled())
                {
                    clipped = buildAndSetLightClip(*manualLightList);
                }
    
                // don't bother rendering if clipped / scissored entirely
                if (scissored != CLIPPED_ALL && clipped != CLIPPED_ALL)
                {
                    // issue the render op      
                    // nfz: set up multipass rendering
                    mDestRenderSystem->setCurrentPassIterationCount(pass->getPassIterationCount());
                    // Finalise GPU parameter bindings
                    updateGpuProgramParameters(pass);

                    rend->getRenderOperation(ro);

                    if (rend->preRender(this, mDestRenderSystem))
                        mDestRenderSystem->_render(ro);
                    rend->postRender(this, mDestRenderSystem);
                }
                if (scissored == CLIPPED_SOME)
                    resetScissor();
                if (clipped == CLIPPED_SOME)
                    resetLightClip();
                
            } // !skipBecauseOfLightType
        }

    }
    else // mSuppressRenderStateChanges
    {
        fireRenderSingleObject(rend, pass, mAutoParamDataSource, NULL, mSuppressRenderStateChanges);
        // Just render
        mDestRenderSystem->setCurrentPassIterationCount(1);
        if (rend->preRender(this, mDestRenderSystem))
        {
            rend->getRenderOperation(ro);
            try
            {
                mDestRenderSystem->_render(ro);
            }
            catch (RenderingAPIException& e)
            {
                OGRE_EXCEPT(Exception::ERR_RENDERINGAPI_ERROR,
                            "Exception when rendering material: " + pass->getParent()->getParent()->getName() +
                            "\nOriginal Exception description: " + e.getFullDescription() + "\n" ,
                            "SceneManager::renderSingleObject");
                
            }
        }
        rend->postRender(this, mDestRenderSystem);
    }
    
    // Reset view / projection changes if any
    resetViewProjMode(passTransformState);
    OgreProfileEndGPUEvent("Material: " + pass->getParent()->getParent()->getName());
}
//-----------------------------------------------------------------------
void SceneManager::setAmbientLight(const ColourValue& colour)
{
    mAmbientLight = colour;
}
//-----------------------------------------------------------------------
const ColourValue& SceneManager::getAmbientLight(void) const
{
    return mAmbientLight;
}
//-----------------------------------------------------------------------
ViewPoint SceneManager::getSuggestedViewpoint(bool random)
{
    // By default return the origin
    ViewPoint vp;
    vp.position = Vector3::ZERO;
    vp.orientation = Quaternion::IDENTITY;
    return vp;
}
//-----------------------------------------------------------------------
void SceneManager::setFog(FogMode mode, const ColourValue& colour, Real density, Real start, Real end)
{
    mFogMode = mode;
    mFogColour = colour;
    mFogStart = start;
    mFogEnd = end;
    mFogDensity = density;
}
//-----------------------------------------------------------------------
FogMode SceneManager::getFogMode(void) const
{
    return mFogMode;
}
//-----------------------------------------------------------------------
const ColourValue& SceneManager::getFogColour(void) const
{
    return mFogColour;
}
//-----------------------------------------------------------------------
Real SceneManager::getFogStart(void) const
{
    return mFogStart;
}
//-----------------------------------------------------------------------
Real SceneManager::getFogEnd(void) const
{
    return mFogEnd;
}
//-----------------------------------------------------------------------
Real SceneManager::getFogDensity(void) const
{
    return mFogDensity;
}
//-----------------------------------------------------------------------
BillboardSet* SceneManager::createBillboardSet(const String& name, unsigned int poolSize)
{
    NameValuePairList params;
    params["poolSize"] = StringConverter::toString(poolSize);
    return static_cast<BillboardSet*>(
        createMovableObject(name, BillboardSetFactory::FACTORY_TYPE_NAME, &params));
}
//-----------------------------------------------------------------------
BillboardSet* SceneManager::createBillboardSet(unsigned int poolSize)
{
    String name = mMovableNameGenerator.generate();
    return createBillboardSet(name, poolSize);
}
//-----------------------------------------------------------------------
BillboardSet* SceneManager::getBillboardSet(const String& name) const
{
    return static_cast<BillboardSet*>(
        getMovableObject(name, BillboardSetFactory::FACTORY_TYPE_NAME));
}
//-----------------------------------------------------------------------
bool SceneManager::hasBillboardSet(const String& name) const
{
    return hasMovableObject(name, BillboardSetFactory::FACTORY_TYPE_NAME);
}

//-----------------------------------------------------------------------
void SceneManager::destroyBillboardSet(BillboardSet* set)
{
    destroyMovableObject(set);
}
//-----------------------------------------------------------------------
void SceneManager::destroyBillboardSet(const String& name)
{
    destroyMovableObject(name, BillboardSetFactory::FACTORY_TYPE_NAME);
}
//-----------------------------------------------------------------------
void SceneManager::setDisplaySceneNodes(bool display)
{
    mDisplayNodes = display;
}
//-----------------------------------------------------------------------
Animation* SceneManager::createAnimation(const String& name, Real length)
{
    OGRE_LOCK_MUTEX(mAnimationsListMutex);

    // Check name not used
    if (mAnimationsList.find(name) != mAnimationsList.end())
    {
        OGRE_EXCEPT(
            Exception::ERR_DUPLICATE_ITEM,
            "An animation with the name " + name + " already exists",
            "SceneManager::createAnimation" );
    }

    Animation* pAnim = OGRE_NEW Animation(name, length);
    mAnimationsList[name] = pAnim;
    return pAnim;
}
//-----------------------------------------------------------------------
Animation* SceneManager::getAnimation(const String& name) const
{
    OGRE_LOCK_MUTEX(mAnimationsListMutex);

    AnimationList::const_iterator i = mAnimationsList.find(name);
    if (i == mAnimationsList.end())
    {
        OGRE_EXCEPT(Exception::ERR_ITEM_NOT_FOUND, 
            "Cannot find animation with name " + name, 
            "SceneManager::getAnimation");
    }
    return i->second;
}
//-----------------------------------------------------------------------
bool SceneManager::hasAnimation(const String& name) const
{
    OGRE_LOCK_MUTEX(mAnimationsListMutex);
    return (mAnimationsList.find(name) != mAnimationsList.end());
}
//-----------------------------------------------------------------------
void SceneManager::destroyAnimation(const String& name)
{
    OGRE_LOCK_MUTEX(mAnimationsListMutex);

    // Also destroy any animation states referencing this animation
    mAnimationStates.removeAnimationState(name);

    AnimationList::iterator i = mAnimationsList.find(name);
    if (i == mAnimationsList.end())
    {
        OGRE_EXCEPT(Exception::ERR_ITEM_NOT_FOUND, 
            "Cannot find animation with name " + name, 
            "SceneManager::getAnimation");
    }

    // Free memory
    OGRE_DELETE i->second;

    mAnimationsList.erase(i);

}
//-----------------------------------------------------------------------
void SceneManager::destroyAllAnimations(void)
{
    OGRE_LOCK_MUTEX(mAnimationsListMutex);
    // Destroy all states too, since they cannot reference destroyed animations
    destroyAllAnimationStates();

    AnimationList::iterator i;
    for (i = mAnimationsList.begin(); i != mAnimationsList.end(); ++i)
    {
        // destroy
        OGRE_DELETE i->second;
    }
    mAnimationsList.clear();
}
//-----------------------------------------------------------------------
AnimationState* SceneManager::createAnimationState(const String& animName)
{
    // Get animation, this will throw an exception if not found
    Animation* anim = getAnimation(animName);

    // Create new state
    return mAnimationStates.createAnimationState(animName, 0, anim->getLength());

}
//-----------------------------------------------------------------------
AnimationState* SceneManager::getAnimationState(const String& animName) const
{
    return mAnimationStates.getAnimationState(animName);

}
//-----------------------------------------------------------------------
bool SceneManager::hasAnimationState(const String& name) const
{
    return mAnimationStates.hasAnimationState(name);
}
//-----------------------------------------------------------------------
void SceneManager::destroyAnimationState(const String& name)
{
    mAnimationStates.removeAnimationState(name);
}
//-----------------------------------------------------------------------
void SceneManager::destroyAllAnimationStates(void)
{
    mAnimationStates.removeAllAnimationStates();
}
//-----------------------------------------------------------------------
void SceneManager::_applySceneAnimations(void)
{
    // manual lock over states (extended duration required)
    OGRE_LOCK_MUTEX(mAnimationStates.OGRE_AUTO_MUTEX_NAME);

    // Iterate twice, once to reset, once to apply, to allow blending
    ConstEnabledAnimationStateIterator stateIt = mAnimationStates.getEnabledAnimationStateIterator();

    while (stateIt.hasMoreElements())
    {
        const AnimationState* state = stateIt.getNext();
        Animation* anim = getAnimation(state->getAnimationName());

        // Reset any nodes involved
        Animation::NodeTrackIterator nodeTrackIt = anim->getNodeTrackIterator();
        while(nodeTrackIt.hasMoreElements())
        {
            Node* nd = nodeTrackIt.getNext()->getAssociatedNode();
            if (nd)
                nd->resetToInitialState();
        }

        Animation::NumericTrackIterator numTrackIt = anim->getNumericTrackIterator();
        while(numTrackIt.hasMoreElements())
        {
            const AnimableValuePtr& animPtr = numTrackIt.getNext()->getAssociatedAnimable();
            if (!animPtr.isNull())
                animPtr->resetToBaseValue();
        }
    }

    // this should allow blended animations
    stateIt = mAnimationStates.getEnabledAnimationStateIterator();
    while (stateIt.hasMoreElements())
    {
        const AnimationState* state = stateIt.getNext();
        Animation* anim = getAnimation(state->getAnimationName());
        // Apply the animation
        anim->apply(state->getTimePosition(), state->getWeight());
    }
}
//---------------------------------------------------------------------
void SceneManager::manualRender(RenderOperation* rend, 
                                Pass* pass, Viewport* vp, const Matrix4& worldMatrix, 
                                const Matrix4& viewMatrix, const Matrix4& projMatrix, 
                                bool doBeginEndFrame) 
{
    if (vp)
        mDestRenderSystem->_setViewport(vp);

    if (doBeginEndFrame)
        mDestRenderSystem->_beginFrame();

    mDestRenderSystem->_setWorldMatrix(worldMatrix);
    setViewMatrix(viewMatrix);
    mDestRenderSystem->_setProjectionMatrix(projMatrix);

    _setPass(pass);
    // Do we need to update GPU program parameters?
    if (pass->isProgrammable())
    {
        if (vp)
        {
            mAutoParamDataSource->setCurrentViewport(vp);
            mAutoParamDataSource->setCurrentRenderTarget(vp->getTarget());
        }
        mAutoParamDataSource->setCurrentSceneManager(this);
        mAutoParamDataSource->setWorldMatrices(&worldMatrix, 1);
        Camera dummyCam(BLANKSTRING, 0);
        dummyCam.setCustomViewMatrix(true, viewMatrix);
        dummyCam.setCustomProjectionMatrix(true, projMatrix);
        mAutoParamDataSource->setCurrentCamera(&dummyCam, false);
        updateGpuProgramParameters(pass);
    }
    mDestRenderSystem->_render(*rend);

    if (doBeginEndFrame)
        mDestRenderSystem->_endFrame();

}
//---------------------------------------------------------------------
void SceneManager::manualRender(Renderable* rend, const Pass* pass, Viewport* vp,
    const Matrix4& viewMatrix, 
    const Matrix4& projMatrix,bool doBeginEndFrame,
    bool lightScissoringClipping, bool doLightIteration, const LightList* manualLightList)
{
    if (vp)
        mDestRenderSystem->_setViewport(vp);

    if (doBeginEndFrame)
        mDestRenderSystem->_beginFrame();

    setViewMatrix(viewMatrix);
    mDestRenderSystem->_setProjectionMatrix(projMatrix);

    _setPass(pass);
    Camera dummyCam(BLANKSTRING, 0);
    dummyCam.setCustomViewMatrix(true, viewMatrix);
    dummyCam.setCustomProjectionMatrix(true, projMatrix);
    // Do we need to update GPU program parameters?
    if (pass->isProgrammable())
    {
        if (vp)
        {
            mAutoParamDataSource->setCurrentViewport(vp);
            mAutoParamDataSource->setCurrentRenderTarget(vp->getTarget());
        }
        mAutoParamDataSource->setCurrentSceneManager(this);
        mAutoParamDataSource->setCurrentCamera(&dummyCam, false);
        updateGpuProgramParameters(pass);
    }
    if (vp)
        mCurrentViewport = vp;
    renderSingleObject(rend, pass, lightScissoringClipping, doLightIteration, manualLightList);


    if (doBeginEndFrame)
        mDestRenderSystem->_endFrame();

}
//---------------------------------------------------------------------
void SceneManager::useRenderableViewProjMode(const Renderable* pRend, bool fixedFunction)
{
    // Check view matrix
    bool useIdentityView = pRend->getUseIdentityView();
    if (useIdentityView)
    {
        // Using identity view now, change it
        if (fixedFunction)
            setViewMatrix(Matrix4::IDENTITY);
        mGpuParamsDirty |= (uint16)GPV_GLOBAL;
        mResetIdentityView = true;
    }

    bool useIdentityProj = pRend->getUseIdentityProjection();
    if (useIdentityProj)
    {
        // Use identity projection matrix, still need to take RS depth into account.
        if (fixedFunction)
        {
            Matrix4 mat;
            mDestRenderSystem->_convertProjectionMatrix(Matrix4::IDENTITY, mat);
            mDestRenderSystem->_setProjectionMatrix(mat);
        }
        mGpuParamsDirty |= (uint16)GPV_GLOBAL;

        mResetIdentityProj = true;
    }

    
}
//---------------------------------------------------------------------
void SceneManager::resetViewProjMode(bool fixedFunction)
{
    if (mResetIdentityView)
    {
        // Coming back to normal from identity view
        if (fixedFunction)
            setViewMatrix(mCachedViewMatrix);
        mGpuParamsDirty |= (uint16)GPV_GLOBAL;

        mResetIdentityView = false;
    }
    
    if (mResetIdentityProj)
    {
        // Coming back from flat projection
        if (fixedFunction)
            mDestRenderSystem->_setProjectionMatrix(mCameraInProgress->getProjectionMatrixRS());
        mGpuParamsDirty |= (uint16)GPV_GLOBAL;

        mResetIdentityProj = false;
    }
    

}
//---------------------------------------------------------------------
void SceneManager::_queueSkiesForRendering(Camera* cam)
{
    // Update nodes
    // Translate the box by the camera position (constant distance)
    if (mSkyPlaneNode)
    {
        // The plane position relative to the camera has already been set up
        mSkyPlaneNode->setPosition(cam->getDerivedPosition());
    }

    if (mSkyBoxNode)
    {
        mSkyBoxNode->setPosition(cam->getDerivedPosition());
    }

    if (mSkyDomeNode)
    {
        mSkyDomeNode->setPosition(cam->getDerivedPosition());
    }

    if (mSkyPlaneEnabled
        && mSkyPlaneEntity && mSkyPlaneEntity->isVisible()
        && mSkyPlaneEntity->getSubEntity(0) && mSkyPlaneEntity->getSubEntity(0)->isVisible())
    {
        getRenderQueue()->addRenderable(mSkyPlaneEntity->getSubEntity(0), mSkyPlaneRenderQueue, OGRE_RENDERABLE_DEFAULT_PRIORITY);
    }

    if (mSkyBoxEnabled
        && mSkyBoxObj && mSkyBoxObj->isVisible())
    {
        mSkyBoxObj->_updateRenderQueue(getRenderQueue());
    }

    if (mSkyDomeEnabled)
    {
        for (uint plane = 0; plane < 5; ++plane)
        {
            if (mSkyDomeEntity[plane] && mSkyDomeEntity[plane]->isVisible()
                && mSkyDomeEntity[plane]->getSubEntity(0) && mSkyDomeEntity[plane]->getSubEntity(0)->isVisible())
            {
                getRenderQueue()->addRenderable(
                    mSkyDomeEntity[plane]->getSubEntity(0), mSkyDomeRenderQueue, OGRE_RENDERABLE_DEFAULT_PRIORITY);
            }
        }
    }
}
//---------------------------------------------------------------------
void SceneManager::addRenderQueueListener(RenderQueueListener* newListener)
{
    mRenderQueueListeners.push_back(newListener);
}
//---------------------------------------------------------------------
void SceneManager::removeRenderQueueListener(RenderQueueListener* delListener)
{
    RenderQueueListenerList::iterator i, iend;
    iend = mRenderQueueListeners.end();
    for (i = mRenderQueueListeners.begin(); i != iend; ++i)
    {
        if (*i == delListener)
        {
            mRenderQueueListeners.erase(i);
            break;
        }
    }

}
//---------------------------------------------------------------------
void SceneManager::addRenderObjectListener(RenderObjectListener* newListener)
{
    mRenderObjectListeners.push_back(newListener);
}
//---------------------------------------------------------------------
void SceneManager::removeRenderObjectListener(RenderObjectListener* delListener)
{
    RenderObjectListenerList::iterator i, iend;
    iend = mRenderObjectListeners.end();
    for (i = mRenderObjectListeners.begin(); i != iend; ++i)
    {
        if (*i == delListener)
        {
            mRenderObjectListeners.erase(i);
            break;
        }
    }
}
void SceneManager::addListener(Listener* newListener)
{
    mListeners.push_back(newListener);
}
//---------------------------------------------------------------------
void SceneManager::removeListener(Listener* delListener)
{
    ListenerList::iterator i = std::find(mListeners.begin(), mListeners.end(), delListener);
    if (i != mListeners.end())
        mListeners.erase(i);
}
//---------------------------------------------------------------------
void SceneManager::firePreRenderQueues()
{
    for (RenderQueueListenerList::iterator i = mRenderQueueListeners.begin(); 
        i != mRenderQueueListeners.end(); ++i)
    {
        (*i)->preRenderQueues();
    }
}
//---------------------------------------------------------------------
void SceneManager::firePostRenderQueues()
{
    for (RenderQueueListenerList::iterator i = mRenderQueueListeners.begin(); 
        i != mRenderQueueListeners.end(); ++i)
    {
        (*i)->postRenderQueues();
    }
}
//---------------------------------------------------------------------
bool SceneManager::fireRenderQueueStarted(uint8 id, const String& invocation)
{
    RenderQueueListenerList::iterator i, iend;
    bool skip = false;

    iend = mRenderQueueListeners.end();
    for (i = mRenderQueueListeners.begin(); i != iend; ++i)
    {
        (*i)->renderQueueStarted(id, invocation, skip);
    }
    return skip;
}
//---------------------------------------------------------------------
bool SceneManager::fireRenderQueueEnded(uint8 id, const String& invocation)
{
    RenderQueueListenerList::iterator i, iend;
    bool repeat = false;

    iend = mRenderQueueListeners.end();
    for (i = mRenderQueueListeners.begin(); i != iend; ++i)
    {
        (*i)->renderQueueEnded(id, invocation, repeat);
    }
    return repeat;
}
//---------------------------------------------------------------------
void SceneManager::fireRenderSingleObject(Renderable* rend, const Pass* pass,
                                           const AutoParamDataSource* source, 
                                           const LightList* pLightList, bool suppressRenderStateChanges)
{
    RenderObjectListenerList::iterator i, iend;

    iend = mRenderObjectListeners.end();
    for (i = mRenderObjectListeners.begin(); i != iend; ++i)
    {
        (*i)->notifyRenderSingleObject(rend, pass, source, pLightList, suppressRenderStateChanges);
    }
}
//---------------------------------------------------------------------
void SceneManager::fireShadowTexturesUpdated(size_t numberOfShadowTextures)
{
    ListenerList listenersCopy = mListeners;
    ListenerList::iterator i, iend;

    iend = listenersCopy.end();
    for (i = listenersCopy.begin(); i != iend; ++i)
    {
        (*i)->shadowTexturesUpdated(numberOfShadowTextures);
    }
}
//---------------------------------------------------------------------
void SceneManager::fireShadowTexturesPreCaster(Light* light, Camera* camera, size_t iteration)
{
    ListenerList listenersCopy = mListeners;
    ListenerList::iterator i, iend;

    iend = listenersCopy.end();
    for (i = listenersCopy.begin(); i != iend; ++i)
    {
        (*i)->shadowTextureCasterPreViewProj(light, camera, iteration);
    }
}
//---------------------------------------------------------------------
void SceneManager::fireShadowTexturesPreReceiver(Light* light, Frustum* f)
{
    ListenerList listenersCopy = mListeners;
    ListenerList::iterator i, iend;

    iend = listenersCopy.end();
    for (i = listenersCopy.begin(); i != iend; ++i)
    {
        (*i)->shadowTextureReceiverPreViewProj(light, f);
    }
}
//---------------------------------------------------------------------
void SceneManager::firePreUpdateSceneGraph(Camera* camera)
{
    ListenerList listenersCopy = mListeners;
    ListenerList::iterator i, iend;

    iend = listenersCopy.end();
    for (i = listenersCopy.begin(); i != iend; ++i)
    {
        (*i)->preUpdateSceneGraph(this, camera);
    }
}
//---------------------------------------------------------------------
void SceneManager::firePostUpdateSceneGraph(Camera* camera)
{
    ListenerList listenersCopy = mListeners;
    ListenerList::iterator i, iend;

    iend = listenersCopy.end();
    for (i = listenersCopy.begin(); i != iend; ++i)
    {
        (*i)->postUpdateSceneGraph(this, camera);
    }
}

//---------------------------------------------------------------------
void SceneManager::firePreFindVisibleObjects(Viewport* v)
{
    ListenerList listenersCopy = mListeners;
    ListenerList::iterator i, iend;

    iend = listenersCopy.end();
    for (i = listenersCopy.begin(); i != iend; ++i)
    {
        (*i)->preFindVisibleObjects(this, mIlluminationStage, v);
    }

}
//---------------------------------------------------------------------
void SceneManager::firePostFindVisibleObjects(Viewport* v)
{
    ListenerList listenersCopy = mListeners;
    ListenerList::iterator i, iend;

    iend = listenersCopy.end();
    for (i = listenersCopy.begin(); i != iend; ++i)
    {
        (*i)->postFindVisibleObjects(this, mIlluminationStage, v);
    }


}
//---------------------------------------------------------------------
void SceneManager::fireSceneManagerDestroyed()
{
    ListenerList listenersCopy = mListeners;
    ListenerList::iterator i, iend;

    iend = listenersCopy.end();
    for (i = listenersCopy.begin(); i != iend; ++i)
    {
        (*i)->sceneManagerDestroyed(this);
    }
}
//---------------------------------------------------------------------
void SceneManager::setViewport(Viewport* vp)
{
    mCurrentViewport = vp;
    // Set viewport in render system
    mDestRenderSystem->_setViewport(vp);
    // Set the active material scheme for this viewport
    MaterialManager::getSingleton().setActiveScheme(vp->getMaterialScheme());
}
//---------------------------------------------------------------------
void SceneManager::showBoundingBoxes(bool bShow) 
{
    mShowBoundingBoxes = bShow;
}
//---------------------------------------------------------------------
bool SceneManager::getShowBoundingBoxes() const
{
    return mShowBoundingBoxes;
}
//---------------------------------------------------------------------
void SceneManager::_notifyAutotrackingSceneNode(SceneNode* node, bool autoTrack)
{
    if (autoTrack)
    {
        mAutoTrackingSceneNodes.insert(node);
    }
    else
    {
        mAutoTrackingSceneNodes.erase(node);
    }
}
//---------------------------------------------------------------------
void SceneManager::setShadowTechnique(ShadowTechnique technique)
{
    mShadowTechnique = technique;
    if (isShadowTechniqueStencilBased())
    {
        // Firstly check that we  have a stencil
        // Otherwise forget it
        if (!mDestRenderSystem->getCapabilities()->hasCapability(RSC_HWSTENCIL))
        {
            LogManager::getSingleton().logMessage(
                "WARNING: Stencil shadows were requested, but this device does not "
                "have a hardware stencil. Shadows disabled.", LML_CRITICAL);
            mShadowTechnique = SHADOWTYPE_NONE;
        }
        else if (mShadowIndexBuffer.isNull())
        {
            // Create an estimated sized shadow index buffer
            mShadowIndexBuffer = HardwareBufferManager::getSingleton().
                createIndexBuffer(HardwareIndexBuffer::IT_16BIT, 
                mShadowIndexBufferSize, 
                HardwareBuffer::HBU_DYNAMIC_WRITE_ONLY_DISCARDABLE, 
                false);
            // tell all meshes to prepare shadow volumes
            MeshManager::getSingleton().setPrepareAllMeshesForShadowVolumes(true);
        }
    }

    if (!isShadowTechniqueTextureBased())
    {
        // Destroy shadow textures to optimise resource usage
        destroyShadowTextures();
    }
    else
    {
        // assure no custom shadow matrix is used accidentally in case we switch
        // from a custom shadow mapping type to a non-custom (uniform shadow mapping)
        for ( size_t i = 0; i < mShadowTextureCameras.size(); ++i )
        {
            Camera* texCam = mShadowTextureCameras[i];

            texCam->setCustomViewMatrix(false);
            texCam->setCustomProjectionMatrix(false);
        }
    }

}
//---------------------------------------------------------------------
void SceneManager::_suppressShadows(bool suppress)
{
    mSuppressShadows = suppress;
}
//---------------------------------------------------------------------
void SceneManager::_suppressRenderStateChanges(bool suppress)
{
    mSuppressRenderStateChanges = suppress;
}
//---------------------------------------------------------------------
void SceneManager::updateRenderQueueSplitOptions(void)
{
    if (isShadowTechniqueStencilBased())
    {
        // Casters can always be receivers
        getRenderQueue()->setShadowCastersCannotBeReceivers(false);
    }
    else // texture based
    {
        getRenderQueue()->setShadowCastersCannotBeReceivers(!mShadowTextureSelfShadow);
    }

    if (isShadowTechniqueAdditive() && !isShadowTechniqueIntegrated()
        && mCurrentViewport->getShadowsEnabled())
    {
        // Additive lighting, we need to split everything by illumination stage
        getRenderQueue()->setSplitPassesByLightingType(true);
    }
    else
    {
        getRenderQueue()->setSplitPassesByLightingType(false);
    }

    if (isShadowTechniqueInUse() && mCurrentViewport->getShadowsEnabled()
        && !isShadowTechniqueIntegrated())
    {
        // Tell render queue to split off non-shadowable materials
        getRenderQueue()->setSplitNoShadowPasses(true);
    }
    else
    {
        getRenderQueue()->setSplitNoShadowPasses(false);
    }


}
//---------------------------------------------------------------------
void SceneManager::updateRenderQueueGroupSplitOptions(RenderQueueGroup* group, 
    bool suppressShadows, bool suppressRenderState)
{
    if (isShadowTechniqueStencilBased())
    {
        // Casters can always be receivers
        group->setShadowCastersCannotBeReceivers(false);
    }
    else if (isShadowTechniqueTextureBased()) 
    {
        group->setShadowCastersCannotBeReceivers(!mShadowTextureSelfShadow);
    }

    if (!suppressShadows && mCurrentViewport->getShadowsEnabled() &&
        isShadowTechniqueAdditive() && !isShadowTechniqueIntegrated())
    {
        // Additive lighting, we need to split everything by illumination stage
        group->setSplitPassesByLightingType(true);
    }
    else
    {
        group->setSplitPassesByLightingType(false);
    }

    if (!suppressShadows && mCurrentViewport->getShadowsEnabled() 
        && isShadowTechniqueInUse())
    {
        // Tell render queue to split off non-shadowable materials
        group->setSplitNoShadowPasses(true);
    }
    else
    {
        group->setSplitNoShadowPasses(false);
    }


}
//-----------------------------------------------------------------------
void SceneManager::_notifyLightsDirty(void)
{
    ++mLightsDirtyCounter;
}
//---------------------------------------------------------------------
bool SceneManager::lightsForShadowTextureLess::operator ()(
    const Ogre::Light *l1, const Ogre::Light *l2) const
{
    if (l1 == l2)
        return false;

    // sort shadow casting lights ahead of non-shadow casting
    if (l1->getCastShadows() != l2->getCastShadows())
    {
        return l1->getCastShadows();
    }

    // otherwise sort by distance (directional lights will have 0 here)
    return l1->tempSquareDist < l2->tempSquareDist;

}
//---------------------------------------------------------------------
void SceneManager::findLightsAffectingFrustum(const Camera* camera)
{
    // Basic iteration for this SM

    MovableObjectCollection* lights =
        getMovableObjectCollection(LightFactory::FACTORY_TYPE_NAME);


    {
            OGRE_LOCK_MUTEX(lights->mutex);

        // Pre-allocate memory
        mTestLightInfos.clear();
        mTestLightInfos.reserve(lights->map.size());

        MovableObjectIterator it(lights->map.begin(), lights->map.end());

        while(it.hasMoreElements())
        {
            Light* l = static_cast<Light*>(it.getNext());

            if (mCameraRelativeRendering)
                l->_setCameraRelative(mCameraInProgress);
            else
                l->_setCameraRelative(0);

            if (l->isVisible())
            {
                LightInfo lightInfo;
                lightInfo.light = l;
                lightInfo.type = l->getType();
                lightInfo.lightMask = l->getLightMask();
                if (lightInfo.type == Light::LT_DIRECTIONAL)
                {
                    // Always visible
                    lightInfo.position = Vector3::ZERO;
                    lightInfo.range = 0;
                    mTestLightInfos.push_back(lightInfo);
                }
                else
                {
                    // NB treating spotlight as point for simplicity
                    // Just see if the lights attenuation range is within the frustum
                    lightInfo.range = l->getAttenuationRange();
                    lightInfo.position = l->getDerivedPosition();
                    Sphere sphere(lightInfo.position, lightInfo.range);
                    if (camera->isVisible(sphere))
                    {
                        mTestLightInfos.push_back(lightInfo);
                    }
                }
            }
        }
    } // release lock on lights collection

    // Update lights affecting frustum if changed
    if (mCachedLightInfos != mTestLightInfos)
    {
        mLightsAffectingFrustum.resize(mTestLightInfos.size());
        LightInfoList::const_iterator i;
        LightList::iterator j = mLightsAffectingFrustum.begin();
        for (i = mTestLightInfos.begin(); i != mTestLightInfos.end(); ++i, ++j)
        {
            *j = i->light;
            // add cam distance for sorting if texture shadows
            if (isShadowTechniqueTextureBased())
            {
                (*j)->_calcTempSquareDist(camera->getDerivedPosition());
            }
        }

        // Sort the lights if using texture shadows, since the first 'n' will be
        // used to generate shadow textures and we should pick the most appropriate
        if (isShadowTechniqueTextureBased())
        {
            // Allow a Listener to override light sorting
            // Reverse iterate so last takes precedence
            bool overridden = false;
            ListenerList listenersCopy = mListeners;
            for (ListenerList::reverse_iterator ri = listenersCopy.rbegin();
                ri != listenersCopy.rend(); ++ri)
            {
                overridden = (*ri)->sortLightsAffectingFrustum(mLightsAffectingFrustum);
                if (overridden)
                    break;
            }
            if (!overridden)
            {
                // default sort (stable to preserve directional light ordering
                std::stable_sort(
                    mLightsAffectingFrustum.begin(), mLightsAffectingFrustum.end(), 
                    lightsForShadowTextureLess());
            }
            
        }

        // Use swap instead of copy operator for efficiently
        mCachedLightInfos.swap(mTestLightInfos);

        // notify light dirty, so all movable objects will re-populate
        // their light list next time
        _notifyLightsDirty();
    }

}
//---------------------------------------------------------------------
bool SceneManager::ShadowCasterSceneQueryListener::queryResult(
    MovableObject* object)
{
    if (object->getCastShadows() && object->isVisible() && 
        mSceneMgr->isRenderQueueToBeProcessed(object->getRenderQueueGroup()) &&
        // objects need an edge list to cast shadows (shadow volumes only)
        ((mSceneMgr->getShadowTechnique() & SHADOWDETAILTYPE_TEXTURE) ||
        ((mSceneMgr->getShadowTechnique() & SHADOWDETAILTYPE_STENCIL) && object->hasEdgeList())
        )
       )
    {
        if (mFarDistSquared)
        {
            // Check object is within the shadow far distance
            Vector3 toObj = object->getParentNode()->_getDerivedPosition() 
                - mCamera->getDerivedPosition();
            Real radius = object->getWorldBoundingSphere().getRadius();
            Real dist =  toObj.squaredLength();               
            if (dist - (radius * radius) > mFarDistSquared)
            {
                // skip, beyond max range
                return true;
            }
        }

        // If the object is in the frustum, we can always see the shadow
        if (mCamera->isVisible(object->getWorldBoundingBox()))
        {
            mCasterList->push_back(object);
            return true;
        }

        // Otherwise, object can only be casting a shadow into our view if
        // the light is outside the frustum (or it's a directional light, 
        // which are always outside), and the object is intersecting
        // on of the volumes formed between the edges of the frustum and the
        // light
        if (!mIsLightInFrustum || mLight->getType() == Light::LT_DIRECTIONAL)
        {
            // Iterate over volumes
            PlaneBoundedVolumeList::const_iterator i, iend;
            iend = mLightClipVolumeList->end();
            for (i = mLightClipVolumeList->begin(); i != iend; ++i)
            {
                if (i->intersects(object->getWorldBoundingBox()))
                {
                    mCasterList->push_back(object);
                    return true;
                }

            }

        }
    }
    return true;
}
//---------------------------------------------------------------------
bool SceneManager::ShadowCasterSceneQueryListener::queryResult(
    SceneQuery::WorldFragment* fragment)
{
    // don't deal with world geometry
    return true;
}
//---------------------------------------------------------------------
const SceneManager::ShadowCasterList& SceneManager::findShadowCastersForLight(
    const Light* light, const Camera* camera)
{
    mShadowCasterList.clear();

    if (light->getType() == Light::LT_DIRECTIONAL)
    {
        // Basic AABB query encompassing the frustum and the extrusion of it
        AxisAlignedBox aabb;
        const Vector3* corners = camera->getWorldSpaceCorners();
        Vector3 min, max;
        Vector3 extrude = light->getDerivedDirection() * -mShadowDirLightExtrudeDist;
        // do first corner
        min = max = corners[0];
        min.makeFloor(corners[0] + extrude);
        max.makeCeil(corners[0] + extrude);
        for (size_t c = 1; c < 8; ++c)
        {
            min.makeFloor(corners[c]);
            max.makeCeil(corners[c]);
            min.makeFloor(corners[c] + extrude);
            max.makeCeil(corners[c] + extrude);
        }
        aabb.setExtents(min, max);

        if (!mShadowCasterAABBQuery)
            mShadowCasterAABBQuery = createAABBQuery(aabb);
        else
            mShadowCasterAABBQuery->setBox(aabb);
        // Execute, use callback
        mShadowCasterQueryListener->prepare(false, 
            &(light->_getFrustumClipVolumes(camera)), 
            light, camera, &mShadowCasterList, light->getShadowFarDistanceSquared());
        mShadowCasterAABBQuery->execute(mShadowCasterQueryListener);


    }
    else
    {
        Sphere s(light->getDerivedPosition(), light->getAttenuationRange());
        // eliminate early if camera cannot see light sphere
        if (camera->isVisible(s))
        {
            if (!mShadowCasterSphereQuery)
                mShadowCasterSphereQuery = createSphereQuery(s);
            else
                mShadowCasterSphereQuery->setSphere(s);

            // Determine if light is inside or outside the frustum
            bool lightInFrustum = camera->isVisible(light->getDerivedPosition());
            const PlaneBoundedVolumeList* volList = 0;
            if (!lightInFrustum)
            {
                // Only worth building an external volume list if
                // light is outside the frustum
                volList = &(light->_getFrustumClipVolumes(camera));
            }

            // Execute, use callback
            mShadowCasterQueryListener->prepare(lightInFrustum, 
                volList, light, camera, &mShadowCasterList, light->getShadowFarDistanceSquared());
            mShadowCasterSphereQuery->execute(mShadowCasterQueryListener);

        }

    }


    return mShadowCasterList;
}
//---------------------------------------------------------------------
void SceneManager::initShadowVolumeMaterials(void)
{
    /* This should have been set in the SceneManager constructor, but if you
       created the SceneManager BEFORE the Root object, you will need to call
       SceneManager::_setDestinationRenderSystem manually.
     */
    assert( mDestRenderSystem );

    if (mShadowMaterialInitDone)
        return;

    if (!mShadowDebugPass)
    {
        MaterialPtr matDebug = 
            MaterialManager::getSingleton().getByName("Ogre/Debug/ShadowVolumes");
        if (matDebug.isNull())
        {
            // Create
            matDebug = MaterialManager::getSingleton().create(
                "Ogre/Debug/ShadowVolumes", 
                ResourceGroupManager::INTERNAL_RESOURCE_GROUP_NAME);
            mShadowDebugPass = matDebug->getTechnique(0)->getPass(0);
            mShadowDebugPass->setSceneBlending(SBT_ADD); 
            mShadowDebugPass->setLightingEnabled(false);
            mShadowDebugPass->setDepthWriteEnabled(false);
            TextureUnitState* t = mShadowDebugPass->createTextureUnitState();
            t->setColourOperationEx(LBX_MODULATE, LBS_MANUAL, LBS_CURRENT, 
                ColourValue(0.7, 0.0, 0.2));
            mShadowDebugPass->setCullingMode(CULL_NONE);

            if (mDestRenderSystem->getCapabilities()->hasCapability(
                RSC_VERTEX_PROGRAM))
            {
                ShadowVolumeExtrudeProgram::initialise();

                // Enable the (infinite) point light extruder for now, just to get some params
                mShadowDebugPass->setVertexProgram(
                    ShadowVolumeExtrudeProgram::programNames[ShadowVolumeExtrudeProgram::POINT_LIGHT]);
                mShadowDebugPass->setFragmentProgram(ShadowVolumeExtrudeProgram::frgProgramName);               
                mInfiniteExtrusionParams = 
                    mShadowDebugPass->getVertexProgramParameters();
                mInfiniteExtrusionParams->setAutoConstant(0, 
                    GpuProgramParameters::ACT_WORLDVIEWPROJ_MATRIX);
                mInfiniteExtrusionParams->setAutoConstant(4, 
                    GpuProgramParameters::ACT_LIGHT_POSITION_OBJECT_SPACE);
                // Note ignored extra parameter - for compatibility with finite extrusion vertex program
                mInfiniteExtrusionParams->setAutoConstant(5, 
                    GpuProgramParameters::ACT_SHADOW_EXTRUSION_DISTANCE);
            }   
            matDebug->compile();

        }
        else
        {
            mShadowDebugPass = matDebug->getTechnique(0)->getPass(0);

            if (mDestRenderSystem->getCapabilities()->hasCapability(RSC_VERTEX_PROGRAM))
            {
                mInfiniteExtrusionParams = mShadowDebugPass->getVertexProgramParameters();
            }
        }
    }

    if (!mShadowStencilPass)
    {

        MaterialPtr matStencil = MaterialManager::getSingleton().getByName(
            "Ogre/StencilShadowVolumes");
        if (matStencil.isNull())
        {
            // Init
            matStencil = MaterialManager::getSingleton().create(
                "Ogre/StencilShadowVolumes",
                ResourceGroupManager::INTERNAL_RESOURCE_GROUP_NAME);
            mShadowStencilPass = matStencil->getTechnique(0)->getPass(0);

            if (mDestRenderSystem->getCapabilities()->hasCapability(
                RSC_VERTEX_PROGRAM))
            {

                // Enable the finite point light extruder for now, just to get some params
                mShadowStencilPass->setVertexProgram(
                    ShadowVolumeExtrudeProgram::programNames[ShadowVolumeExtrudeProgram::POINT_LIGHT_FINITE]);
                mShadowStencilPass->setFragmentProgram(ShadowVolumeExtrudeProgram::frgProgramName);             
                mFiniteExtrusionParams = 
                    mShadowStencilPass->getVertexProgramParameters();
                mFiniteExtrusionParams->setAutoConstant(0, 
                    GpuProgramParameters::ACT_WORLDVIEWPROJ_MATRIX);
                mFiniteExtrusionParams->setAutoConstant(4, 
                    GpuProgramParameters::ACT_LIGHT_POSITION_OBJECT_SPACE);
                // Note extra parameter
                mFiniteExtrusionParams->setAutoConstant(5, 
                    GpuProgramParameters::ACT_SHADOW_EXTRUSION_DISTANCE);
            }
            matStencil->compile();
            // Nothing else, we don't use this like a 'real' pass anyway,
            // it's more of a placeholder
        }
        else
        {
            mShadowStencilPass = matStencil->getTechnique(0)->getPass(0);

            if (mDestRenderSystem->getCapabilities()->hasCapability(RSC_VERTEX_PROGRAM))
            {
                mFiniteExtrusionParams = mShadowStencilPass->getVertexProgramParameters();
            }
        }
    }




    if (!mShadowModulativePass)
    {
		MaterialPtr matModStencil = MaterialManager::getSingleton().getByName(
			"Ogre/StencilShadowModulationPass");
		if (matModStencil.isNull())
		{
			// Init
			matModStencil = MaterialManager::getSingleton().create(
				"Ogre/StencilShadowModulationPass",
				ResourceGroupManager::INTERNAL_RESOURCE_GROUP_NAME);
			mShadowModulativePass = matModStencil->getTechnique(0)->getPass(0);
			mShadowModulativePass->setSceneBlending(SBF_DEST_COLOUR, SBF_ZERO);
			mShadowModulativePass->setLightingEnabled(false);
			mShadowModulativePass->setDepthWriteEnabled(false);
			mShadowModulativePass->setDepthCheckEnabled(false);
			mShadowModulativePass->createTextureUnitState();


			mShadowModulativePass->setCullingMode(CULL_NONE);

			mShadowModulativePass->setVertexProgram("Ogre/ShadowBlendVP");
			mShadowModulativePass->setFragmentProgram("Ogre/ShadowBlendFP");
	
			mShadowModulativePass->getFragmentProgramParameters()->setNamedConstant("shadowColor", mShadowColour);
			mShadowModulativePass->getVertexProgramParameters()->setAutoConstant(0, Ogre::GpuProgramParameters::ACT_WORLDVIEWPROJ_MATRIX);

			
		}
		else
		{
			mShadowModulativePass = matModStencil->getTechnique(0)->getPass(0);
		}

<<<<<<< HEAD
=======
        MaterialPtr matModStencil = MaterialManager::getSingleton().getByName(
            "Ogre/StencilShadowModulationPass");
        if (matModStencil.isNull())
        {
            // Init
            matModStencil = MaterialManager::getSingleton().create(
                "Ogre/StencilShadowModulationPass",
                ResourceGroupManager::INTERNAL_RESOURCE_GROUP_NAME);
            mShadowModulativePass = matModStencil->getTechnique(0)->getPass(0);
            mShadowModulativePass->setSceneBlending(SBF_DEST_COLOUR, SBF_ZERO); 
            mShadowModulativePass->setLightingEnabled(false);
            mShadowModulativePass->setDepthWriteEnabled(false);
            mShadowModulativePass->setDepthCheckEnabled(false);
            TextureUnitState* t = mShadowModulativePass->createTextureUnitState();
            t->setColourOperationEx(LBX_MODULATE, LBS_MANUAL, LBS_CURRENT, 
                mShadowColour);
            mShadowModulativePass->setCullingMode(CULL_NONE);

            if(!mDestRenderSystem->getCapabilities()->hasCapability(RSC_FIXED_FUNCTION))
            {
                try
                {
                    mShadowModulativePass->setVertexProgram("Ogre/StencilShadowModulationPassVs");
                    GpuProgramParametersSharedPtr vParams = mShadowModulativePass->getVertexProgramParameters();
                    vParams->setAutoConstant(0, GpuProgramParameters::ACT_WORLDVIEWPROJ_MATRIX);

                    mShadowModulativePass->setFragmentProgram("Ogre/StencilShadowModulationPassPs");
                    GpuProgramParametersSharedPtr fParams = mShadowModulativePass->getFragmentProgramParameters();
                    fParams->setAutoConstant(0, GpuProgramParameters::ACT_AMBIENT_LIGHT_COLOUR);

                    matModStencil->compile();
                }
                catch(Exception&)
                {
                    // TODO: implement programs for GLES2 and remove this try/catch block
                }
            }
        }
        else
        {
            mShadowModulativePass = matModStencil->getTechnique(0)->getPass(0);
        }
>>>>>>> 053554ee
    }

    // Also init full screen quad while we're at it
    if (!mFullScreenQuad)
    {
        mFullScreenQuad = OGRE_NEW Rectangle2D();
        mFullScreenQuad->setCorners(-1,1,1,-1);
    }

    // Also init shadow caster material for texture shadows
    if (!mShadowCasterPlainBlackPass)
    {
        MaterialPtr matPlainBlack = MaterialManager::getSingleton().getByName(
            "Ogre/TextureShadowCaster");
        if (matPlainBlack.isNull())
        {
            matPlainBlack = MaterialManager::getSingleton().create(
                "Ogre/TextureShadowCaster",
                ResourceGroupManager::INTERNAL_RESOURCE_GROUP_NAME);
            mShadowCasterPlainBlackPass = matPlainBlack->getTechnique(0)->getPass(0);
            // Lighting has to be on, because we need shadow coloured objects
            // Note that because we can't predict vertex programs, we'll have to
            // bind light values to those, and so we bind White to ambient
            // reflectance, and we'll set the ambient colour to the shadow colour
            mShadowCasterPlainBlackPass->setAmbient(ColourValue::White);
            mShadowCasterPlainBlackPass->setDiffuse(ColourValue::Black);
            mShadowCasterPlainBlackPass->setSelfIllumination(ColourValue::Black);
            mShadowCasterPlainBlackPass->setSpecular(ColourValue::Black);
            // Override fog
            mShadowCasterPlainBlackPass->setFog(true, FOG_NONE);
            // no textures or anything else, we will bind vertex programs
            // every so often though
        }
        else
        {
            mShadowCasterPlainBlackPass = matPlainBlack->getTechnique(0)->getPass(0);
        }
    }

    if (!mShadowReceiverPass)
    {
        MaterialPtr matShadRec = MaterialManager::getSingleton().getByName(
            "Ogre/TextureShadowReceiver");
        if (matShadRec.isNull())            
        {
            matShadRec = MaterialManager::getSingleton().create(
                "Ogre/TextureShadowReceiver",
                ResourceGroupManager::INTERNAL_RESOURCE_GROUP_NAME);
            mShadowReceiverPass = matShadRec->getTechnique(0)->getPass(0);
            // Don't set lighting and blending modes here, depends on additive / modulative
            TextureUnitState* t = mShadowReceiverPass->createTextureUnitState();
            t->setTextureAddressingMode(TextureUnitState::TAM_CLAMP);
        }
        else
        {
            mShadowReceiverPass = matShadRec->getTechnique(0)->getPass(0);
        }
    }

    // Set up spot shadow fade texture (loaded from code data block)
    TexturePtr spotShadowFadeTex = 
        TextureManager::getSingleton().getByName("spot_shadow_fade.png");
    if (spotShadowFadeTex.isNull())
    {
        // Load the manual buffer into an image (don't destroy memory!
        DataStreamPtr stream(
            OGRE_NEW MemoryDataStream(SPOT_SHADOW_FADE_PNG, SPOT_SHADOW_FADE_PNG_SIZE, false));
        Image img;
        img.load(stream, "png");
        spotShadowFadeTex = 
            TextureManager::getSingleton().loadImage(
            "spot_shadow_fade.png", ResourceGroupManager::INTERNAL_RESOURCE_GROUP_NAME, 
            img, TEX_TYPE_2D);
    }

    mShadowMaterialInitDone = true;
}
//---------------------------------------------------------------------
const Pass* SceneManager::deriveShadowCasterPass(const Pass* pass)
{
    if (isShadowTechniqueTextureBased())
    {
        Pass* retPass;  
        if (!pass->getParent()->getShadowCasterMaterial().isNull())
        {
            return pass->getParent()->getShadowCasterMaterial()->getBestTechnique()->getPass(0); 
        }
        else 
        {
            retPass = mShadowTextureCustomCasterPass ? 
                mShadowTextureCustomCasterPass : mShadowCasterPlainBlackPass;
        }

        
        // Special case alpha-blended passes
        if ((pass->getSourceBlendFactor() == SBF_SOURCE_ALPHA && 
            pass->getDestBlendFactor() == SBF_ONE_MINUS_SOURCE_ALPHA) 
            || pass->getAlphaRejectFunction() != CMPF_ALWAYS_PASS)
        {
            // Alpha blended passes must retain their transparency
            retPass->setAlphaRejectSettings(pass->getAlphaRejectFunction(), 
                pass->getAlphaRejectValue());
            retPass->setSceneBlending(pass->getSourceBlendFactor(), pass->getDestBlendFactor());
            retPass->getParent()->getParent()->setTransparencyCastsShadows(true);

            // So we allow the texture units, but override the colour functions
            // Copy texture state, shift up one since 0 is shadow texture
            unsigned short origPassTUCount = pass->getNumTextureUnitStates();
            for (unsigned short t = 0; t < origPassTUCount; ++t)
            {
                TextureUnitState* tex;
                if (retPass->getNumTextureUnitStates() <= t)
                {
                    tex = retPass->createTextureUnitState();
                }
                else
                {
                    tex = retPass->getTextureUnitState(t);
                }
                // copy base state
                (*tex) = *(pass->getTextureUnitState(t));
                // override colour function
                tex->setColourOperationEx(LBX_SOURCE1, LBS_MANUAL, LBS_CURRENT,
                    isShadowTechniqueAdditive()? ColourValue::Black : mShadowColour);

            }
            // Remove any extras
            while (retPass->getNumTextureUnitStates() > origPassTUCount)
            {
                retPass->removeTextureUnitState(origPassTUCount);
            }

        }
        else
        {
            // reset
            retPass->setSceneBlending(SBT_REPLACE);
            retPass->setAlphaRejectFunction(CMPF_ALWAYS_PASS);
            while (retPass->getNumTextureUnitStates() > 0)
            {
                retPass->removeTextureUnitState(0);
            }
        }

        // Propagate culling modes
        retPass->setCullingMode(pass->getCullingMode());
        retPass->setManualCullingMode(pass->getManualCullingMode());
        

        // Does incoming pass have a custom shadow caster program?
        if (!pass->getShadowCasterVertexProgramName().empty())
        {
            // Have to merge the shadow caster vertex program in
            retPass->setVertexProgram(
                pass->getShadowCasterVertexProgramName(), false);
            const GpuProgramPtr& prg = retPass->getVertexProgram();
            // Load this program if not done already
            if (!prg->isLoaded())
                prg->load();
            // Copy params
            retPass->setVertexProgramParameters(
                pass->getShadowCasterVertexProgramParameters());
            // Also have to hack the light autoparams, that is done later
        }
        else 
        {
            if (retPass == mShadowTextureCustomCasterPass)
            {
                // reset vp?
                if (mShadowTextureCustomCasterPass->getVertexProgramName() !=
                    mShadowTextureCustomCasterVertexProgram)
                {
                    mShadowTextureCustomCasterPass->setVertexProgram(
                        mShadowTextureCustomCasterVertexProgram, false);
                    if(mShadowTextureCustomCasterPass->hasVertexProgram())
                    {
                        mShadowTextureCustomCasterPass->setVertexProgramParameters(
                            mShadowTextureCustomCasterVPParams);

                    }

                }

            }
            else
            {
                // Standard shadow caster pass, reset to no vp
                retPass->setVertexProgram(BLANKSTRING);
            }
        }

        if (!pass->getShadowCasterFragmentProgramName().empty())
        {
            // Have to merge the shadow caster fragment program in
            retPass->setFragmentProgram(
                                      pass->getShadowCasterFragmentProgramName(), false);
            const GpuProgramPtr& prg = retPass->getFragmentProgram();
            // Load this program if not done already
            if (!prg->isLoaded())
                prg->load();
            // Copy params
            retPass->setFragmentProgramParameters(
                                                pass->getShadowCasterFragmentProgramParameters());
            // Also have to hack the light autoparams, that is done later
        }
        else 
        {
            if (retPass == mShadowTextureCustomCasterPass)
            {
                // reset fp?
                if (mShadowTextureCustomCasterPass->getFragmentProgramName() !=
                    mShadowTextureCustomCasterFragmentProgram)
                {
                    mShadowTextureCustomCasterPass->setFragmentProgram(
                                                                     mShadowTextureCustomCasterFragmentProgram, false);
                    if(mShadowTextureCustomCasterPass->hasFragmentProgram())
                    {
                        mShadowTextureCustomCasterPass->setFragmentProgramParameters(
                                                                                   mShadowTextureCustomCasterFPParams);
                    }
                }
            }
            else
            {
                // Standard shadow caster pass, reset to no fp
                retPass->setFragmentProgram(BLANKSTRING);
            }
        }
        
        // handle the case where there is no fixed pipeline support
        if( retPass->getParent()->getParent()->getCompilationRequired() )
            retPass->getParent()->getParent()->compile();

        Technique* btech = retPass->getParent()->getParent()->getBestTechnique();
        if( btech )
        {
            retPass = btech->getPass(0);
        }

        return retPass;
    }
    else
    {
        return pass;
    }

}
//---------------------------------------------------------------------
const Pass* SceneManager::deriveShadowReceiverPass(const Pass* pass)
{

    if (isShadowTechniqueTextureBased())
    {
        Pass* retPass = NULL;
        if (!pass->getParent()->getShadowReceiverMaterial().isNull())
        {
            return retPass = pass->getParent()->getShadowReceiverMaterial()->getBestTechnique()->getPass(0); 
        }
        else
        {
            retPass = mShadowTextureCustomReceiverPass ? 
                mShadowTextureCustomReceiverPass : mShadowReceiverPass;
        }

        // Does incoming pass have a custom shadow receiver program?
        if (!pass->getShadowReceiverVertexProgramName().empty())
        {
            // Have to merge the shadow receiver vertex program in
            retPass->setVertexProgram(
                pass->getShadowReceiverVertexProgramName(), false);
            const GpuProgramPtr& prg = retPass->getVertexProgram();
            // Load this program if not done already
            if (!prg->isLoaded())
                prg->load();
            // Copy params
            retPass->setVertexProgramParameters(
                pass->getShadowReceiverVertexProgramParameters());
            // Also have to hack the light autoparams, that is done later
        }
        else 
        {
            if (retPass == mShadowTextureCustomReceiverPass)
            {
                // reset vp?
                if (mShadowTextureCustomReceiverPass->getVertexProgramName() !=
                    mShadowTextureCustomReceiverVertexProgram)
                {
                    mShadowTextureCustomReceiverPass->setVertexProgram(
                        mShadowTextureCustomReceiverVertexProgram, false);
                    if(mShadowTextureCustomReceiverPass->hasVertexProgram())
                    {
                        mShadowTextureCustomReceiverPass->setVertexProgramParameters(
                            mShadowTextureCustomReceiverVPParams);

                    }

                }

            }
            else
            {
                // Standard shadow receiver pass, reset to no vp
                retPass->setVertexProgram(BLANKSTRING);
            }
        }

        unsigned short keepTUCount;
        // If additive, need lighting parameters & standard programs
        if (isShadowTechniqueAdditive())
        {
            retPass->setLightingEnabled(true);
            retPass->setAmbient(pass->getAmbient());
            retPass->setSelfIllumination(pass->getSelfIllumination());
            retPass->setDiffuse(pass->getDiffuse());
            retPass->setSpecular(pass->getSpecular());
            retPass->setShininess(pass->getShininess());
            retPass->setIteratePerLight(pass->getIteratePerLight(), 
                pass->getRunOnlyForOneLightType(), pass->getOnlyLightType());
            retPass->setLightMask(pass->getLightMask());

            // We need to keep alpha rejection settings
            retPass->setAlphaRejectSettings(pass->getAlphaRejectFunction(),
                pass->getAlphaRejectValue());
            // Copy texture state, shift up one since 0 is shadow texture
            unsigned short origPassTUCount = pass->getNumTextureUnitStates();
            for (unsigned short t = 0; t < origPassTUCount; ++t)
            {
                unsigned short targetIndex = t+1;
                TextureUnitState* tex;
                if (retPass->getNumTextureUnitStates() <= targetIndex)
                {
                    tex = retPass->createTextureUnitState();
                }
                else
                {
                    tex = retPass->getTextureUnitState(targetIndex);
                }
                (*tex) = *(pass->getTextureUnitState(t));
                // If programmable, have to adjust the texcoord sets too
                // D3D insists that texcoordsets match tex unit in programmable mode
                if (retPass->hasVertexProgram())
                    tex->setTextureCoordSet(targetIndex);
            }
            keepTUCount = origPassTUCount + 1;
        }// additive lighting
        else
        {
            // need to keep spotlight fade etc
            keepTUCount = retPass->getNumTextureUnitStates();
        }


        // Will also need fragment programs since this is a complex light setup
        if (!pass->getShadowReceiverFragmentProgramName().empty())
        {
            // Have to merge the shadow receiver vertex program in
            retPass->setFragmentProgram(
                pass->getShadowReceiverFragmentProgramName(), false);
            const GpuProgramPtr& prg = retPass->getFragmentProgram();
            // Load this program if not done already
            if (!prg->isLoaded())
                prg->load();
            // Copy params
            retPass->setFragmentProgramParameters(
                pass->getShadowReceiverFragmentProgramParameters());

            // Did we bind a shadow vertex program?
            if (pass->hasVertexProgram() && !retPass->hasVertexProgram())
            {
                // We didn't bind a receiver-specific program, so bind the original
                retPass->setVertexProgram(pass->getVertexProgramName(), false);
                const GpuProgramPtr& prog = retPass->getVertexProgram();
                // Load this program if required
                if (!prog->isLoaded())
                    prog->load();
                // Copy params
                retPass->setVertexProgramParameters(
                    pass->getVertexProgramParameters());

            }
        }
        else 
        {
            // Reset any merged fragment programs from last time
            if (retPass == mShadowTextureCustomReceiverPass)
            {
                // reset fp?
                if (mShadowTextureCustomReceiverPass->getFragmentProgramName() !=
                    mShadowTextureCustomReceiverFragmentProgram)
                {
                    mShadowTextureCustomReceiverPass->setFragmentProgram(
                        mShadowTextureCustomReceiverFragmentProgram, false);
                    if(mShadowTextureCustomReceiverPass->hasFragmentProgram())
                    {
                        mShadowTextureCustomReceiverPass->setFragmentProgramParameters(
                            mShadowTextureCustomReceiverFPParams);

                    }

                }

            }
            else
            {
                // Standard shadow receiver pass, reset to no fp
                retPass->setFragmentProgram(BLANKSTRING);
            }

        }

        // Remove any extra texture units
        while (retPass->getNumTextureUnitStates() > keepTUCount)
        {
            retPass->removeTextureUnitState(keepTUCount);
        }

        retPass->_load();

        // handle the case where there is no fixed pipeline support
        if( retPass->getParent()->getParent()->getCompilationRequired() )
            retPass->getParent()->getParent()->compile();

        Technique* btech = retPass->getParent()->getParent()->getBestTechnique();
        if( btech )
        {
            retPass = btech->getPass(0);
        }

        return retPass;
    }
    else
    {
        return pass;
    }

}
//---------------------------------------------------------------------
const RealRect& SceneManager::getLightScissorRect(Light* l, const Camera* cam)
{
    checkCachedLightClippingInfo();

    // Re-use calculations if possible
    LightClippingInfoMap::iterator ci = mLightClippingInfoMap.find(l);
    if (ci == mLightClippingInfoMap.end())
    {
        // create new entry
        ci = mLightClippingInfoMap.insert(LightClippingInfoMap::value_type(l, LightClippingInfo())).first;
    }
    if (!ci->second.scissorValid)
    {

        buildScissor(l, cam, ci->second.scissorRect);
        ci->second.scissorValid = true;
    }

    return ci->second.scissorRect;

}
//---------------------------------------------------------------------
ClipResult SceneManager::buildAndSetScissor(const LightList& ll, const Camera* cam)
{
    if (!mDestRenderSystem->getCapabilities()->hasCapability(RSC_SCISSOR_TEST))
        return CLIPPED_NONE;

    RealRect finalRect;
    // init (inverted since we want to grow from nothing)
    finalRect.left = finalRect.bottom = 1.0f;
    finalRect.right = finalRect.top = -1.0f;

    for (LightList::const_iterator i = ll.begin(); i != ll.end(); ++i)
    {
        Light* l = *i;
        // a directional light is being used, no scissoring can be done, period.
        if (l->getType() == Light::LT_DIRECTIONAL)
            return CLIPPED_NONE;

        const RealRect& scissorRect = getLightScissorRect(l, cam);

        // merge with final
        finalRect.left = std::min(finalRect.left, scissorRect.left);
        finalRect.bottom = std::min(finalRect.bottom, scissorRect.bottom);
        finalRect.right= std::max(finalRect.right, scissorRect.right);
        finalRect.top = std::max(finalRect.top, scissorRect.top);


    }

    if (finalRect.left >= 1.0f || finalRect.right <= -1.0f ||
        finalRect.top <= -1.0f || finalRect.bottom >= 1.0f)
    {
        // rect was offscreen
        return CLIPPED_ALL;
    }

    // Some scissoring?
    if (finalRect.left > -1.0f || finalRect.right < 1.0f || 
        finalRect.bottom > -1.0f || finalRect.top < 1.0f)
    {
        // Turn normalised device coordinates into pixels
        int iLeft, iTop, iWidth, iHeight;
        mCurrentViewport->getActualDimensions(iLeft, iTop, iWidth, iHeight);
        size_t szLeft, szRight, szTop, szBottom;

        szLeft = (size_t)(iLeft + ((finalRect.left + 1) * 0.5 * iWidth));
        szRight = (size_t)(iLeft + ((finalRect.right + 1) * 0.5 * iWidth));
        szTop = (size_t)(iTop + ((-finalRect.top + 1) * 0.5 * iHeight));
        szBottom = (size_t)(iTop + ((-finalRect.bottom + 1) * 0.5 * iHeight));

        mDestRenderSystem->setScissorTest(true, szLeft, szTop, szRight, szBottom);

        return CLIPPED_SOME;
    }
    else
        return CLIPPED_NONE;

}
//---------------------------------------------------------------------
void SceneManager::buildScissor(const Light* light, const Camera* cam, RealRect& rect)
{
    // Project the sphere onto the camera
    Sphere sphere(light->getDerivedPosition(), light->getAttenuationRange());
    cam->projectSphere(sphere, &(rect.left), &(rect.top), &(rect.right), &(rect.bottom));
}
//---------------------------------------------------------------------
void SceneManager::resetScissor()
{
    if (!mDestRenderSystem->getCapabilities()->hasCapability(RSC_SCISSOR_TEST))
        return;

    mDestRenderSystem->setScissorTest(false);
}
//---------------------------------------------------------------------
void SceneManager::checkCachedLightClippingInfo()
{
    unsigned long frame = Root::getSingleton().getNextFrameNumber();
    if (frame != mLightClippingInfoMapFrameNumber)
    {
        // reset cached clip information
        mLightClippingInfoMap.clear();
        mLightClippingInfoMapFrameNumber = frame;
    }
}
//---------------------------------------------------------------------
const PlaneList& SceneManager::getLightClippingPlanes(Light* l)
{
    checkCachedLightClippingInfo();

    // Try to re-use clipping info if already calculated
    LightClippingInfoMap::iterator ci = mLightClippingInfoMap.find(l);
    if (ci == mLightClippingInfoMap.end())
    {
        // create new entry
        ci = mLightClippingInfoMap.insert(LightClippingInfoMap::value_type(l, LightClippingInfo())).first;
    }
    if (!ci->second.clipPlanesValid)
    {
        buildLightClip(l, ci->second.clipPlanes);
        ci->second.clipPlanesValid = true;
    }
    return ci->second.clipPlanes;
    
}
//---------------------------------------------------------------------
ClipResult SceneManager::buildAndSetLightClip(const LightList& ll)
{
    if (!mDestRenderSystem->getCapabilities()->hasCapability(RSC_USER_CLIP_PLANES))
        return CLIPPED_NONE;

    Light* clipBase = 0;
    for (LightList::const_iterator i = ll.begin(); i != ll.end(); ++i)
    {
        // a directional light is being used, no clipping can be done, period.
        if ((*i)->getType() == Light::LT_DIRECTIONAL)
            return CLIPPED_NONE;

        if (clipBase)
        {
            // we already have a clip base, so we had more than one light
            // in this list we could clip by, so clip none
            return CLIPPED_NONE;
        }
        clipBase = *i;
    }

    if (clipBase)
    {
        const PlaneList& clipPlanes = getLightClippingPlanes(clipBase);
        
        mDestRenderSystem->setClipPlanes(clipPlanes);
        return CLIPPED_SOME;
    }
    else
    {
        // Can only get here if no non-directional lights from which to clip from
        // ie list must be empty
        return CLIPPED_ALL;
    }


}
//---------------------------------------------------------------------
void SceneManager::buildLightClip(const Light* l, PlaneList& planes)
{
    if (!mDestRenderSystem->getCapabilities()->hasCapability(RSC_USER_CLIP_PLANES))
        return;

    planes.clear();

    Vector3 pos = l->getDerivedPosition();
    Real r = l->getAttenuationRange();
    switch(l->getType())
    {
    case Light::LT_POINT:
        {
            planes.push_back(Plane(Vector3::UNIT_X, pos + Vector3(-r, 0, 0)));
            planes.push_back(Plane(Vector3::NEGATIVE_UNIT_X, pos + Vector3(r, 0, 0)));
            planes.push_back(Plane(Vector3::UNIT_Y, pos + Vector3(0, -r, 0)));
            planes.push_back(Plane(Vector3::NEGATIVE_UNIT_Y, pos + Vector3(0, r, 0)));
            planes.push_back(Plane(Vector3::UNIT_Z, pos + Vector3(0, 0, -r)));
            planes.push_back(Plane(Vector3::NEGATIVE_UNIT_Z, pos + Vector3(0, 0, r)));
        }
        break;
    case Light::LT_SPOTLIGHT:
        {
            Vector3 dir = l->getDerivedDirection();
            // near & far planes
            planes.push_back(Plane(dir, pos + dir * l->getSpotlightNearClipDistance()));
            planes.push_back(Plane(-dir, pos + dir * r));
            // 4 sides of pyramids
            // derive orientation
            Vector3 up = Vector3::UNIT_Y;
            // Check it's not coincident with dir
            if (Math::Abs(up.dotProduct(dir)) >= 1.0f)
            {
                up = Vector3::UNIT_Z;
            }
            // cross twice to rederive, only direction is unaltered
            Vector3 right = dir.crossProduct(up);
            right.normalise();
            up = right.crossProduct(dir);
            up.normalise();
            // Derive quaternion from axes (negate dir since -Z)
            Quaternion q;
            q.FromAxes(right, up, -dir);

            // derive pyramid corner vectors in world orientation
            Vector3 tl, tr, bl, br;
            Real d = Math::Tan(l->getSpotlightOuterAngle() * 0.5) * r;
            tl = q * Vector3(-d, d, -r);
            tr = q * Vector3(d, d, -r);
            bl = q * Vector3(-d, -d, -r);
            br = q * Vector3(d, -d, -r);

            // use cross product to derive normals, pass through light world pos
            // top
            planes.push_back(Plane(tl.crossProduct(tr).normalisedCopy(), pos));
            // right
            planes.push_back(Plane(tr.crossProduct(br).normalisedCopy(), pos));
            // bottom
            planes.push_back(Plane(br.crossProduct(bl).normalisedCopy(), pos));
            // left
            planes.push_back(Plane(bl.crossProduct(tl).normalisedCopy(), pos));

        }
        break;
    default:
        // do nothing
        break;
    };

}
//---------------------------------------------------------------------
void SceneManager::resetLightClip()
{
    if (!mDestRenderSystem->getCapabilities()->hasCapability(RSC_USER_CLIP_PLANES))
        return;

    mDestRenderSystem->resetClipPlanes();
}
//---------------------------------------------------------------------
void SceneManager::renderShadowVolumesToStencil(const Light* light, 
    const Camera* camera, bool calcScissor)
{
    // Get the shadow caster list
    const ShadowCasterList& casters = findShadowCastersForLight(light, camera);
    // Check there are some shadow casters to render
    if (casters.empty())
    {
        // No casters, just do nothing
        return;
    }

    // Add light to internal list for use in render call
    LightList lightList;
    // const_cast is forgiveable here since we pass this const
    lightList.push_back(const_cast<Light*>(light));

    // Set up scissor test (point & spot lights only)
    ClipResult scissored = CLIPPED_NONE;
    if (calcScissor)
    {
        scissored = buildAndSetScissor(lightList, camera);
        if (scissored == CLIPPED_ALL)
            return; // nothing to do
    }

    mDestRenderSystem->unbindGpuProgram(GPT_FRAGMENT_PROGRAM);

    // Can we do a 2-sided stencil?
    bool stencil2sided = false;
    if (mDestRenderSystem->getCapabilities()->hasCapability(RSC_TWO_SIDED_STENCIL) && 
        mDestRenderSystem->getCapabilities()->hasCapability(RSC_STENCIL_WRAP))
    {
        // enable
        stencil2sided = true;
    }

    // Do we have access to vertex programs?
    bool extrudeInSoftware = true;
    bool finiteExtrude = !mShadowUseInfiniteFarPlane || 
        !mDestRenderSystem->getCapabilities()->hasCapability(RSC_INFINITE_FAR_PLANE);
    if (mDestRenderSystem->getCapabilities()->hasCapability(RSC_VERTEX_PROGRAM))
    {
        extrudeInSoftware = false;
        // attach the appropriate extrusion vertex program
        // Note we never unset it because support for vertex programs is constant
        mShadowStencilPass->setVertexProgram(
            ShadowVolumeExtrudeProgram::getProgramName(light->getType(), finiteExtrude, false)
            , false);
        mShadowStencilPass->setFragmentProgram(ShadowVolumeExtrudeProgram::frgProgramName);             
        // Set params
        if (finiteExtrude)
        {
            mShadowStencilPass->setVertexProgramParameters(mFiniteExtrusionParams);
        }
        else
        {
            mShadowStencilPass->setVertexProgramParameters(mInfiniteExtrusionParams);
        }
        if (mDebugShadows)
        {
            mShadowDebugPass->setVertexProgram(
                ShadowVolumeExtrudeProgram::getProgramName(light->getType(), finiteExtrude, true)
                 , false);
            mShadowDebugPass->setFragmentProgram(ShadowVolumeExtrudeProgram::frgProgramName);               

               
            // Set params
            if (finiteExtrude)
            {
                mShadowDebugPass->setVertexProgramParameters(mFiniteExtrusionParams);
            }
            else
            {
                mShadowDebugPass->setVertexProgramParameters(mInfiniteExtrusionParams);
            }
        }

        bindGpuProgram(mShadowStencilPass->getVertexProgram()->_getBindingDelegate());
        if (!ShadowVolumeExtrudeProgram::frgProgramName.empty())
        {
            bindGpuProgram(mShadowStencilPass->getFragmentProgram()->_getBindingDelegate());
        }

    }
    else
    {
        mDestRenderSystem->unbindGpuProgram(GPT_VERTEX_PROGRAM);
    }

    // Turn off colour writing and depth writing
    mDestRenderSystem->_setColourBufferWriteEnabled(false, false, false, false);
    mDestRenderSystem->_disableTextureUnitsFrom(0);
    mDestRenderSystem->_setDepthBufferParams(true, false, CMPF_LESS);
    mDestRenderSystem->setStencilCheckEnabled(true);

    // Calculate extrusion distance
    // Use direction light extrusion distance now, just form optimize code
    // generate a little, point/spot light will up to date later
    Real extrudeDist = mShadowDirLightExtrudeDist;

    // Figure out the near clip volume
    const PlaneBoundedVolume& nearClipVol = 
        light->_getNearClipVolume(camera);

    // Now iterate over the casters and render
    ShadowCasterList::const_iterator si, siend;
    siend = casters.end();


    // Now iterate over the casters and render
    for (si = casters.begin(); si != siend; ++si)
    {
        ShadowCaster* caster = *si;
        bool zfailAlgo = camera->isCustomNearClipPlaneEnabled();
        unsigned long flags = 0;

        if (light->getType() != Light::LT_DIRECTIONAL)
        {
            extrudeDist = caster->getPointExtrusionDistance(light); 
        }

        Real darkCapExtrudeDist = extrudeDist;
        if (!extrudeInSoftware && !finiteExtrude)
        {
            // hardware extrusion, to infinity (and beyond!)
            flags |= SRF_EXTRUDE_TO_INFINITY;
            darkCapExtrudeDist = mShadowDirLightExtrudeDist;
        }

        // Determine whether zfail is required
        if (zfailAlgo || nearClipVol.intersects(caster->getWorldBoundingBox()))
        {
            // We use zfail for this object only because zfail
            // compatible with zpass algorithm
            zfailAlgo = true;
            // We need to include the light and / or dark cap
            // But only if they will be visible
            if(camera->isVisible(caster->getLightCapBounds()))
            {
                flags |= SRF_INCLUDE_LIGHT_CAP;
            }
            // zfail needs dark cap 
            // UNLESS directional lights using hardware extrusion to infinity
            // since that extrudes to a single point
            if(!((flags & SRF_EXTRUDE_TO_INFINITY) && 
                light->getType() == Light::LT_DIRECTIONAL) &&
                camera->isVisible(caster->getDarkCapBounds(*light, darkCapExtrudeDist)))
            {
                flags |= SRF_INCLUDE_DARK_CAP;
            }
        }
        else
        {
            // In zpass we need a dark cap if
            // 1: infinite extrusion on point/spotlight sources in modulative shadows
            //    mode, since otherwise in areas where there is no depth (skybox)
            //    the infinitely projected volume will leave a dark band
            // 2: finite extrusion on any light source since glancing angles
            //    can peek through the end and shadow objects behind incorrectly
            if ((flags & SRF_EXTRUDE_TO_INFINITY) && 
                light->getType() != Light::LT_DIRECTIONAL && 
                isShadowTechniqueModulative() && 
                camera->isVisible(caster->getDarkCapBounds(*light, darkCapExtrudeDist)))
            {
                flags |= SRF_INCLUDE_DARK_CAP;
            }
            else if (!(flags & SRF_EXTRUDE_TO_INFINITY) && 
                camera->isVisible(caster->getDarkCapBounds(*light, darkCapExtrudeDist)))
            {
                flags |= SRF_INCLUDE_DARK_CAP;
            }

        }

        // Get shadow renderables           
        ShadowCaster::ShadowRenderableListIterator iShadowRenderables =
            caster->getShadowVolumeRenderableIterator(mShadowTechnique,
            light, &mShadowIndexBuffer, &mShadowIndexBufferUsedSize,
            extrudeInSoftware, extrudeDist, flags);

        // Render a shadow volume here
        //  - if we have 2-sided stencil, one render with no culling
        //  - otherwise, 2 renders, one with each culling method and invert the ops
        setShadowVolumeStencilState(false, zfailAlgo, stencil2sided);
        renderShadowVolumeObjects(iShadowRenderables, mShadowStencilPass, &lightList, flags,
            false, zfailAlgo, stencil2sided);
        if (!stencil2sided)
        {
            // Second pass
            setShadowVolumeStencilState(true, zfailAlgo, false);
            renderShadowVolumeObjects(iShadowRenderables, mShadowStencilPass, &lightList, flags,
                true, zfailAlgo, false);
        }

        // Do we need to render a debug shadow marker?
        if (mDebugShadows)
        {
            // reset stencil & colour ops
            mDestRenderSystem->setStencilBufferParams();
            mShadowDebugPass->getTextureUnitState(0)->
                setColourOperationEx(LBX_MODULATE, LBS_MANUAL, LBS_CURRENT,
                zfailAlgo ? ColourValue(0.7, 0.0, 0.2) : ColourValue(0.0, 0.7, 0.2));
            _setPass(mShadowDebugPass);
            renderShadowVolumeObjects(iShadowRenderables, mShadowDebugPass, &lightList, flags,
                true, false, false);
            mDestRenderSystem->_setColourBufferWriteEnabled(false, false, false, false);
            mDestRenderSystem->_setDepthBufferFunction(CMPF_LESS);
        }
    }

    // revert colour write state
    mDestRenderSystem->_setColourBufferWriteEnabled(true, true, true, true);
    // revert depth state
    mDestRenderSystem->_setDepthBufferParams();

    mDestRenderSystem->setStencilCheckEnabled(false);

    mDestRenderSystem->unbindGpuProgram(GPT_VERTEX_PROGRAM);

    if (scissored == CLIPPED_SOME)
    {
        // disable scissor test
        resetScissor();
    }

}
//---------------------------------------------------------------------
void SceneManager::renderShadowVolumeObjects(ShadowCaster::ShadowRenderableListIterator iShadowRenderables,
                                             Pass* pass,
                                             const LightList *manualLightList,
                                             unsigned long flags,
                                             bool secondpass, bool zfail, bool twosided)
{
    // ----- SHADOW VOLUME LOOP -----
    // Render all shadow renderables with same stencil operations
    while (iShadowRenderables.hasMoreElements())
    {
        ShadowRenderable* sr = iShadowRenderables.getNext();

        // omit hidden renderables
        if (sr->isVisible())
        {
            // render volume, including dark and (maybe) light caps
            renderSingleObject(sr, pass, false, false, manualLightList);

            // optionally render separate light cap
            if (sr->isLightCapSeparate() && (flags & SRF_INCLUDE_LIGHT_CAP))
            {
                ShadowRenderable* lightCap = sr->getLightCapRenderable();
                assert(lightCap && "Shadow renderable is missing a separate light cap renderable!");

                // We must take care with light caps when we could 'see' the back facing
                // triangles directly:
                //   1. The front facing light caps must render as always fail depth
                //      check to avoid 'depth fighting'.
                //   2. The back facing light caps must use normal depth function to
                //      avoid break the standard depth check
                //
                // TODO:
                //   1. Separate light caps rendering doesn't need for the 'closed'
                //      mesh that never touch the near plane, because in this instance,
                //      we couldn't 'see' any back facing triangles directly. The
                //      'closed' mesh must determinate by edge list builder.
                //   2. There still exists 'depth fighting' bug with coplane triangles
                //      that has opposite facing. This usually occur when use two side
                //      material in the modeling tools and the model exporting tools
                //      exporting double triangles to represent this model. This bug
                //      can't fixed in GPU only, there must has extra work on edge list
                //      builder and shadow volume generater to fix it.
                //
                if (twosided)
                {
                    // select back facing light caps to render
                    mDestRenderSystem->_setCullingMode(CULL_ANTICLOCKWISE);
                    mPassCullingMode = CULL_ANTICLOCKWISE;
                    // use normal depth function for back facing light caps
                    renderSingleObject(lightCap, pass, false, false, manualLightList);

                    // select front facing light caps to render
                    mDestRenderSystem->_setCullingMode(CULL_CLOCKWISE);
                    mPassCullingMode = CULL_CLOCKWISE;
                    // must always fail depth check for front facing light caps
                    mDestRenderSystem->_setDepthBufferFunction(CMPF_ALWAYS_FAIL);
                    renderSingleObject(lightCap, pass, false, false, manualLightList);

                    // reset depth function
                    mDestRenderSystem->_setDepthBufferFunction(CMPF_LESS);
                    // reset culling mode
                    mDestRenderSystem->_setCullingMode(CULL_NONE);
                    mPassCullingMode = CULL_NONE;
                }
                else if ((secondpass || zfail) && !(secondpass && zfail))
                {
                    // use normal depth function for back facing light caps
                    renderSingleObject(lightCap, pass, false, false, manualLightList);
                }
                else
                {
                    // must always fail depth check for front facing light caps
                    mDestRenderSystem->_setDepthBufferFunction(CMPF_ALWAYS_FAIL);
                    renderSingleObject(lightCap, pass, false, false, manualLightList);

                    // reset depth function
                    mDestRenderSystem->_setDepthBufferFunction(CMPF_LESS);
                }
            }
        }
    }
}
//---------------------------------------------------------------------
void SceneManager::setShadowVolumeStencilState(bool secondpass, bool zfail, bool twosided)
{
    // Determinate the best stencil operation
    StencilOperation incrOp, decrOp;
    if (mDestRenderSystem->getCapabilities()->hasCapability(RSC_STENCIL_WRAP))
    {
        incrOp = SOP_INCREMENT_WRAP;
        decrOp = SOP_DECREMENT_WRAP;
    }
    else
    {
        incrOp = SOP_INCREMENT;
        decrOp = SOP_DECREMENT;
    }

    // First pass, do front faces if zpass
    // Second pass, do back faces if zpass
    // Invert if zfail
    // this is to ensure we always increment before decrement
    // When two-sided stencil, always pass front face stencil
    // operation parameters and the inverse of them will happen
    // for back faces
    if ( !twosided && ((secondpass || zfail) && !(secondpass && zfail)) )
    {
        mPassCullingMode = twosided? CULL_NONE : CULL_ANTICLOCKWISE;
        mDestRenderSystem->setStencilBufferParams(
            CMPF_ALWAYS_PASS, // always pass stencil check
            0, // no ref value (no compare)
            0xFFFFFFFF, // no compare mask
            0xFFFFFFFF, // no write mask
            SOP_KEEP, // stencil test will never fail
            zfail ? incrOp : SOP_KEEP, // back face depth fail
            zfail ? SOP_KEEP : decrOp, // back face pass
            twosided,
            false
            );
    }
    else
    {
        mPassCullingMode = twosided? CULL_NONE : CULL_CLOCKWISE;
        mDestRenderSystem->setStencilBufferParams(
            CMPF_ALWAYS_PASS, // always pass stencil check
            0, // no ref value (no compare)
            0xFFFFFFFF, // no compare mask
            0xFFFFFFFF, // no write mask
            SOP_KEEP, // stencil test will never fail
            zfail ? decrOp : SOP_KEEP, // front face depth fail
            zfail ? SOP_KEEP : incrOp, // front face pass
            twosided,
            false
            );
    }
    mDestRenderSystem->_setCullingMode(mPassCullingMode);

}
//---------------------------------------------------------------------
void SceneManager::renderUsingReadBackAsTexture(unsigned int secondPass, Ogre::String variableName, unsigned int StartSlot)
{
    if (!mDestRenderSystem->getCapabilities()->hasCapability(RSC_READ_BACK_AS_TEXTURE)) return;

    mDestRenderSystem->_renderUsingReadBackAsTexture(secondPass,variableName,StartSlot);
}
//---------------------------------------------------------------------
void SceneManager::setShadowColour(const ColourValue& colour)
{
    mShadowColour = colour;

    // Change shadow material setting only when it's prepared,
    // otherwise, it'll set up while preparing shadow materials.
    if (mShadowModulativePass)
    {
		mShadowModulativePass->getFragmentProgramParameters()->setNamedConstant("shadowColor",colour);
    }
}
//---------------------------------------------------------------------
const ColourValue& SceneManager::getShadowColour(void) const
{
    return mShadowColour;
}
//---------------------------------------------------------------------
void SceneManager::setShadowFarDistance(Real distance)
{
    mDefaultShadowFarDist = distance;
    mDefaultShadowFarDistSquared = distance * distance;
}
//---------------------------------------------------------------------
void SceneManager::setShadowDirectionalLightExtrusionDistance(Real dist)
{
    mShadowDirLightExtrudeDist = dist;
}
//---------------------------------------------------------------------
Real SceneManager::getShadowDirectionalLightExtrusionDistance(void) const
{
    return mShadowDirLightExtrudeDist;
}
//---------------------------------------------------------------------
void SceneManager::setShadowIndexBufferSize(size_t size)
{
    if (!mShadowIndexBuffer.isNull() && size != mShadowIndexBufferSize)
    {
        // re-create shadow buffer with new size
        mShadowIndexBuffer = HardwareBufferManager::getSingleton().
            createIndexBuffer(HardwareIndexBuffer::IT_16BIT, 
            size, 
            HardwareBuffer::HBU_DYNAMIC_WRITE_ONLY_DISCARDABLE, 
            false);
    }
    mShadowIndexBufferSize = size;
    mShadowIndexBufferUsedSize = 0;
}
//---------------------------------------------------------------------
void SceneManager::setShadowTextureConfig(size_t shadowIndex, unsigned short width, 
    unsigned short height, PixelFormat format, unsigned short fsaa, uint16 depthBufferPoolId )
{
    ShadowTextureConfig conf;
    conf.width = width;
    conf.height = height;
    conf.format = format;
    conf.fsaa = fsaa;
    conf.depthBufferPoolId = depthBufferPoolId;

    setShadowTextureConfig(shadowIndex, conf);


}
//---------------------------------------------------------------------
void SceneManager::setShadowTextureConfig(size_t shadowIndex, 
    const ShadowTextureConfig& config)
{
    if (shadowIndex >= mShadowTextureConfigList.size())
    {
        OGRE_EXCEPT(Exception::ERR_ITEM_NOT_FOUND, 
            "shadowIndex out of bounds",
            "SceneManager::setShadowTextureConfig");
    }
    mShadowTextureConfigList[shadowIndex] = config;

    mShadowTextureConfigDirty = true;
}
//---------------------------------------------------------------------
ConstShadowTextureConfigIterator SceneManager::getShadowTextureConfigIterator() const
{
    return ConstShadowTextureConfigIterator(
        mShadowTextureConfigList.begin(), mShadowTextureConfigList.end());

}
//---------------------------------------------------------------------
void SceneManager::setShadowTextureSize(unsigned short size)
{
    // default all current
    for (ShadowTextureConfigList::iterator i = mShadowTextureConfigList.begin();
        i != mShadowTextureConfigList.end(); ++i)
    {
        if (i->width != size || i->height != size)
        {
            i->width = i->height = size;
            mShadowTextureConfigDirty = true;
        }
    }

}
//---------------------------------------------------------------------
void SceneManager::setShadowTextureCount(size_t count)
{
    // Change size, any new items will need defaults
    if (count != mShadowTextureConfigList.size())
    {
        // if no entries yet, use the defaults
        if (mShadowTextureConfigList.empty())
        {
            mShadowTextureConfigList.resize(count);
        }
        else 
        {
            // create new instances with the same settings as the last item in the list
            mShadowTextureConfigList.resize(count, *mShadowTextureConfigList.rbegin());
        }
        mShadowTextureConfigDirty = true;
    }
}
//---------------------------------------------------------------------
void SceneManager::setShadowTexturePixelFormat(PixelFormat fmt)
{
    for (ShadowTextureConfigList::iterator i = mShadowTextureConfigList.begin();
        i != mShadowTextureConfigList.end(); ++i)
    {
        if (i->format != fmt)
        {
            i->format = fmt;
            mShadowTextureConfigDirty = true;
        }
    }
}
void SceneManager::setShadowTextureFSAA(unsigned short fsaa)
{
    for (ShadowTextureConfigList::iterator i = mShadowTextureConfigList.begin();
                i != mShadowTextureConfigList.end(); ++i)
    {
        if (i->fsaa != fsaa)
        {
            i->fsaa = fsaa;
            mShadowTextureConfigDirty = true;
        }
    }
}
//---------------------------------------------------------------------
void SceneManager::setShadowTextureSettings(unsigned short size, 
    unsigned short count, PixelFormat fmt, unsigned short fsaa, uint16 depthBufferPoolId)
{
    setShadowTextureCount(count);
    for (ShadowTextureConfigList::iterator i = mShadowTextureConfigList.begin();
        i != mShadowTextureConfigList.end(); ++i)
    {
        if (i->width != size || i->height != size || i->format != fmt || i->fsaa != fsaa)
        {
            i->width = i->height = size;
            i->format = fmt;
            i->fsaa = fsaa;
            i->depthBufferPoolId = depthBufferPoolId;
            mShadowTextureConfigDirty = true;
        }
    }
}
//---------------------------------------------------------------------
const TexturePtr& SceneManager::getShadowTexture(size_t shadowIndex)
{
    if (shadowIndex >= mShadowTextureConfigList.size())
    {
        OGRE_EXCEPT(Exception::ERR_ITEM_NOT_FOUND, 
            "shadowIndex out of bounds",
            "SceneManager::getShadowTexture");
    }
    ensureShadowTexturesCreated();

    return mShadowTextures[shadowIndex];


}
//---------------------------------------------------------------------
void SceneManager::setShadowTextureSelfShadow(bool selfShadow) 
{ 
    mShadowTextureSelfShadow = selfShadow;
    if (isShadowTechniqueTextureBased())
        getRenderQueue()->setShadowCastersCannotBeReceivers(!selfShadow);
}
//---------------------------------------------------------------------
void SceneManager::setShadowTextureCasterMaterial(const String& name)
{
    if (name.empty())
    {
        mShadowTextureCustomCasterPass = 0;
    }
    else
    {
        MaterialPtr mat = MaterialManager::getSingleton().getByName(name);
        if (mat.isNull())
        {
            OGRE_EXCEPT(Exception::ERR_ITEM_NOT_FOUND,
                "Cannot locate material called '" + name + "'", 
                "SceneManager::setShadowTextureCasterMaterial");
        }
        mat->load();
        if (!mat->getBestTechnique())
        {
            // unsupported
            mShadowTextureCustomCasterPass = 0;
        }
        else
        {

            mShadowTextureCustomCasterPass = mat->getBestTechnique()->getPass(0);
            if (mShadowTextureCustomCasterPass->hasVertexProgram())
            {
                // Save vertex program and params in case we have to swap them out
                mShadowTextureCustomCasterVertexProgram = 
                    mShadowTextureCustomCasterPass->getVertexProgramName();
                mShadowTextureCustomCasterVPParams = 
                    mShadowTextureCustomCasterPass->getVertexProgramParameters();
            }
            if (mShadowTextureCustomCasterPass->hasFragmentProgram())
            {
                // Save fragment program and params in case we have to swap them out
                mShadowTextureCustomCasterFragmentProgram = 
                mShadowTextureCustomCasterPass->getFragmentProgramName();
                mShadowTextureCustomCasterFPParams = 
                mShadowTextureCustomCasterPass->getFragmentProgramParameters();
            }
        }
    }
}
//---------------------------------------------------------------------
void SceneManager::setShadowTextureReceiverMaterial(const String& name)
{
    if (name.empty())
    {
        mShadowTextureCustomReceiverPass = 0;
    }
    else
    {
        MaterialPtr mat = MaterialManager::getSingleton().getByName(name);
        if (mat.isNull())
        {
            OGRE_EXCEPT(Exception::ERR_ITEM_NOT_FOUND,
                "Cannot locate material called '" + name + "'", 
                "SceneManager::setShadowTextureReceiverMaterial");
        }
        mat->load();
        if (!mat->getBestTechnique())
        {
            // unsupported
            mShadowTextureCustomReceiverPass = 0;
        }
        else
        {

            mShadowTextureCustomReceiverPass = mat->getBestTechnique()->getPass(0);
            if (mShadowTextureCustomReceiverPass->hasVertexProgram())
            {
                // Save vertex program and params in case we have to swap them out
                mShadowTextureCustomReceiverVertexProgram = 
                    mShadowTextureCustomReceiverPass->getVertexProgramName();
                mShadowTextureCustomReceiverVPParams = 
                    mShadowTextureCustomReceiverPass->getVertexProgramParameters();
            }
            else
            {
                mShadowTextureCustomReceiverVertexProgram = BLANKSTRING;
            }
            if (mShadowTextureCustomReceiverPass->hasFragmentProgram())
            {
                // Save fragment program and params in case we have to swap them out
                mShadowTextureCustomReceiverFragmentProgram = 
                    mShadowTextureCustomReceiverPass->getFragmentProgramName();
                mShadowTextureCustomReceiverFPParams = 
                    mShadowTextureCustomReceiverPass->getFragmentProgramParameters();
            }
            else
            {
                mShadowTextureCustomReceiverFragmentProgram = BLANKSTRING;
            }
        }
    }
}
//---------------------------------------------------------------------
void SceneManager::setShadowCameraSetup(const ShadowCameraSetupPtr& shadowSetup)
{
    mDefaultShadowCameraSetup = shadowSetup;

}
//---------------------------------------------------------------------
const ShadowCameraSetupPtr& SceneManager::getShadowCameraSetup() const
{
    return mDefaultShadowCameraSetup;
}
//---------------------------------------------------------------------
void SceneManager::ensureShadowTexturesCreated()
{
    if (mShadowTextureConfigDirty)
    {
        destroyShadowTextures();
        ShadowTextureManager::getSingleton().getShadowTextures(
            mShadowTextureConfigList, mShadowTextures);

        // clear shadow cam - light mapping
        mShadowCamLightMapping.clear();

        //Used to get the depth buffer ID setting for each RTT
        size_t __i = 0;

        // Recreate shadow textures
        for (ShadowTextureList::iterator i = mShadowTextures.begin(); 
            i != mShadowTextures.end(); ++i, ++__i) 
        {
            const TexturePtr& shadowTex = *i;

            // Camera names are local to SM 
            String camName = shadowTex->getName() + "Cam";
            // Material names are global to SM, make specific
            String matName = shadowTex->getName() + "Mat" + getName();

            RenderTexture *shadowRTT = shadowTex->getBuffer()->getRenderTarget();

            //Set appropriate depth buffer
            shadowRTT->setDepthBufferPool( mShadowTextureConfigList[__i].depthBufferPoolId );

            // Create camera for this texture, but note that we have to rebind
            // in prepareShadowTextures to coexist with multiple SMs
            Camera* cam = createCamera(camName);
            cam->setAspectRatio((Real)shadowTex->getWidth() / (Real)shadowTex->getHeight());
            mShadowTextureCameras.push_back(cam);

            // Create a viewport, if not there already
            if (shadowRTT->getNumViewports() == 0)
            {
                // Note camera assignment is transient when multiple SMs
                Viewport *v = shadowRTT->addViewport(cam);
                v->setClearEveryFrame(true);
                // remove overlays
                v->setOverlaysEnabled(false);
            }

            // Don't update automatically - we'll do it when required
            shadowRTT->setAutoUpdated(false);

            // Also create corresponding Material used for rendering this shadow
            MaterialPtr mat = MaterialManager::getSingleton().getByName(matName);
            if (mat.isNull())
            {
                mat = MaterialManager::getSingleton().create(
                    matName, ResourceGroupManager::INTERNAL_RESOURCE_GROUP_NAME);
            }
            Pass* p = mat->getTechnique(0)->getPass(0);
            if (p->getNumTextureUnitStates() != 1 ||
                p->getTextureUnitState(0)->_getTexturePtr(0) != shadowTex)
            {
                mat->getTechnique(0)->getPass(0)->removeAllTextureUnitStates();
                // create texture unit referring to render target texture
                TextureUnitState* texUnit = 
                    p->createTextureUnitState(shadowTex->getName());
                // set projective based on camera
                texUnit->setProjectiveTexturing(!p->hasVertexProgram(), cam);
                // clamp to border colour
                texUnit->setTextureAddressingMode(TextureUnitState::TAM_BORDER);
                texUnit->setTextureBorderColour(ColourValue::White);
                mat->touch();

            }

            // insert dummy camera-light combination
            mShadowCamLightMapping[cam] = 0;

            // Get null shadow texture
            if (mShadowTextureConfigList.empty())
            {
                mNullShadowTexture.setNull();
            }
            else
            {
                mNullShadowTexture = 
                    ShadowTextureManager::getSingleton().getNullShadowTexture(
                        mShadowTextureConfigList[0].format);
            }


        }
        mShadowTextureConfigDirty = false;
    }

}
//---------------------------------------------------------------------
void SceneManager::destroyShadowTextures(void)
{
    
    ShadowTextureList::iterator i, iend;
    iend = mShadowTextures.end();
    for (i = mShadowTextures.begin(); i != iend; ++i)
    {
        TexturePtr &shadowTex = *i;

        // Cleanup material that references this texture
        String matName = shadowTex->getName() + "Mat" + getName();
        MaterialPtr mat = MaterialManager::getSingleton().getByName(matName);
        if (!mat.isNull())
        {
            // manually clear TUS to ensure texture ref released
            mat->getTechnique(0)->getPass(0)->removeAllTextureUnitStates();
            MaterialManager::getSingleton().remove(mat->getHandle());
        }

    }

    ShadowTextureCameraList::iterator ci, ciend;
    ciend = mShadowTextureCameras.end();
    for (ci = mShadowTextureCameras.begin(); ci != ciend; ++ci)
    {
        // Always destroy camera since they are local to this SM
        destroyCamera(*ci);
    }
    mShadowTextures.clear();
    mShadowTextureCameras.clear();

    // Will destroy if no other scene managers referencing
    ShadowTextureManager::getSingleton().clearUnused();

    mShadowTextureConfigDirty = true;
        
}
//---------------------------------------------------------------------
void SceneManager::prepareShadowTextures(Camera* cam, Viewport* vp, const LightList* lightList)
{
    // create shadow textures if needed
    ensureShadowTexturesCreated();

    // Set the illumination stage, prevents recursive calls
    IlluminationRenderStage savedStage = mIlluminationStage;
    mIlluminationStage = IRS_RENDER_TO_TEXTURE;

    if (lightList == 0)
        lightList = &mLightsAffectingFrustum;

    try
    {
        
        // Determine far shadow distance
        Real shadowDist = mDefaultShadowFarDist;
        if (!shadowDist)
        {
            // need a shadow distance, make one up
            shadowDist = cam->getNearClipDistance() * 300;
        }
        Real shadowOffset = shadowDist * mShadowTextureOffset;
        // Precalculate fading info
        Real shadowEnd = shadowDist + shadowOffset;
        Real fadeStart = shadowEnd * mShadowTextureFadeStart;
        Real fadeEnd = shadowEnd * mShadowTextureFadeEnd;
        // Additive lighting should not use fogging, since it will overbrighten; use border clamp
        if (!isShadowTechniqueAdditive())
        {
            // set fogging to hide the shadow edge 
            mShadowReceiverPass->setFog(true, FOG_LINEAR, ColourValue::White, 
                0, fadeStart, fadeEnd);
        }
        else
        {
            // disable fogging explicitly
            mShadowReceiverPass->setFog(true, FOG_NONE);
        }

        // Iterate over the lights we've found, max out at the limit of light textures
        // Note that the light sorting must now place shadow casting lights at the
        // start of the light list, therefore we do not need to deal with potential
        // mismatches in the light<->shadow texture list any more

        LightList::const_iterator i, iend;
        ShadowTextureList::iterator si, siend;
        ShadowTextureCameraList::iterator ci;
        iend = lightList->end();
        siend = mShadowTextures.end();
        ci = mShadowTextureCameras.begin();
        mShadowTextureIndexLightList.clear();
        size_t shadowTextureIndex = 0;
        for (i = lightList->begin(), si = mShadowTextures.begin();
            i != iend && si != siend; ++i)
        {
            Light* light = *i;

            // skip light if shadows are disabled
            if (!light->getCastShadows())
                continue;

            if (mShadowTextureCurrentCasterLightList.empty())
                mShadowTextureCurrentCasterLightList.push_back(light);
            else
                mShadowTextureCurrentCasterLightList[0] = light;


            // texture iteration per light.
            size_t textureCountPerLight = mShadowTextureCountPerType[light->getType()];
            for (size_t j = 0; j < textureCountPerLight && si != siend; ++j)
            {
                TexturePtr &shadowTex = *si;
                RenderTarget *shadowRTT = shadowTex->getBuffer()->getRenderTarget();
                Viewport *shadowView = shadowRTT->getViewport(0);
                Camera *texCam = *ci;
                // rebind camera, incase another SM in use which has switched to its cam
                shadowView->setCamera(texCam);

                // Associate main view camera as LOD camera
                texCam->setLodCamera(cam);
                // set base
                if (light->getType() != Light::LT_POINT)
                    texCam->setDirection(light->getDerivedDirection());
                if (light->getType() != Light::LT_DIRECTIONAL)
                    texCam->setPosition(light->getDerivedPosition());

                // Use the material scheme of the main viewport 
                // This is required to pick up the correct shadow_caster_material and similar properties.
                shadowView->setMaterialScheme(vp->getMaterialScheme());

                // update shadow cam - light mapping
                ShadowCamLightMapping::iterator camLightIt = mShadowCamLightMapping.find( texCam );
                assert(camLightIt != mShadowCamLightMapping.end());
                camLightIt->second = light;

                if (light->getCustomShadowCameraSetup().isNull())
                    mDefaultShadowCameraSetup->getShadowCamera(this, cam, vp, light, texCam, j);
                else
                    light->getCustomShadowCameraSetup()->getShadowCamera(this, cam, vp, light, texCam, j);

                // Setup background colour
                shadowView->setBackgroundColour(ColourValue::White);

                // Fire shadow caster update, callee can alter camera settings
                fireShadowTexturesPreCaster(light, texCam, j);

                // Update target
                shadowRTT->update();

                ++si; // next shadow texture
                ++ci; // next camera
            }

            // set the first shadow texture index for this light.
            mShadowTextureIndexLightList.push_back(shadowTextureIndex);
            shadowTextureIndex += textureCountPerLight;
        }
    }
    catch (Exception&) 
    {
        // we must reset the illumination stage if an exception occurs
        mIlluminationStage = savedStage;
        throw;
    }
    // Set the illumination stage, prevents recursive calls
    mIlluminationStage = savedStage;

    fireShadowTexturesUpdated(
        std::min(lightList->size(), mShadowTextures.size()));

    ShadowTextureManager::getSingleton().clearUnused();

}
//---------------------------------------------------------------------
SceneManager::RenderContext* SceneManager::_pauseRendering()
{
    RenderContext* context = new RenderContext;
    context->renderQueue = mRenderQueue;
    context->viewport = mCurrentViewport;
    context->camera = mCameraInProgress;
    context->activeChain = _getActiveCompositorChain();

    context->rsContext = mDestRenderSystem->_pauseFrame();
    mRenderQueue = 0;
    return context;
}
//---------------------------------------------------------------------
void SceneManager::_resumeRendering(SceneManager::RenderContext* context) 
{
    delete mRenderQueue;
    mRenderQueue = context->renderQueue;
    _setActiveCompositorChain(context->activeChain);
    Ogre::Viewport* vp = context->viewport;
    Ogre::Camera* camera = context->camera;

    // Tell params about viewport
    mAutoParamDataSource->setCurrentViewport(vp);
    // Set the viewport - this is deliberately after the shadow texture update
    setViewport(vp);

    // Tell params about camera
    mAutoParamDataSource->setCurrentCamera(camera, mCameraRelativeRendering);
    // Set autoparams for finite dir light extrusion
    mAutoParamDataSource->setShadowDirLightExtrusionDistance(mShadowDirLightExtrudeDist);

    // Tell params about current ambient light
    mAutoParamDataSource->setAmbientLightColour(mAmbientLight);
    // Tell rendersystem
    mDestRenderSystem->setAmbientLight(mAmbientLight.r, mAmbientLight.g, mAmbientLight.b);

    // Tell params about render target
    mAutoParamDataSource->setCurrentRenderTarget(vp->getTarget());


    // Set camera window clipping planes (if any)
    if (mDestRenderSystem->getCapabilities()->hasCapability(RSC_USER_CLIP_PLANES))
    {
        mDestRenderSystem->resetClipPlanes();
        if (camera->isWindowSet())  
        {
            mDestRenderSystem->setClipPlanes(camera->getWindowPlanes());
        }
    }
    mCameraInProgress = context->camera;
    mDestRenderSystem->_resumeFrame(context->rsContext);

    // Set rasterisation mode
    mDestRenderSystem->_setPolygonMode(mCameraInProgress->getPolygonMode());

    // Set initial camera state
    mDestRenderSystem->_setProjectionMatrix(mCameraInProgress->getProjectionMatrixRS());
    
    mCachedViewMatrix = mCameraInProgress->getViewMatrix(true);

    if (mCameraRelativeRendering)
    {
        mCachedViewMatrix.setTrans(Vector3::ZERO);
        mCameraRelativePosition = mCameraInProgress->getDerivedPosition();
    }
    mDestRenderSystem->_setTextureProjectionRelativeTo(mCameraRelativeRendering, mCameraInProgress->getDerivedPosition());

    
    setViewMatrix(mCachedViewMatrix);
    delete context;
}
//---------------------------------------------------------------------
StaticGeometry* SceneManager::createStaticGeometry(const String& name)
{
    // Check not existing
    if (mStaticGeometryList.find(name) != mStaticGeometryList.end())
    {
        OGRE_EXCEPT(Exception::ERR_DUPLICATE_ITEM, 
            "StaticGeometry with name '" + name + "' already exists!", 
            "SceneManager::createStaticGeometry");
    }
    StaticGeometry* ret = OGRE_NEW StaticGeometry(this, name);
    mStaticGeometryList[name] = ret;
    return ret;
}
//---------------------------------------------------------------------
StaticGeometry* SceneManager::getStaticGeometry(const String& name) const
{
    StaticGeometryList::const_iterator i = mStaticGeometryList.find(name);
    if (i == mStaticGeometryList.end())
    {
        OGRE_EXCEPT(Exception::ERR_ITEM_NOT_FOUND, 
            "StaticGeometry with name '" + name + "' not found", 
            "SceneManager::createStaticGeometry");
    }
    return i->second;
}
//-----------------------------------------------------------------------
bool SceneManager::hasStaticGeometry(const String& name) const
{
    return (mStaticGeometryList.find(name) != mStaticGeometryList.end());
}

//---------------------------------------------------------------------
void SceneManager::destroyStaticGeometry(StaticGeometry* geom)
{
    destroyStaticGeometry(geom->getName());
}
//---------------------------------------------------------------------
void SceneManager::destroyStaticGeometry(const String& name)
{
    StaticGeometryList::iterator i = mStaticGeometryList.find(name);
    if (i != mStaticGeometryList.end())
    {
        OGRE_DELETE i->second;
        mStaticGeometryList.erase(i);
    }

}
//---------------------------------------------------------------------
void SceneManager::destroyAllStaticGeometry(void)
{
    StaticGeometryList::iterator i, iend;
    iend = mStaticGeometryList.end();
    for (i = mStaticGeometryList.begin(); i != iend; ++i)
    {
        OGRE_DELETE i->second;
    }
    mStaticGeometryList.clear();
}
//---------------------------------------------------------------------
InstancedGeometry* SceneManager::createInstancedGeometry(const String& name)
{
    // Check not existing
    if (mInstancedGeometryList.find(name) != mInstancedGeometryList.end())
    {
        OGRE_EXCEPT(Exception::ERR_DUPLICATE_ITEM, 
            "InstancedGeometry with name '" + name + "' already exists!", 
            "SceneManager::createInstancedGeometry");
    }
    InstancedGeometry* ret = OGRE_NEW InstancedGeometry(this, name);
    mInstancedGeometryList[name] = ret;
    return ret;
}
//---------------------------------------------------------------------
InstancedGeometry* SceneManager::getInstancedGeometry(const String& name) const
{
    InstancedGeometryList::const_iterator i = mInstancedGeometryList.find(name);
    if (i == mInstancedGeometryList.end())
    {
        OGRE_EXCEPT(Exception::ERR_ITEM_NOT_FOUND, 
            "InstancedGeometry with name '" + name + "' not found", 
            "SceneManager::createInstancedGeometry");
    }
    return i->second;
}
//---------------------------------------------------------------------
void SceneManager::destroyInstancedGeometry(InstancedGeometry* geom)
{
    destroyInstancedGeometry(geom->getName());
}
//---------------------------------------------------------------------
void SceneManager::destroyInstancedGeometry(const String& name)
{
    InstancedGeometryList::iterator i = mInstancedGeometryList.find(name);
    if (i != mInstancedGeometryList.end())
    {
        OGRE_DELETE i->second;
        mInstancedGeometryList.erase(i);
    }

}
//---------------------------------------------------------------------
void SceneManager::destroyAllInstancedGeometry(void)
{
    InstancedGeometryList::iterator i, iend;
    iend = mInstancedGeometryList.end();
    for (i = mInstancedGeometryList.begin(); i != iend; ++i)
    {
        OGRE_DELETE i->second;
    }
    mInstancedGeometryList.clear();
}
//---------------------------------------------------------------------
InstanceManager* SceneManager::createInstanceManager( const String &customName, const String &meshName,
                                                      const String &groupName,
                                                      InstanceManager::InstancingTechnique technique,
                                                      size_t numInstancesPerBatch, uint16 flags,
                                                      unsigned short subMeshIdx )
{
    if (mInstanceManagerMap.find(customName) != mInstanceManagerMap.end())
    {
        OGRE_EXCEPT( Exception::ERR_DUPLICATE_ITEM, 
            "InstancedManager with name '" + customName + "' already exists!", 
            "SceneManager::createInstanceManager");
    }

    InstanceManager *retVal = new InstanceManager( customName, this, meshName, groupName, technique,
                                                    flags, numInstancesPerBatch, subMeshIdx );

    mInstanceManagerMap[customName] = retVal;
    return retVal;
}
//---------------------------------------------------------------------
InstanceManager* SceneManager::getInstanceManager( const String &managerName ) const
{
    InstanceManagerMap::const_iterator itor = mInstanceManagerMap.find(managerName);

    if (itor == mInstanceManagerMap.end())
    {
        OGRE_EXCEPT(Exception::ERR_ITEM_NOT_FOUND, 
                "InstancedManager with name '" + managerName + "' not found", 
                "SceneManager::getInstanceManager");
    }

    return itor->second;
}
//---------------------------------------------------------------------
bool SceneManager::hasInstanceManager( const String &managerName ) const
{
    InstanceManagerMap::const_iterator itor = mInstanceManagerMap.find(managerName);
    return itor != mInstanceManagerMap.end();
}
//---------------------------------------------------------------------
void SceneManager::destroyInstanceManager( const String &name )
{
    //The manager we're trying to destroy might have been scheduled for updating
    //while we haven't yet rendered a frame. Update now to avoid a dangling ptr
    updateDirtyInstanceManagers();

    InstanceManagerMap::iterator i = mInstanceManagerMap.find(name);
    if (i != mInstanceManagerMap.end())
    {
        OGRE_DELETE i->second;
        mInstanceManagerMap.erase(i);
    }
}
//---------------------------------------------------------------------
void SceneManager::destroyInstanceManager( InstanceManager *instanceManager )
{
    destroyInstanceManager( instanceManager->getName() );
}
//---------------------------------------------------------------------
void SceneManager::destroyAllInstanceManagers(void)
{
    InstanceManagerMap::iterator itor = mInstanceManagerMap.begin();
    InstanceManagerMap::iterator end  = mInstanceManagerMap.end();

    while( itor != end )
    {
        OGRE_DELETE itor->second;
        ++itor;
    }

    mInstanceManagerMap.clear();
    mDirtyInstanceManagers.clear();
}
//---------------------------------------------------------------------
size_t SceneManager::getNumInstancesPerBatch( const String &meshName, const String &groupName,
                                              const String &materialName,
                                              InstanceManager::InstancingTechnique technique,
                                              size_t numInstancesPerBatch, uint16 flags,
                                              unsigned short subMeshIdx )
{
    InstanceManager tmpMgr( "TmpInstanceManager", this, meshName, groupName,
                            technique, flags, numInstancesPerBatch, subMeshIdx );
    
    return tmpMgr.getMaxOrBestNumInstancesPerBatch( materialName, numInstancesPerBatch, flags );
}
//---------------------------------------------------------------------
InstancedEntity* SceneManager::createInstancedEntity( const String &materialName, const String &managerName )
{
    InstanceManagerMap::const_iterator itor = mInstanceManagerMap.find(managerName);

    if (itor == mInstanceManagerMap.end())
    {
        OGRE_EXCEPT(Exception::ERR_ITEM_NOT_FOUND, 
                "InstancedManager with name '" + managerName + "' not found", 
                "SceneManager::createInstanceEntity");
    }

    return itor->second->createInstancedEntity( materialName );
}
//---------------------------------------------------------------------
void SceneManager::destroyInstancedEntity( InstancedEntity *instancedEntity )
{
    instancedEntity->_getOwner()->removeInstancedEntity( instancedEntity );
}
//---------------------------------------------------------------------
void SceneManager::_addDirtyInstanceManager( InstanceManager *dirtyManager )
{
    mDirtyInstanceManagers.push_back( dirtyManager );
}
//---------------------------------------------------------------------
void SceneManager::updateDirtyInstanceManagers(void)
{
    //Copy all dirty mgrs to a temporary buffer to iterate through them. We need this because
    //if two InstancedEntities from different managers belong to the same SceneNode, one of the
    //managers may have been tagged as dirty while the other wasn't, and _addDirtyInstanceManager
    //will get called while iterating through them. The "while" loop will update all mgrs until
    //no one is dirty anymore (i.e. A makes B aware it's dirty, B makes C aware it's dirty)
    //mDirtyInstanceMgrsTmp isn't a local variable to prevent allocs & deallocs every frame.
    mDirtyInstanceMgrsTmp.insert( mDirtyInstanceMgrsTmp.end(), mDirtyInstanceManagers.begin(),
                                    mDirtyInstanceManagers.end() );
    mDirtyInstanceManagers.clear();

    while( !mDirtyInstanceMgrsTmp.empty() )
    {
        InstanceManagerVec::const_iterator itor = mDirtyInstanceMgrsTmp.begin();
        InstanceManagerVec::const_iterator end  = mDirtyInstanceMgrsTmp.end();

        while( itor != end )
        {
            (*itor)->_updateDirtyBatches();
            ++itor;
        }

        //Clear temp buffer
        mDirtyInstanceMgrsTmp.clear();

        //Do it again?
        mDirtyInstanceMgrsTmp.insert( mDirtyInstanceMgrsTmp.end(), mDirtyInstanceManagers.begin(),
                                    mDirtyInstanceManagers.end() );
        mDirtyInstanceManagers.clear();
    }
}
//---------------------------------------------------------------------
AxisAlignedBoxSceneQuery* 
SceneManager::createAABBQuery(const AxisAlignedBox& box, uint32 mask)
{
    DefaultAxisAlignedBoxSceneQuery* q = OGRE_NEW DefaultAxisAlignedBoxSceneQuery(this);
    q->setBox(box);
    q->setQueryMask(mask);
    return q;
}
//---------------------------------------------------------------------
SphereSceneQuery* 
SceneManager::createSphereQuery(const Sphere& sphere, uint32 mask)
{
    DefaultSphereSceneQuery* q = OGRE_NEW DefaultSphereSceneQuery(this);
    q->setSphere(sphere);
    q->setQueryMask(mask);
    return q;
}
//---------------------------------------------------------------------
PlaneBoundedVolumeListSceneQuery* 
SceneManager::createPlaneBoundedVolumeQuery(const PlaneBoundedVolumeList& volumes, 
                                            uint32 mask)
{
    DefaultPlaneBoundedVolumeListSceneQuery* q = OGRE_NEW DefaultPlaneBoundedVolumeListSceneQuery(this);
    q->setVolumes(volumes);
    q->setQueryMask(mask);
    return q;
}

//---------------------------------------------------------------------
RaySceneQuery* 
SceneManager::createRayQuery(const Ray& ray, uint32 mask)
{
    DefaultRaySceneQuery* q = OGRE_NEW DefaultRaySceneQuery(this);
    q->setRay(ray);
    q->setQueryMask(mask);
    return q;
}
//---------------------------------------------------------------------
IntersectionSceneQuery* 
SceneManager::createIntersectionQuery(uint32 mask)
{

    DefaultIntersectionSceneQuery* q = OGRE_NEW DefaultIntersectionSceneQuery(this);
    q->setQueryMask(mask);
    return q;
}
//---------------------------------------------------------------------
void SceneManager::destroyQuery(SceneQuery* query)
{
    OGRE_DELETE query;
}
//---------------------------------------------------------------------
SceneManager::MovableObjectCollection* 
SceneManager::getMovableObjectCollection(const String& typeName)
{
    // lock collection mutex
    OGRE_LOCK_MUTEX(mMovableObjectCollectionMapMutex);

    MovableObjectCollectionMap::iterator i = 
        mMovableObjectCollectionMap.find(typeName);
    if (i == mMovableObjectCollectionMap.end())
    {
        // create
        MovableObjectCollection* newCollection = OGRE_NEW_T(MovableObjectCollection, MEMCATEGORY_SCENE_CONTROL)();
        mMovableObjectCollectionMap[typeName] = newCollection;
        return newCollection;
    }
    else
    {
        return i->second;
    }
}
//---------------------------------------------------------------------
const SceneManager::MovableObjectCollection* 
SceneManager::getMovableObjectCollection(const String& typeName) const
{
    // lock collection mutex
    OGRE_LOCK_MUTEX(mMovableObjectCollectionMapMutex);

    MovableObjectCollectionMap::const_iterator i = 
        mMovableObjectCollectionMap.find(typeName);
    if (i == mMovableObjectCollectionMap.end())
    {
        OGRE_EXCEPT(Exception::ERR_ITEM_NOT_FOUND, 
            "Object collection named '" + typeName + "' does not exist.", 
            "SceneManager::getMovableObjectCollection");
    }
    else
    {
        return i->second;
    }
}
//---------------------------------------------------------------------
MovableObject* SceneManager::createMovableObject(const String& name, 
    const String& typeName, const NameValuePairList* params)
{
    // Nasty hack to make generalised Camera functions work without breaking add-on SMs
    if (typeName == "Camera")
    {
        return createCamera(name);
    }
    MovableObjectFactory* factory = 
        Root::getSingleton().getMovableObjectFactory(typeName);
    // Check for duplicate names
    MovableObjectCollection* objectMap = getMovableObjectCollection(typeName);

    {
            OGRE_LOCK_MUTEX(objectMap->mutex);

        if (objectMap->map.find(name) != objectMap->map.end())
        {
            OGRE_EXCEPT(Exception::ERR_DUPLICATE_ITEM, 
                "An object of type '" + typeName + "' with name '" + name
                + "' already exists.", 
                "SceneManager::createMovableObject");
        }

        MovableObject* newObj = factory->createInstance(name, this, params);
        objectMap->map[name] = newObj;
        return newObj;
    }

}
//---------------------------------------------------------------------
MovableObject* SceneManager::createMovableObject(const String& typeName, const NameValuePairList* params /* = 0 */)
{
    String name = mMovableNameGenerator.generate();
    return createMovableObject(name, typeName, params);
}
//---------------------------------------------------------------------
void SceneManager::destroyMovableObject(const String& name, const String& typeName)
{
    // Nasty hack to make generalised Camera functions work without breaking add-on SMs
    if (typeName == "Camera")
    {
        destroyCamera(name);
        return;
    }
    MovableObjectCollection* objectMap = getMovableObjectCollection(typeName);
    MovableObjectFactory* factory = 
        Root::getSingleton().getMovableObjectFactory(typeName);

    {
            OGRE_LOCK_MUTEX(objectMap->mutex);

        MovableObjectMap::iterator mi = objectMap->map.find(name);
        if (mi != objectMap->map.end())
        {
            factory->destroyInstance(mi->second);
            objectMap->map.erase(mi);
        }
    }
}
//---------------------------------------------------------------------
void SceneManager::destroyAllMovableObjectsByType(const String& typeName)
{
    // Nasty hack to make generalised Camera functions work without breaking add-on SMs
    if (typeName == "Camera")
    {
        destroyAllCameras();
        return;
    }
    MovableObjectCollection* objectMap = getMovableObjectCollection(typeName);
    MovableObjectFactory* factory = 
        Root::getSingleton().getMovableObjectFactory(typeName);
    
    {
            OGRE_LOCK_MUTEX(objectMap->mutex);
        MovableObjectMap::iterator i = objectMap->map.begin();
        for (; i != objectMap->map.end(); ++i)
        {
            // Only destroy our own
            if (i->second->_getManager() == this)
            {
                factory->destroyInstance(i->second);
            }
        }
        objectMap->map.clear();
    }
}
//---------------------------------------------------------------------
void SceneManager::destroyAllMovableObjects(void)
{
    // Lock collection mutex
    OGRE_LOCK_MUTEX(mMovableObjectCollectionMapMutex);

    MovableObjectCollectionMap::iterator ci = mMovableObjectCollectionMap.begin();

    for(;ci != mMovableObjectCollectionMap.end(); ++ci)
    {
        MovableObjectCollection* coll = ci->second;

        // lock map mutex
        OGRE_LOCK_MUTEX(coll->mutex);

        if (Root::getSingleton().hasMovableObjectFactory(ci->first))
        {
            // Only destroy if we have a factory instance; otherwise must be injected
            MovableObjectFactory* factory = 
                Root::getSingleton().getMovableObjectFactory(ci->first);
            MovableObjectMap::iterator i = coll->map.begin();
            for (; i != coll->map.end(); ++i)
            {
                if (i->second->_getManager() == this)
                {
                    factory->destroyInstance(i->second);
                }
            }
        }
        coll->map.clear();
    }

}
//---------------------------------------------------------------------
MovableObject* SceneManager::getMovableObject(const String& name, const String& typeName) const
{
    // Nasty hack to make generalised Camera functions work without breaking add-on SMs
    if (typeName == "Camera")
    {
        return getCamera(name);
    }

    const MovableObjectCollection* objectMap = getMovableObjectCollection(typeName);
    
    {
            OGRE_LOCK_MUTEX(objectMap->mutex);
        MovableObjectMap::const_iterator mi = objectMap->map.find(name);
        if (mi == objectMap->map.end())
        {
            OGRE_EXCEPT(Exception::ERR_ITEM_NOT_FOUND, 
                "Object named '" + name + "' does not exist.", 
                "SceneManager::getMovableObject");
        }
        return mi->second;
    }
    
}
//-----------------------------------------------------------------------
bool SceneManager::hasMovableObject(const String& name, const String& typeName) const
{
    // Nasty hack to make generalised Camera functions work without breaking add-on SMs
    if (typeName == "Camera")
    {
        return hasCamera(name);
    }
    OGRE_LOCK_MUTEX(mMovableObjectCollectionMapMutex);

    MovableObjectCollectionMap::const_iterator i = 
        mMovableObjectCollectionMap.find(typeName);
    if (i == mMovableObjectCollectionMap.end())
        return false;
    
    {
            OGRE_LOCK_MUTEX(i->second->mutex);
        return (i->second->map.find(name) != i->second->map.end());
    }
}

//---------------------------------------------------------------------
SceneManager::MovableObjectIterator 
SceneManager::getMovableObjectIterator(const String& typeName)
{
    MovableObjectCollection* objectMap = getMovableObjectCollection(typeName);
    // Iterator not thread safe! Warned in header.
    return MovableObjectIterator(objectMap->map.begin(), objectMap->map.end());
}
//---------------------------------------------------------------------
void SceneManager::destroyMovableObject(MovableObject* m)
{
    if(!m)
        OGRE_EXCEPT(Exception::ERR_INVALIDPARAMS, "Cannot destroy a null MovableObject.", "SceneManager::destroyMovableObject");

    destroyMovableObject(m->getName(), m->getMovableType());
}
//---------------------------------------------------------------------
void SceneManager::injectMovableObject(MovableObject* m)
{
    MovableObjectCollection* objectMap = getMovableObjectCollection(m->getMovableType());
    {
            OGRE_LOCK_MUTEX(objectMap->mutex);

        objectMap->map[m->getName()] = m;
    }
}
//---------------------------------------------------------------------
void SceneManager::extractMovableObject(const String& name, const String& typeName)
{
    MovableObjectCollection* objectMap = getMovableObjectCollection(typeName);
    {
            OGRE_LOCK_MUTEX(objectMap->mutex);
        MovableObjectMap::iterator mi = objectMap->map.find(name);
        if (mi != objectMap->map.end())
        {
            // no delete
            objectMap->map.erase(mi);
        }
    }

}
//---------------------------------------------------------------------
void SceneManager::extractMovableObject(MovableObject* m)
{
    extractMovableObject(m->getName(), m->getMovableType());
}
//---------------------------------------------------------------------
void SceneManager::extractAllMovableObjectsByType(const String& typeName)
{
    MovableObjectCollection* objectMap = getMovableObjectCollection(typeName);
    {
            OGRE_LOCK_MUTEX(objectMap->mutex);
        // no deletion
        objectMap->map.clear();
    }
}
//---------------------------------------------------------------------
void SceneManager::_injectRenderWithPass(Pass *pass, Renderable *rend, bool shadowDerivation,
    bool doLightIteration, const LightList* manualLightList)
{
    // render something as if it came from the current queue
    const Pass *usedPass = _setPass(pass, false, shadowDerivation);
    renderSingleObject(rend, usedPass, false, doLightIteration, manualLightList);
}
//---------------------------------------------------------------------
RenderSystem *SceneManager::getDestinationRenderSystem()
{
    return mDestRenderSystem;
}
//---------------------------------------------------------------------
uint32 SceneManager::_getCombinedVisibilityMask(void) const
{
    return mCurrentViewport ?
        mCurrentViewport->getVisibilityMask() & mVisibilityMask : mVisibilityMask;

}
//---------------------------------------------------------------------
const VisibleObjectsBoundsInfo& 
SceneManager::getVisibleObjectsBoundsInfo(const Camera* cam) const
{
    static VisibleObjectsBoundsInfo nullBox;

    CamVisibleObjectsMap::const_iterator camVisObjIt = mCamVisibleObjectsMap.find( cam );

    if ( camVisObjIt == mCamVisibleObjectsMap.end() )
        return nullBox;
    else
        return camVisObjIt->second;
}
//---------------------------------------------------------------------
const VisibleObjectsBoundsInfo& 
SceneManager::getShadowCasterBoundsInfo( const Light* light, size_t iteration ) const
{
    static VisibleObjectsBoundsInfo nullBox;

    // find light
    unsigned int foundCount = 0;
    ShadowCamLightMapping::const_iterator it; 
    for ( it = mShadowCamLightMapping.begin() ; it != mShadowCamLightMapping.end(); ++it )
    {
        if ( it->second == light )
        {
            if (foundCount == iteration)
            {
                // search the camera-aab list for the texture cam
                CamVisibleObjectsMap::const_iterator camIt = mCamVisibleObjectsMap.find( it->first );

                if ( camIt == mCamVisibleObjectsMap.end() )
                {
                    return nullBox;
                }
                else
                {
                    return camIt->second;
                }
            }
            else
            {
                // multiple shadow textures per light, keep searching
                ++foundCount;
            }
        }
    }

    // AAB not available
    return nullBox;
}
//---------------------------------------------------------------------
void SceneManager::setQueuedRenderableVisitor(SceneManager::SceneMgrQueuedRenderableVisitor* visitor)
{
    if (visitor)
        mActiveQueuedRenderableVisitor = visitor;
    else
        mActiveQueuedRenderableVisitor = &mDefaultQueuedRenderableVisitor;
}
//---------------------------------------------------------------------
SceneManager::SceneMgrQueuedRenderableVisitor* SceneManager::getQueuedRenderableVisitor(void) const
{
    return mActiveQueuedRenderableVisitor;
}
//---------------------------------------------------------------------
void SceneManager::addLodListener(LodListener *listener)
{
    mLodListeners.insert(listener);
}
//---------------------------------------------------------------------
void SceneManager::removeLodListener(LodListener *listener)
{
    LodListenerSet::iterator it = mLodListeners.find(listener);
    if (it != mLodListeners.end())
        mLodListeners.erase(it);
}
//---------------------------------------------------------------------
void SceneManager::_notifyMovableObjectLodChanged(MovableObjectLodChangedEvent& evt)
{
    // Notify listeners and determine if event needs to be queued
    bool queueEvent = false;
    for (LodListenerSet::iterator it = mLodListeners.begin(); it != mLodListeners.end(); ++it)
    {
        if ((*it)->prequeueMovableObjectLodChanged(evt))
            queueEvent = true;
    }

    // Push event onto queue if requested
    if (queueEvent)
        mMovableObjectLodChangedEvents.push_back(evt);
}
//---------------------------------------------------------------------
void SceneManager::_notifyEntityMeshLodChanged(EntityMeshLodChangedEvent& evt)
{
    // Notify listeners and determine if event needs to be queued
    bool queueEvent = false;
    for (LodListenerSet::iterator it = mLodListeners.begin(); it != mLodListeners.end(); ++it)
    {
        if ((*it)->prequeueEntityMeshLodChanged(evt))
            queueEvent = true;
    }

    // Push event onto queue if requested
    if (queueEvent)
        mEntityMeshLodChangedEvents.push_back(evt);
}
//---------------------------------------------------------------------
void SceneManager::_notifyEntityMaterialLodChanged(EntityMaterialLodChangedEvent& evt)
{
    // Notify listeners and determine if event needs to be queued
    bool queueEvent = false;
    for (LodListenerSet::iterator it = mLodListeners.begin(); it != mLodListeners.end(); ++it)
    {
        if ((*it)->prequeueEntityMaterialLodChanged(evt))
            queueEvent = true;
    }

    // Push event onto queue if requested
    if (queueEvent)
        mEntityMaterialLodChangedEvents.push_back(evt);
}
//---------------------------------------------------------------------
void SceneManager::_handleLodEvents()
{
    // Handle events with each listener
    for (LodListenerSet::iterator it = mLodListeners.begin(); it != mLodListeners.end(); ++it)
    {
        for (MovableObjectLodChangedEventList::const_iterator jt = mMovableObjectLodChangedEvents.begin(); jt != mMovableObjectLodChangedEvents.end(); ++jt)
            (*it)->postqueueMovableObjectLodChanged(*jt);

        for (EntityMeshLodChangedEventList::const_iterator jt = mEntityMeshLodChangedEvents.begin(); jt != mEntityMeshLodChangedEvents.end(); ++jt)
            (*it)->postqueueEntityMeshLodChanged(*jt);

        for (EntityMaterialLodChangedEventList::const_iterator jt = mEntityMaterialLodChangedEvents.begin(); jt != mEntityMaterialLodChangedEvents.end(); ++jt)
            (*it)->postqueueEntityMaterialLodChanged(*jt);
    }

    // Clear event queues
    mMovableObjectLodChangedEvents.clear();
    mEntityMeshLodChangedEvents.clear();
    mEntityMaterialLodChangedEvents.clear();
}
//---------------------------------------------------------------------
void SceneManager::setViewMatrix(const Matrix4& m)
{
    mDestRenderSystem->_setViewMatrix(m);
    if (mDestRenderSystem->areFixedFunctionLightsInViewSpace())
    {
        // reset light hash if we've got lights already set
        if(mLastLightHash)
            mLastLightHash = 0;
    }
}
//---------------------------------------------------------------------
void SceneManager::useLights(const LightList& lights, unsigned short limit)
{
    // only call the rendersystem if light list has changed
    if (lights.getHash() != mLastLightHash || limit != mLastLightLimit)
    {
        mDestRenderSystem->_useLights(lights, limit);
        mLastLightHash = lights.getHash();
        mLastLightLimit = limit;
    }
}
//---------------------------------------------------------------------
void SceneManager::useLightsGpuProgram(const Pass* pass, const LightList* lights)
{
    // only call the rendersystem if light list has changed
    if (lights->getHash() != mLastLightHashGpuProgram)
    {
        // Update any automatic gpu params for lights
        // Other bits of information will have to be looked up
        mAutoParamDataSource->setCurrentLightList(lights);
        mGpuParamsDirty |= GPV_LIGHTS;

        mLastLightHashGpuProgram = lights->getHash();

    }
}
//---------------------------------------------------------------------
void SceneManager::bindGpuProgram(GpuProgram* prog)
{
    // need to dirty the light hash, and paarams that need resetting, since program params will have been invalidated
    // Use 1 to guarantee changing it (using 0 could result in no change if list is empty)
    // Hash == 1 is almost impossible to achieve otherwise
    mLastLightHashGpuProgram = 1;
    mGpuParamsDirty = (uint16)GPV_ALL;
    mDestRenderSystem->bindGpuProgram(prog);
}
//---------------------------------------------------------------------
void SceneManager::_markGpuParamsDirty(uint16 mask)
{
    mGpuParamsDirty |= mask;
}
//---------------------------------------------------------------------
void SceneManager::updateGpuProgramParameters(const Pass* pass)
{
    if (pass->isProgrammable())
    {

        if (!mGpuParamsDirty)
            return;

        if (mGpuParamsDirty)
            pass->_updateAutoParams(mAutoParamDataSource, mGpuParamsDirty);

        if (pass->hasVertexProgram())
        {
            mDestRenderSystem->bindGpuProgramParameters(GPT_VERTEX_PROGRAM, 
                pass->getVertexProgramParameters(), mGpuParamsDirty);
        }

        if (pass->hasGeometryProgram())
        {
            mDestRenderSystem->bindGpuProgramParameters(GPT_GEOMETRY_PROGRAM,
                pass->getGeometryProgramParameters(), mGpuParamsDirty);
        }

        if (pass->hasFragmentProgram())
        {
            mDestRenderSystem->bindGpuProgramParameters(GPT_FRAGMENT_PROGRAM, 
                pass->getFragmentProgramParameters(), mGpuParamsDirty);
        }

        if (pass->hasTessellationHullProgram())
        {
            mDestRenderSystem->bindGpuProgramParameters(GPT_HULL_PROGRAM, 
                pass->getTessellationHullProgramParameters(), mGpuParamsDirty);
        }

        if (pass->hasTessellationDomainProgram())
        {
            mDestRenderSystem->bindGpuProgramParameters(GPT_DOMAIN_PROGRAM, 
                pass->getTessellationDomainProgramParameters(), mGpuParamsDirty);
        }

                // if (pass->hasComputeProgram())
        // {
                //     mDestRenderSystem->bindGpuProgramParameters(GPT_COMPUTE_PROGRAM, 
                //                                                 pass->getComputeProgramParameters(), mGpuParamsDirty);
        // }

        mGpuParamsDirty = 0;
    }

}
//---------------------------------------------------------------------
//---------------------------------------------------------------------
VisibleObjectsBoundsInfo::VisibleObjectsBoundsInfo()
{
    reset();
}
//---------------------------------------------------------------------
void VisibleObjectsBoundsInfo::reset()
{
    aabb.setNull();
    receiverAabb.setNull();
    minDistance = minDistanceInFrustum = std::numeric_limits<Real>::infinity();
    maxDistance = maxDistanceInFrustum = 0;
}
//---------------------------------------------------------------------
void VisibleObjectsBoundsInfo::merge(const AxisAlignedBox& boxBounds, const Sphere& sphereBounds, 
           const Camera* cam, bool receiver)
{
    aabb.merge(boxBounds);
    if (receiver)
        receiverAabb.merge(boxBounds);
    // use view matrix to determine distance, works with custom view matrices
    Vector3 vsSpherePos = cam->getViewMatrix(true) * sphereBounds.getCenter();
    Real camDistToCenter = vsSpherePos.length();
    minDistance = std::min(minDistance, std::max((Real)0, camDistToCenter - sphereBounds.getRadius()));
    maxDistance = std::max(maxDistance, camDistToCenter + sphereBounds.getRadius());
    minDistanceInFrustum = std::min(minDistanceInFrustum, std::max((Real)0, camDistToCenter - sphereBounds.getRadius()));
    maxDistanceInFrustum = std::max(maxDistanceInFrustum, camDistToCenter + sphereBounds.getRadius());
}
//---------------------------------------------------------------------
void VisibleObjectsBoundsInfo::mergeNonRenderedButInFrustum(const AxisAlignedBox& boxBounds, 
                                  const Sphere& sphereBounds, const Camera* cam)
{
    (void)boxBounds;
    // use view matrix to determine distance, works with custom view matrices
    Vector3 vsSpherePos = cam->getViewMatrix(true) * sphereBounds.getCenter();
    Real camDistToCenter = vsSpherePos.length();
    minDistanceInFrustum = std::min(minDistanceInFrustum, std::max((Real)0, camDistToCenter - sphereBounds.getRadius()));
    maxDistanceInFrustum = std::max(maxDistanceInFrustum, camDistToCenter + sphereBounds.getRadius());

}



}<|MERGE_RESOLUTION|>--- conflicted
+++ resolved
@@ -4777,82 +4777,37 @@
 
     if (!mShadowModulativePass)
     {
-		MaterialPtr matModStencil = MaterialManager::getSingleton().getByName(
-			"Ogre/StencilShadowModulationPass");
-		if (matModStencil.isNull())
-		{
-			// Init
-			matModStencil = MaterialManager::getSingleton().create(
-				"Ogre/StencilShadowModulationPass",
-				ResourceGroupManager::INTERNAL_RESOURCE_GROUP_NAME);
-			mShadowModulativePass = matModStencil->getTechnique(0)->getPass(0);
-			mShadowModulativePass->setSceneBlending(SBF_DEST_COLOUR, SBF_ZERO);
-			mShadowModulativePass->setLightingEnabled(false);
-			mShadowModulativePass->setDepthWriteEnabled(false);
-			mShadowModulativePass->setDepthCheckEnabled(false);
-			mShadowModulativePass->createTextureUnitState();
-
-
-			mShadowModulativePass->setCullingMode(CULL_NONE);
-
-			mShadowModulativePass->setVertexProgram("Ogre/ShadowBlendVP");
-			mShadowModulativePass->setFragmentProgram("Ogre/ShadowBlendFP");
-	
-			mShadowModulativePass->getFragmentProgramParameters()->setNamedConstant("shadowColor", mShadowColour);
-			mShadowModulativePass->getVertexProgramParameters()->setAutoConstant(0, Ogre::GpuProgramParameters::ACT_WORLDVIEWPROJ_MATRIX);
-
-			
-		}
-		else
-		{
-			mShadowModulativePass = matModStencil->getTechnique(0)->getPass(0);
-		}
-
-<<<<<<< HEAD
-=======
-        MaterialPtr matModStencil = MaterialManager::getSingleton().getByName(
-            "Ogre/StencilShadowModulationPass");
-        if (matModStencil.isNull())
-        {
-            // Init
-            matModStencil = MaterialManager::getSingleton().create(
-                "Ogre/StencilShadowModulationPass",
-                ResourceGroupManager::INTERNAL_RESOURCE_GROUP_NAME);
-            mShadowModulativePass = matModStencil->getTechnique(0)->getPass(0);
-            mShadowModulativePass->setSceneBlending(SBF_DEST_COLOUR, SBF_ZERO); 
-            mShadowModulativePass->setLightingEnabled(false);
-            mShadowModulativePass->setDepthWriteEnabled(false);
-            mShadowModulativePass->setDepthCheckEnabled(false);
-            TextureUnitState* t = mShadowModulativePass->createTextureUnitState();
-            t->setColourOperationEx(LBX_MODULATE, LBS_MANUAL, LBS_CURRENT, 
-                mShadowColour);
-            mShadowModulativePass->setCullingMode(CULL_NONE);
-
-            if(!mDestRenderSystem->getCapabilities()->hasCapability(RSC_FIXED_FUNCTION))
-            {
-                try
-                {
-                    mShadowModulativePass->setVertexProgram("Ogre/StencilShadowModulationPassVs");
-                    GpuProgramParametersSharedPtr vParams = mShadowModulativePass->getVertexProgramParameters();
-                    vParams->setAutoConstant(0, GpuProgramParameters::ACT_WORLDVIEWPROJ_MATRIX);
-
-                    mShadowModulativePass->setFragmentProgram("Ogre/StencilShadowModulationPassPs");
-                    GpuProgramParametersSharedPtr fParams = mShadowModulativePass->getFragmentProgramParameters();
-                    fParams->setAutoConstant(0, GpuProgramParameters::ACT_AMBIENT_LIGHT_COLOUR);
-
-                    matModStencil->compile();
-                }
-                catch(Exception&)
-                {
-                    // TODO: implement programs for GLES2 and remove this try/catch block
-                }
-            }
-        }
-        else
-        {
-            mShadowModulativePass = matModStencil->getTechnique(0)->getPass(0);
-        }
->>>>>>> 053554ee
+    MaterialPtr matModStencil = MaterialManager::getSingleton().getByName(
+        "Ogre/StencilShadowModulationPass");
+    if (matModStencil.isNull())
+    {
+        // Init
+        matModStencil = MaterialManager::getSingleton().create(
+            "Ogre/StencilShadowModulationPass",
+            ResourceGroupManager::INTERNAL_RESOURCE_GROUP_NAME);
+        mShadowModulativePass = matModStencil->getTechnique(0)->getPass(0);
+        mShadowModulativePass->setSceneBlending(SBF_DEST_COLOUR, SBF_ZERO);
+        mShadowModulativePass->setLightingEnabled(false);
+        mShadowModulativePass->setDepthWriteEnabled(false);
+        mShadowModulativePass->setDepthCheckEnabled(false);
+        mShadowModulativePass->createTextureUnitState();
+
+
+        mShadowModulativePass->setCullingMode(CULL_NONE);
+
+        mShadowModulativePass->setVertexProgram("Ogre/ShadowBlendVP");
+        mShadowModulativePass->setFragmentProgram("Ogre/ShadowBlendFP");
+
+        mShadowModulativePass->getFragmentProgramParameters()->setNamedConstant("shadowColor", mShadowColour);
+        mShadowModulativePass->getVertexProgramParameters()->setAutoConstant(0, Ogre::GpuProgramParameters::ACT_WORLDVIEWPROJ_MATRIX);
+
+
+    }
+    else
+    {
+        mShadowModulativePass = matModStencil->getTechnique(0)->getPass(0);
+    }
+
     }
 
     // Also init full screen quad while we're at it
