--- conflicted
+++ resolved
@@ -29,14 +29,11 @@
 #include <cstdint>
 #include <cstdio>
 #include <string>
-<<<<<<< HEAD
 #include <fstream>
-=======
 #include <memory>
 #include <thread>
 #include <mutex>
 #include <condition_variable>
->>>>>>> c02f2f76
 
 #include "OgreArchive.h"
 #include "OgreDataStream.h"
