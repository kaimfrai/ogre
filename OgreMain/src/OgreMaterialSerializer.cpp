--- conflicted
+++ resolved
@@ -5173,11 +5173,7 @@
 		GpuLogicalBufferStructPtr doubleLogical = params->getDoubleLogicalBufferStruct();
         if( !doubleLogical.isNull() )
 		{
-<<<<<<< HEAD
-			OGRE_LOCK_MUTEX(floatLogical->mutex)
-=======
                     OGRE_LOCK_MUTEX(floatLogical->mutex);
->>>>>>> c40cd09d
 
 			for(GpuLogicalIndexUseMap::const_iterator i = doubleLogical->map.begin();
 				i != doubleLogical->map.end(); ++i)
