/*
-----------------------------------------------------------------------------
This source file is part of OGRE
    (Object-oriented Graphics Rendering Engine)
For the latest info, see http://www.ogre3d.org/

Copyright (c) 2000-2014 Torus Knot Software Ltd

Permission is hereby granted, free of charge, to any person obtaining a copy
of this software and associated documentation files (the "Software"), to deal
in the Software without restriction, including without limitation the rights
to use, copy, modify, merge, publish, distribute, sublicense, and/or sell
copies of the Software, and to permit persons to whom the Software is
furnished to do so, subject to the following conditions:

The above copyright notice and this permission notice shall be included in
all copies or substantial portions of the Software.

THE SOFTWARE IS PROVIDED "AS IS", WITHOUT WARRANTY OF ANY KIND, EXPRESS OR
IMPLIED, INCLUDING BUT NOT LIMITED TO THE WARRANTIES OF MERCHANTABILITY,
FITNESS FOR A PARTICULAR PURPOSE AND NONINFRINGEMENT. IN NO EVENT SHALL THE
AUTHORS OR COPYRIGHT HOLDERS BE LIABLE FOR ANY CLAIM, DAMAGES OR OTHER
LIABILITY, WHETHER IN AN ACTION OF CONTRACT, TORT OR OTHERWISE, ARISING FROM,
OUT OF OR IN CONNECTION WITH THE SOFTWARE OR THE USE OR OTHER DEALINGS IN
THE SOFTWARE.
-----------------------------------------------------------------------------
*/
#include "OgreStableHeaders.h"

#include "OgreMeshSerializerImpl.h"
#include "OgreMeshFileFormat.h"
#include "OgreMeshSerializer.h"
#include "OgreMesh.h"
#include "OgreSubMesh.h"
#include "OgreBitwise.h"
#include "OgreException.h"
#include "OgreLogManager.h"
#include "OgreHardwareBufferManager.h"
#include "OgreAnimation.h"
#include "OgreAnimationTrack.h"
#include "OgreRoot.h"
#include "OgreLodStrategyManager.h"
#include "OgreDistanceLodStrategy.h"

#if OGRE_COMPILER == OGRE_COMPILER_MSVC
// Disable conversion warnings, we do a lot of them, intentionally
#   pragma warning (disable : 4267)
#endif


namespace Ogre {

    /// stream overhead = ID + size
    const long MSTREAM_OVERHEAD_SIZE = sizeof(uint16) + sizeof(uint32);
    //---------------------------------------------------------------------
    MeshSerializerImpl::MeshSerializerImpl()
    {
        // Version number
        mVersion = "[MeshSerializer_v1.100]";
    }
    //---------------------------------------------------------------------
    MeshSerializerImpl::~MeshSerializerImpl()
    {
    }
    //---------------------------------------------------------------------
    void MeshSerializerImpl::exportMesh(const Mesh* pMesh, 
        DataStreamPtr stream, Endian endianMode)
    {
        LogManager::getSingleton().logMessage("MeshSerializer writing mesh data to stream " + stream->getName() + "...");

        // Decide on endian mode
        determineEndianness(endianMode);

        // Check that the mesh has it's bounds set
        if (pMesh->getBounds().isNull() || pMesh->getBoundingSphereRadius() == 0.0f)
        {
            OGRE_EXCEPT(Exception::ERR_INVALIDPARAMS, "The Mesh you have supplied does not have its"
                " bounds completely defined. Define them first before exporting.",
                "MeshSerializerImpl::exportMesh");
        }
        mStream = stream;
        if (!mStream->isWriteable())
        {
            OGRE_EXCEPT(Exception::ERR_INVALIDPARAMS,
                "Unable to use stream " + mStream->getName() + " for writing",
                "MeshSerializerImpl::exportMesh");
        }

        writeFileHeader();
        LogManager::getSingleton().logMessage("File header written.");


        LogManager::getSingleton().logMessage("Writing mesh data...");
        pushInnerChunk(mStream);
        writeMesh(pMesh);
        popInnerChunk(mStream);
        LogManager::getSingleton().logMessage("Mesh data exported.");

        LogManager::getSingleton().logMessage("MeshSerializer export successful.");
    }
    //---------------------------------------------------------------------
    void MeshSerializerImpl::importMesh(DataStreamPtr& stream, Mesh* pMesh, MeshSerializerListener *listener)
    {
        // Determine endianness (must be the first thing we do!)
        determineEndianness(stream);

#if OGRE_SERIALIZER_VALIDATE_CHUNKSIZE
        enableValidation();
#endif
        // Check header
        readFileHeader(stream);
<<<<<<< HEAD
        pushInnerChunk(stream);
        unsigned short streamID;
        while(!stream->eof())
        {
            streamID = readChunk(stream);
=======

        unsigned short streamID = readChunk(stream);

        while(!stream->eof())
        {
>>>>>>> c902f1d1
            switch (streamID)
            {
            case M_MESH:
                readMesh(stream, pMesh, listener);
                break;
<<<<<<< HEAD
            }
=======
			}

            streamID = readChunk(stream);
>>>>>>> c902f1d1
        }
        popInnerChunk(stream);
    }
    //---------------------------------------------------------------------
    void MeshSerializerImpl::writeMesh(const Mesh* pMesh)
    {
        exportedLodCount = 1; // generate edge data for original mesh

        // Header
        writeChunkHeader(M_MESH, calcMeshSize(pMesh));
        {
        // bool skeletallyAnimated
        bool skelAnim = pMesh->hasSkeleton();
        writeBools(&skelAnim, 1);

            pushInnerChunk(mStream);
            
        // Write shared geometry
        if (pMesh->sharedVertexData)
            writeGeometry(pMesh->sharedVertexData);

        // Write Submeshes
        for (unsigned short i = 0; i < pMesh->getNumSubMeshes(); ++i)
        {
            LogManager::getSingleton().logMessage("Writing submesh...");
            writeSubMesh(pMesh->getSubMesh(i));
            LogManager::getSingleton().logMessage("Submesh exported.");
        }

        // Write skeleton info if required
        if (pMesh->hasSkeleton())
        {
            LogManager::getSingleton().logMessage("Exporting skeleton link...");
            // Write skeleton link
            writeSkeletonLink(pMesh->getSkeletonName());
            LogManager::getSingleton().logMessage("Skeleton link exported.");

            // Write bone assignments
            if (!pMesh->mBoneAssignments.empty())
            {
                LogManager::getSingleton().logMessage("Exporting shared geometry bone assignments...");

                Mesh::VertexBoneAssignmentList::const_iterator vi;
                for (vi = pMesh->mBoneAssignments.begin();
                vi != pMesh->mBoneAssignments.end(); ++vi)
                {
                    writeMeshBoneAssignment(vi->second);
                }

                LogManager::getSingleton().logMessage("Shared geometry bone assignments exported.");
            }
        }
            
#if !OGRE_NO_MESHLOD
        // Write LOD data if any
        if (pMesh->getNumLodLevels() > 1)
        {
            LogManager::getSingleton().logMessage("Exporting LOD information....");
                writeLodLevel(pMesh);
            LogManager::getSingleton().logMessage("LOD information exported.");

        }
#endif
        
        // Write bounds information
        LogManager::getSingleton().logMessage("Exporting bounds information....");
        writeBoundsInfo(pMesh);
        LogManager::getSingleton().logMessage("Bounds information exported.");

        // Write submesh name table
        LogManager::getSingleton().logMessage("Exporting submesh name table...");
        writeSubMeshNameTable(pMesh);
        LogManager::getSingleton().logMessage("Submesh name table exported.");

        // Write edge lists
        if (pMesh->isEdgeListBuilt())
        {
            LogManager::getSingleton().logMessage("Exporting edge lists...");
            writeEdgeList(pMesh);
            LogManager::getSingleton().logMessage("Edge lists exported");
        }

        // Write morph animation
        writePoses(pMesh);
        if (pMesh->hasVertexAnimation())
        {
            writeAnimations(pMesh);
        }

        // Write submesh extremes
        writeExtremes(pMesh);
            popInnerChunk(mStream);
        }
    }
    //---------------------------------------------------------------------
    // Added by DrEvil
    void MeshSerializerImpl::writeSubMeshNameTable(const Mesh* pMesh)
    {
        // Header
        writeChunkHeader(M_SUBMESH_NAME_TABLE, calcSubMeshNameTableSize(pMesh));

        // Loop through and save out the index and names.
        Mesh::SubMeshNameMap::const_iterator it = pMesh->mSubMeshNameMap.begin();
        pushInnerChunk(mStream);
        while(it != pMesh->mSubMeshNameMap.end())
        {
            // Header
            writeChunkHeader(M_SUBMESH_NAME_TABLE_ELEMENT, MSTREAM_OVERHEAD_SIZE +
                sizeof(unsigned short) + calcStringSize(it->first));

            // write the index
            writeShorts(&it->second, 1);
            // name
            writeString(it->first);

            ++it;
        }
        popInnerChunk(mStream);
    }
    //---------------------------------------------------------------------
    void MeshSerializerImpl::writeSubMesh(const SubMesh* s)
    {
        // Header
        writeChunkHeader(M_SUBMESH, calcSubMeshSize(s));

        // char* materialName
        writeString(s->getMaterialName());

        // bool useSharedVertices
        writeBools(&s->useSharedVertices, 1);

        unsigned int indexCount = static_cast<unsigned int>(s->indexData->indexCount);
        writeInts(&indexCount, 1);

        // bool indexes32Bit
        bool idx32bit = (!s->indexData->indexBuffer.isNull() &&
            s->indexData->indexBuffer->getType() == HardwareIndexBuffer::IT_32BIT);
        writeBools(&idx32bit, 1);

        if (indexCount > 0)
        {
            // unsigned short* faceVertexIndices ((indexCount)
            HardwareIndexBufferSharedPtr ibuf = s->indexData->indexBuffer;
            void* pIdx = ibuf->lock(HardwareBuffer::HBL_READ_ONLY);
            if (idx32bit)
            {
                unsigned int* pIdx32 = static_cast<unsigned int*>(pIdx);
                writeInts(pIdx32, s->indexData->indexCount);
            }
            else
            {
                unsigned short* pIdx16 = static_cast<unsigned short*>(pIdx);
                writeShorts(pIdx16, s->indexData->indexCount);
            }
            ibuf->unlock();
        }

        pushInnerChunk(mStream);
        
        // M_GEOMETRY stream (Optional: present only if useSharedVertices = false)
        if (!s->useSharedVertices)
        {
            writeGeometry(s->vertexData);
        }

        // write out texture alias chunks
        writeSubMeshTextureAliases(s);

        // Operation type
        writeSubMeshOperation(s);

        // Bone assignments
        if (!s->mBoneAssignments.empty())
        {
            LogManager::getSingleton().logMessage("Exporting dedicated geometry bone assignments...");
            SubMesh::VertexBoneAssignmentList::const_iterator vi;
            for (vi = s->mBoneAssignments.begin();
            vi != s->mBoneAssignments.end(); ++vi)
            {
                writeSubMeshBoneAssignment(vi->second);
            }
            LogManager::getSingleton().logMessage("Dedicated geometry bone assignments exported.");
        }
        popInnerChunk(mStream);

    }
    //---------------------------------------------------------------------
    void MeshSerializerImpl::writeExtremes(const Mesh *pMesh)
    {
        bool has_extremes = false;
        for (unsigned short i = 0; i < pMesh->getNumSubMeshes(); ++i)
        {
            SubMesh *sm = pMesh->getSubMesh(i);
            if (sm->extremityPoints.empty())
                continue;
            if (!has_extremes)
            {
                has_extremes = true;
                LogManager::getSingleton().logMessage("Writing submesh extremes...");
            }
            writeSubMeshExtremes(i, sm);
        }
        if (has_extremes)
            LogManager::getSingleton().logMessage("Extremes exported.");
    }
    size_t MeshSerializerImpl::calcExtremesSize(const Mesh* pMesh)
    {
        size_t size = 0;
        for (unsigned short i = 0; i < pMesh->getNumSubMeshes(); ++i)
        {
            SubMesh *sm = pMesh->getSubMesh(i);
            if (!sm->extremityPoints.empty()){
                size += calcSubMeshExtremesSize(i, sm);
            }
        }
        return size;
    }
    //---------------------------------------------------------------------
    void MeshSerializerImpl::writeSubMeshExtremes(unsigned short idx, const SubMesh* s)
    {
        
        writeChunkHeader(M_TABLE_EXTREMES, calcSubMeshExtremesSize(idx, s));

        writeShorts(&idx, 1);

        float *vertices = OGRE_ALLOC_T(float, s->extremityPoints.size() * 3, MEMCATEGORY_GEOMETRY);
        float *pVert = vertices;

        for (vector<Vector3>::type::const_iterator i = s->extremityPoints.begin();
             i != s->extremityPoints.end(); ++i)
        {
            *pVert++ = i->x;
            *pVert++ = i->y;
            *pVert++ = i->z;
        }

        writeFloats(vertices, s->extremityPoints.size () * 3);
        OGRE_FREE(vertices, MEMCATEGORY_GEOMETRY);
    }

    size_t MeshSerializerImpl::calcSubMeshExtremesSize(unsigned short idx, const SubMesh* s)
    {
        return MSTREAM_OVERHEAD_SIZE + sizeof (unsigned short) +
            s->extremityPoints.size() * sizeof (float)* 3;
    }


    //---------------------------------------------------------------------
    void MeshSerializerImpl::writeSubMeshTextureAliases(const SubMesh* s)
    {
        size_t chunkSize;
        AliasTextureNamePairList::const_iterator i;

        LogManager::getSingleton().logMessage("Exporting submesh texture aliases...");

        // iterate through texture aliases and write them out as a chunk
        for (i = s->mTextureAliases.begin(); i != s->mTextureAliases.end(); ++i)
        {
            // calculate chunk size based on string length + 1.  Add 1 for the line feed.
            chunkSize = MSTREAM_OVERHEAD_SIZE + calcStringSize(i->first) + calcStringSize(i->second);
            writeChunkHeader(M_SUBMESH_TEXTURE_ALIAS, chunkSize);
            // write out alias name
            writeString(i->first);
            // write out texture name
            writeString(i->second);
        }

        LogManager::getSingleton().logMessage("Submesh texture aliases exported.");
    }

    //---------------------------------------------------------------------
    void MeshSerializerImpl::writeSubMeshOperation(const SubMesh* sm)
    {
        // Header
        writeChunkHeader(M_SUBMESH_OPERATION, calcSubMeshOperationSize(sm));

        // unsigned short operationType
        unsigned short opType = static_cast<unsigned short>(sm->operationType);
        writeShorts(&opType, 1);
    }
    //---------------------------------------------------------------------
    void MeshSerializerImpl::writeGeometry(const VertexData* vertexData)
    {
        const VertexDeclaration::VertexElementList& elemList =
            vertexData->vertexDeclaration->getElements();
        const VertexBufferBinding::VertexBufferBindingMap& bindings =
            vertexData->vertexBufferBinding->getBindings();
        VertexBufferBinding::VertexBufferBindingMap::const_iterator vbi, vbiend;

        // Header
        writeChunkHeader(M_GEOMETRY, calcGeometrySize(vertexData));

        unsigned int vertexCount = static_cast<unsigned int>(vertexData->vertexCount);
        writeInts(&vertexCount, 1);

        pushInnerChunk(mStream);
        {
        // Vertex declaration
            size_t size = MSTREAM_OVERHEAD_SIZE + elemList.size() * (MSTREAM_OVERHEAD_SIZE + sizeof(unsigned short)* 5);
        writeChunkHeader(M_GEOMETRY_VERTEX_DECLARATION, size);

            pushInnerChunk(mStream);
            {
        VertexDeclaration::VertexElementList::const_iterator vei, veiend;
        veiend = elemList.end();
        unsigned short tmp;
        size = MSTREAM_OVERHEAD_SIZE + sizeof(unsigned short) * 5;
        for (vei = elemList.begin(); vei != veiend; ++vei)
        {
            const VertexElement& elem = *vei;
            writeChunkHeader(M_GEOMETRY_VERTEX_ELEMENT, size);
            // unsigned short source;   // buffer bind source
            tmp = elem.getSource();
            writeShorts(&tmp, 1);
            // unsigned short type;     // VertexElementType
            tmp = static_cast<unsigned short>(elem.getType());
            writeShorts(&tmp, 1);
            // unsigned short semantic; // VertexElementSemantic
            tmp = static_cast<unsigned short>(elem.getSemantic());
            writeShorts(&tmp, 1);
            // unsigned short offset;   // start offset in buffer in bytes
            tmp = static_cast<unsigned short>(elem.getOffset());
            writeShorts(&tmp, 1);
            // unsigned short index;    // index of the semantic (for colours and texture coords)
            tmp = elem.getIndex();
            writeShorts(&tmp, 1);

        }
            }
            popInnerChunk(mStream);


        // Buffers and bindings
        vbiend = bindings.end();
        for (vbi = bindings.begin(); vbi != vbiend; ++vbi)
        {
            const HardwareVertexBufferSharedPtr& vbuf = vbi->second;
            size = (MSTREAM_OVERHEAD_SIZE * 2) + (sizeof(unsigned short) * 2) + vbuf->getSizeInBytes();
            writeChunkHeader(M_GEOMETRY_VERTEX_BUFFER,  size);
            // unsigned short bindIndex;    // Index to bind this buffer to
                unsigned short tmp = vbi->first;
            writeShorts(&tmp, 1);
            // unsigned short vertexSize;   // Per-vertex size, must agree with declaration at this index
            tmp = (unsigned short)vbuf->getVertexSize();
            writeShorts(&tmp, 1);
                pushInnerChunk(mStream);
                {
            // Data
            size = MSTREAM_OVERHEAD_SIZE + vbuf->getSizeInBytes();
            writeChunkHeader(M_GEOMETRY_VERTEX_BUFFER_DATA, size);
            void* pBuf = vbuf->lock(HardwareBuffer::HBL_READ_ONLY);

            if (mFlipEndian)
            {
                // endian conversion
                // Copy data
                unsigned char* tempData = OGRE_ALLOC_T(unsigned char, vbuf->getSizeInBytes(), MEMCATEGORY_GEOMETRY);
                memcpy(tempData, pBuf, vbuf->getSizeInBytes());
                flipToLittleEndian(
                    tempData,
                    vertexData->vertexCount,
                    vbuf->getVertexSize(),
                    vertexData->vertexDeclaration->findElementsBySource(vbi->first));
                writeData(tempData, vbuf->getVertexSize(), vertexData->vertexCount);
                OGRE_FREE(tempData, MEMCATEGORY_GEOMETRY);
            }
            else
            {
                writeData(pBuf, vbuf->getVertexSize(), vertexData->vertexCount);
            }
            vbuf->unlock();
        }
                popInnerChunk(mStream);
            }
        }
        popInnerChunk(mStream);
    }
    //---------------------------------------------------------------------
    size_t MeshSerializerImpl::calcSubMeshNameTableSize(const Mesh* pMesh)
    {
        size_t size = MSTREAM_OVERHEAD_SIZE;
        // Figure out the size of the Name table.
        // Iterate through the subMeshList & add up the size of the indexes and names.
        Mesh::SubMeshNameMap::const_iterator it = pMesh->mSubMeshNameMap.begin();
        while(it != pMesh->mSubMeshNameMap.end())
        {
            // size of the index + header size for each element chunk
            size += MSTREAM_OVERHEAD_SIZE + sizeof(uint16);
            // name
            size += calcStringSize(it->first);

            ++it;
        }

        // size of the sub-mesh name table.
        return size;
    }
    //---------------------------------------------------------------------
    size_t MeshSerializerImpl::calcMeshSize(const Mesh* pMesh)
    {
        size_t size = MSTREAM_OVERHEAD_SIZE;

        // bool hasSkeleton
        size += sizeof(bool);

        // Geometry
        if (pMesh->sharedVertexData)
        {
            size += calcGeometrySize(pMesh->sharedVertexData);
        }

        // Submeshes
        for (unsigned short i = 0; i < pMesh->getNumSubMeshes(); ++i)
        {
            size += calcSubMeshSize(pMesh->getSubMesh(i));
        }

        // Skeleton link
        if (pMesh->hasSkeleton())
        {
            size += calcSkeletonLinkSize(pMesh->getSkeletonName());
            // Write bone assignments
            size += pMesh->mBoneAssignments.size() * calcBoneAssignmentSize();
        }
        
#if !OGRE_NO_MESHLOD
        // Write LOD data if any
        if (pMesh->getNumLodLevels() > 1)
        {
            size += calcLodLevelSize(pMesh);
        }
#endif
        
        size += calcBoundsInfoSize(pMesh);

        // Submesh name table
        size += calcSubMeshNameTableSize(pMesh);

        // Edge list
        if (pMesh->isEdgeListBuilt())
        {
            size += calcEdgeListSize(pMesh);
        }

        // Morph animation
        size += calcPosesSize(pMesh);

        // Vertex animation
        if (pMesh->hasVertexAnimation())
        {
            size += calcAnimationsSize(pMesh);
        }

        size += calcExtremesSize(pMesh);

        return size;
    }
    //---------------------------------------------------------------------
    size_t MeshSerializerImpl::calcSubMeshSize(const SubMesh* pSub)
    {
        size_t size = MSTREAM_OVERHEAD_SIZE;
        
        // Material name
        size += calcStringSize(pSub->getMaterialName());

        // bool useSharedVertices
        size += sizeof(bool);
        // unsigned int indexCount
        size += sizeof(unsigned int);
        // bool indexes32bit
        size += sizeof(bool);

        bool idx32bit = (!pSub->indexData->indexBuffer.isNull() &&
            pSub->indexData->indexBuffer->getType() == HardwareIndexBuffer::IT_32BIT);
        // unsigned int* / unsigned short* faceVertexIndices
        if (idx32bit)
            size += sizeof(unsigned int) * pSub->indexData->indexCount;
        else
            size += sizeof(unsigned short) * pSub->indexData->indexCount;

        // Geometry
        if (!pSub->useSharedVertices)
        {
            size += calcGeometrySize(pSub->vertexData);
        }

        size += calcSubMeshTextureAliasesSize(pSub);
        size += calcSubMeshOperationSize(pSub);

        // Bone assignments
        if (!pSub->mBoneAssignments.empty())
        {
            SubMesh::VertexBoneAssignmentList::const_iterator vi;
            for (vi = pSub->mBoneAssignments.begin();
                 vi != pSub->mBoneAssignments.end(); ++vi)
            {
                size += calcBoneAssignmentSize();
            }
        }

        return size;
    }
    //---------------------------------------------------------------------
    size_t MeshSerializerImpl::calcSubMeshOperationSize(const SubMesh* pSub)
    {
        return MSTREAM_OVERHEAD_SIZE + sizeof(uint16);
    }
    //---------------------------------------------------------------------
    size_t MeshSerializerImpl::calcSubMeshTextureAliasesSize(const SubMesh* pSub)
    {
        size_t chunkSize = 0;
        AliasTextureNamePairList::const_iterator i;

        // iterate through texture alias map and calc size of strings
        for (i = pSub->mTextureAliases.begin(); i != pSub->mTextureAliases.end(); ++i)
        {
            // calculate chunk size based on string length + 1.  Add 1 for the line feed.
            chunkSize += MSTREAM_OVERHEAD_SIZE + calcStringSize(i->first) + calcStringSize(i->second);
        }

        return chunkSize;
    }
    //---------------------------------------------------------------------
    size_t MeshSerializerImpl::calcGeometrySize(const VertexData* vertexData)
    {
        const VertexDeclaration::VertexElementList& elemList =
            vertexData->vertexDeclaration->getElements();
        const VertexBufferBinding::VertexBufferBindingMap& bindings =
            vertexData->vertexBufferBinding->getBindings();
        size_t size = MSTREAM_OVERHEAD_SIZE;

        // Vertex count
        size += sizeof(unsigned int);

        // Vertex declaration
        size += MSTREAM_OVERHEAD_SIZE + elemList.size() * (MSTREAM_OVERHEAD_SIZE + sizeof(unsigned short)* 5);
        
        // Buffers and bindings
        size += bindings.size() * ((MSTREAM_OVERHEAD_SIZE * 2) + (sizeof(unsigned short)* 2));

        // Buffer data
        VertexBufferBinding::VertexBufferBindingMap::const_iterator vbi, vbiend;
        vbiend = bindings.end();
        for (vbi = bindings.begin(); vbi != vbiend; ++vbi)
        {
            const HardwareVertexBufferSharedPtr& vbuf = vbi->second;
            size += vbuf->getSizeInBytes();
        }
        return size;
    }
    //---------------------------------------------------------------------
    void MeshSerializerImpl::readGeometry(DataStreamPtr& stream, Mesh* pMesh,
        VertexData* dest)
    {

        dest->vertexStart = 0;

        unsigned int vertexCount = 0;
        readInts(stream, &vertexCount, 1);
        dest->vertexCount = vertexCount;
        // Find optional geometry streams
        if (!stream->eof())
        {
            pushInnerChunk(stream);
            unsigned short streamID = readChunk(stream);
            while(!stream->eof() &&
                (streamID == M_GEOMETRY_VERTEX_DECLARATION ||
                 streamID == M_GEOMETRY_VERTEX_BUFFER ))
            {
                switch (streamID)
                {
                case M_GEOMETRY_VERTEX_DECLARATION:
                    readGeometryVertexDeclaration(stream, pMesh, dest);
                    break;
                case M_GEOMETRY_VERTEX_BUFFER:
                    readGeometryVertexBuffer(stream, pMesh, dest);
                    break;
                }
                // Get next stream
                if (!stream->eof())
                {
                    streamID = readChunk(stream);
                }
            }
            if (!stream->eof())
            {
                // Backpedal back to start of non-submesh stream
                backpedalChunkHeader(stream);
            }
            popInnerChunk(stream);
        }

        // Perform any necessary colour conversion for an active rendersystem
        if (Root::getSingletonPtr() && Root::getSingleton().getRenderSystem())
        {
            // We don't know the source type if it's VET_COLOUR, but assume ARGB
            // since that's the most common. Won't get used unless the mesh is
            // ambiguous anyway, which will have been warned about in the log
            dest->convertPackedColour(VET_COLOUR_ARGB,
                VertexElement::getBestColourVertexElementType());
        }
    }
    //---------------------------------------------------------------------
    void MeshSerializerImpl::readGeometryVertexDeclaration(DataStreamPtr& stream,
        Mesh* pMesh, VertexData* dest)
    {
        // Find optional geometry streams
        if (!stream->eof())
        {
            pushInnerChunk(stream);
            unsigned short streamID = readChunk(stream);
            while(!stream->eof() &&
                (streamID == M_GEOMETRY_VERTEX_ELEMENT ))
            {
                switch (streamID)
                {
                case M_GEOMETRY_VERTEX_ELEMENT:
                    readGeometryVertexElement(stream, pMesh, dest);
                    break;
                }
                // Get next stream
                if (!stream->eof())
                {
                    streamID = readChunk(stream);
                }
            }
            if (!stream->eof())
            {
                // Backpedal back to start of non-submesh stream
                backpedalChunkHeader(stream);
            }
            popInnerChunk(stream);
        }

    }
    //---------------------------------------------------------------------
    void MeshSerializerImpl::readGeometryVertexElement(DataStreamPtr& stream,
        Mesh* pMesh, VertexData* dest)
    {
        unsigned short source, offset, index, tmp;
        VertexElementType vType;
        VertexElementSemantic vSemantic;
        // unsigned short source;   // buffer bind source
        readShorts(stream, &source, 1);
        // unsigned short type;     // VertexElementType
        readShorts(stream, &tmp, 1);
        vType = static_cast<VertexElementType>(tmp);
        // unsigned short semantic; // VertexElementSemantic
        readShorts(stream, &tmp, 1);
        vSemantic = static_cast<VertexElementSemantic>(tmp);
        // unsigned short offset;   // start offset in buffer in bytes
        readShorts(stream, &offset, 1);
        // unsigned short index;    // index of the semantic
        readShorts(stream, &index, 1);

        dest->vertexDeclaration->addElement(source, offset, vType, vSemantic, index);

        if (vType == VET_COLOUR)
        {
            LogManager::getSingleton().stream()
                << "Warning: VET_COLOUR element type is deprecated, you should use "
                << "one of the more specific types to indicate the byte order. "
                << "Use OgreMeshUpgrade on " << pMesh->getName() << " as soon as possible. ";
        }

    }
    //---------------------------------------------------------------------
    void MeshSerializerImpl::readGeometryVertexBuffer(DataStreamPtr& stream,
        Mesh* pMesh, VertexData* dest)
    {
        unsigned short bindIndex, vertexSize;
        // unsigned short bindIndex;    // Index to bind this buffer to
        readShorts(stream, &bindIndex, 1);
        // unsigned short vertexSize;   // Per-vertex size, must agree with declaration at this index
        readShorts(stream, &vertexSize, 1);
        pushInnerChunk(stream);
        {
        // Check for vertex data header
        unsigned short headerID;
        headerID = readChunk(stream);
        if (headerID != M_GEOMETRY_VERTEX_BUFFER_DATA)
        {
            OGRE_EXCEPT(Exception::ERR_ITEM_NOT_FOUND, "Can't find vertex buffer data area",
                "MeshSerializerImpl::readGeometryVertexBuffer");
        }
        // Check that vertex size agrees
        if (dest->vertexDeclaration->getVertexSize(bindIndex) != vertexSize)
        {
            OGRE_EXCEPT(Exception::ERR_INTERNAL_ERROR, "Buffer vertex size does not agree with vertex declaration",
                "MeshSerializerImpl::readGeometryVertexBuffer");
        }

        // Create / populate vertex buffer
        HardwareVertexBufferSharedPtr vbuf;
        vbuf = HardwareBufferManager::getSingleton().createVertexBuffer(
            vertexSize,
            dest->vertexCount,
            pMesh->mVertexBufferUsage,
            pMesh->mVertexBufferShadowBuffer);
        void* pBuf = vbuf->lock(HardwareBuffer::HBL_DISCARD);
        stream->read(pBuf, dest->vertexCount * vertexSize);

        // endian conversion for OSX
        flipFromLittleEndian(
            pBuf,
            dest->vertexCount,
            vertexSize,
            dest->vertexDeclaration->findElementsBySource(bindIndex));
        vbuf->unlock();

        // Set binding
        dest->vertexBufferBinding->setBinding(bindIndex, vbuf);
        }
        popInnerChunk(stream);

    }
    //---------------------------------------------------------------------
    void MeshSerializerImpl::readSubMeshNameTable(DataStreamPtr& stream, Mesh* pMesh)
    {
        // The map for
        map<unsigned short, String>::type subMeshNames;
        unsigned short streamID, subMeshIndex;

        // Need something to store the index, and the objects name
        // This table is a method that imported meshes can retain their naming
        // so that the names established in the modelling software can be used
        // to get the sub-meshes by name. The exporter must support exporting
        // the optional stream M_SUBMESH_NAME_TABLE.

        // Read in all the sub-streams. Each sub-stream should contain an index and Ogre::String for the name.
        if (!stream->eof())
        {
            pushInnerChunk(stream);
            streamID = readChunk(stream);
            while(!stream->eof() && (streamID == M_SUBMESH_NAME_TABLE_ELEMENT ))
            {
                // Read in the index of the submesh.
                readShorts(stream, &subMeshIndex, 1);
                // Read in the String and map it to its index.
                subMeshNames[subMeshIndex] = readString(stream);

                // If we're not end of file get the next stream ID
                if (!stream->eof())
                    streamID = readChunk(stream);
            }
            if (!stream->eof())
            {
                // Backpedal back to start of stream
                backpedalChunkHeader(stream);
            }
            popInnerChunk(stream);
        }

        // Set all the submeshes names
        // ?

        // Loop through and save out the index and names.
        map<unsigned short, String>::type::const_iterator it = subMeshNames.begin();

        while(it != subMeshNames.end())
        {
            // Name this submesh to the stored name.
            pMesh->nameSubMesh(it->second, it->first);
            ++it;
        }



    }
    //---------------------------------------------------------------------
    void MeshSerializerImpl::readMesh(DataStreamPtr& stream, Mesh* pMesh, MeshSerializerListener *listener)
    {
        // Never automatically build edge lists for this version
        // expect them in the file or not at all
        pMesh->mAutoBuildEdgeLists = false;

        // bool skeletallyAnimated
        bool skeletallyAnimated;
        readBools(stream, &skeletallyAnimated, 1);

        // Find all substreams
        if (!stream->eof())
        {
            pushInnerChunk(stream);
            unsigned short streamID = readChunk(stream);
            while(!stream->eof() &&
                (streamID == M_GEOMETRY ||
                 streamID == M_SUBMESH ||
                 streamID == M_MESH_SKELETON_LINK ||
                 streamID == M_MESH_BONE_ASSIGNMENT ||
                 streamID == M_MESH_LOD_LEVEL ||
                 streamID == M_MESH_BOUNDS ||
                 streamID == M_SUBMESH_NAME_TABLE ||
                 streamID == M_EDGE_LISTS ||
                 streamID == M_POSES ||
                 streamID == M_ANIMATIONS ||
                 streamID == M_TABLE_EXTREMES))
            {
                switch(streamID)
                {
                case M_GEOMETRY:
                    pMesh->sharedVertexData = OGRE_NEW VertexData();
                    try {
                        readGeometry(stream, pMesh, pMesh->sharedVertexData);
                    }
                    catch (Exception& e)
                    {
                        if (e.getNumber() == Exception::ERR_ITEM_NOT_FOUND)
                        {
                            // duff geometry data entry with 0 vertices
                            OGRE_DELETE pMesh->sharedVertexData;
                            pMesh->sharedVertexData = 0;
                            // Skip this stream (pointer will have been returned to just after header)
                            stream->skip(mCurrentstreamLen - MSTREAM_OVERHEAD_SIZE);
                        }
                        else
                        {
                            throw;
                        }
                    }
                    break;
                case M_SUBMESH:
                    readSubMesh(stream, pMesh, listener);
                    break;
                case M_MESH_SKELETON_LINK:
                    readSkeletonLink(stream, pMesh, listener);
                    break;
                case M_MESH_BONE_ASSIGNMENT:
                    readMeshBoneAssignment(stream, pMesh);
                    break;
                case M_MESH_LOD_LEVEL:
                    readMeshLodLevel(stream, pMesh);
                    break;
                case M_MESH_BOUNDS:
                    readBoundsInfo(stream, pMesh);
                    break;
                case M_SUBMESH_NAME_TABLE:
                    readSubMeshNameTable(stream, pMesh);
                    break;
                case M_EDGE_LISTS:
                    readEdgeList(stream, pMesh);
                    break;
                case M_POSES:
                    readPoses(stream, pMesh);
                    break;
                case M_ANIMATIONS:
                    readAnimations(stream, pMesh);
                    break;
                case M_TABLE_EXTREMES:
                    readExtremes(stream, pMesh);
                    break;
                }

                if (!stream->eof())
                {
                    streamID = readChunk(stream);
                }

            }
            if (!stream->eof())
            {
                // Backpedal back to start of stream
                backpedalChunkHeader(stream);
            }
            popInnerChunk(stream);
        }

    }
    //---------------------------------------------------------------------
    void MeshSerializerImpl::readSubMesh(DataStreamPtr& stream, Mesh* pMesh, MeshSerializerListener *listener)
    {
        unsigned short streamID;

        SubMesh* sm = pMesh->createSubMesh();

        // char* materialName
        String materialName = readString(stream);
        if(listener)
            listener->processMaterialName(pMesh, &materialName);
        sm->setMaterialName(materialName, pMesh->getGroup());

        // bool useSharedVertices
        readBools(stream,&sm->useSharedVertices, 1);

        sm->indexData->indexStart = 0;
        unsigned int indexCount = 0;
        readInts(stream, &indexCount, 1);
        sm->indexData->indexCount = indexCount;

        HardwareIndexBufferSharedPtr ibuf;
        // bool indexes32Bit
        bool idx32bit;
        readBools(stream, &idx32bit, 1);
        if (indexCount > 0)
        {
            if (idx32bit)
            {
                ibuf = HardwareBufferManager::getSingleton().
                    createIndexBuffer(
                        HardwareIndexBuffer::IT_32BIT,
                        sm->indexData->indexCount,
                        pMesh->mIndexBufferUsage,
                        pMesh->mIndexBufferShadowBuffer);
                // unsigned int* faceVertexIndices
                unsigned int* pIdx = static_cast<unsigned int*>(
                    ibuf->lock(HardwareBuffer::HBL_DISCARD)
                    );
                readInts(stream, pIdx, sm->indexData->indexCount);
                ibuf->unlock();

            }
            else // 16-bit
            {
                ibuf = HardwareBufferManager::getSingleton().
                    createIndexBuffer(
                        HardwareIndexBuffer::IT_16BIT,
                        sm->indexData->indexCount,
                        pMesh->mIndexBufferUsage,
                        pMesh->mIndexBufferShadowBuffer);
                // unsigned short* faceVertexIndices
                unsigned short* pIdx = static_cast<unsigned short*>(
                    ibuf->lock(HardwareBuffer::HBL_DISCARD)
                    );
                readShorts(stream, pIdx, sm->indexData->indexCount);
                ibuf->unlock();
            }
        }
        sm->indexData->indexBuffer = ibuf;

        pushInnerChunk(stream);
        {
        // M_GEOMETRY stream (Optional: present only if useSharedVertices = false)
        if (!sm->useSharedVertices)
        {
            streamID = readChunk(stream);
            if (streamID != M_GEOMETRY)
            {
                OGRE_EXCEPT(Exception::ERR_INTERNAL_ERROR, "Missing geometry data in mesh file",
                    "MeshSerializerImpl::readSubMesh");
            }
            sm->vertexData = OGRE_NEW VertexData();
            readGeometry(stream, pMesh, sm->vertexData);
        }


        // Find all bone assignments, submesh operation, and texture aliases (if present)
        if (!stream->eof())
        {
            streamID = readChunk(stream);
            while(!stream->eof() &&
                (streamID == M_SUBMESH_BONE_ASSIGNMENT ||
                 streamID == M_SUBMESH_OPERATION ||
                 streamID == M_SUBMESH_TEXTURE_ALIAS))
            {
                switch(streamID)
                {
                case M_SUBMESH_OPERATION:
                    readSubMeshOperation(stream, pMesh, sm);
                    break;
                case M_SUBMESH_BONE_ASSIGNMENT:
                    readSubMeshBoneAssignment(stream, pMesh, sm);
                    break;
                case M_SUBMESH_TEXTURE_ALIAS:
                    readSubMeshTextureAlias(stream, pMesh, sm);
                    break;
                }

                if (!stream->eof())
                {
                    streamID = readChunk(stream);
                }

            }
            if (!stream->eof())
            {
                // Backpedal back to start of stream
                    backpedalChunkHeader(stream);
                }
            }
        }
        popInnerChunk(stream);

    }
    //---------------------------------------------------------------------
    void MeshSerializerImpl::readSubMeshOperation(DataStreamPtr& stream,
        Mesh* pMesh, SubMesh* sm)
    {
        // unsigned short operationType
        unsigned short opType;
        readShorts(stream, &opType, 1);
        sm->operationType = static_cast<RenderOperation::OperationType>(opType);
    }
    //---------------------------------------------------------------------
    void MeshSerializerImpl::readSubMeshTextureAlias(DataStreamPtr& stream, Mesh* pMesh, SubMesh* sub)
    {
        String aliasName = readString(stream);
        String textureName = readString(stream);
        sub->addTextureAlias(aliasName, textureName);
    }
    //---------------------------------------------------------------------
    void MeshSerializerImpl::writeSkeletonLink(const String& skelName)
    {
        writeChunkHeader(M_MESH_SKELETON_LINK, calcSkeletonLinkSize(skelName));

        writeString(skelName);

    }
    //---------------------------------------------------------------------
    void MeshSerializerImpl::readSkeletonLink(DataStreamPtr& stream, Mesh* pMesh, MeshSerializerListener *listener)
    {
        String skelName = readString(stream);

        if(listener)
            listener->processSkeletonName(pMesh, &skelName);

        pMesh->setSkeletonName(skelName);
    }
    //---------------------------------------------------------------------
    void MeshSerializerImpl::readTextureLayer(DataStreamPtr& stream, Mesh* pMesh,
        MaterialPtr& pMat)
    {
        // Material definition section phased out of 1.1
    }
    //---------------------------------------------------------------------
    size_t MeshSerializerImpl::calcSkeletonLinkSize(const String& skelName)
    {
        size_t size = MSTREAM_OVERHEAD_SIZE;

        size += calcStringSize(skelName);

        return size;

    }
    //---------------------------------------------------------------------
    void MeshSerializerImpl::writeMeshBoneAssignment(const VertexBoneAssignment& assign)
    {
        writeChunkHeader(M_MESH_BONE_ASSIGNMENT, calcBoneAssignmentSize());

        // unsigned int vertexIndex;
        writeInts(&(assign.vertexIndex), 1);
        // unsigned short boneIndex;
        writeShorts(&(assign.boneIndex), 1);
        // float weight;
        writeFloats(&(assign.weight), 1);
    }
    //---------------------------------------------------------------------
    void MeshSerializerImpl::writeSubMeshBoneAssignment(const VertexBoneAssignment& assign)
    {
        writeChunkHeader(M_SUBMESH_BONE_ASSIGNMENT, calcBoneAssignmentSize());

        // unsigned int vertexIndex;
        writeInts(&(assign.vertexIndex), 1);
        // unsigned short boneIndex;
        writeShorts(&(assign.boneIndex), 1);
        // float weight;
        writeFloats(&(assign.weight), 1);
    }
    //---------------------------------------------------------------------
    void MeshSerializerImpl::readMeshBoneAssignment(DataStreamPtr& stream, Mesh* pMesh)
    {
        VertexBoneAssignment assign;

        // unsigned int vertexIndex;
        readInts(stream, &(assign.vertexIndex),1);
        // unsigned short boneIndex;
        readShorts(stream, &(assign.boneIndex),1);
        // float weight;
        readFloats(stream, &(assign.weight), 1);

        pMesh->addBoneAssignment(assign);

    }
    //---------------------------------------------------------------------
    void MeshSerializerImpl::readSubMeshBoneAssignment(DataStreamPtr& stream,
        Mesh* pMesh, SubMesh* sub)
    {
        VertexBoneAssignment assign;

        // unsigned int vertexIndex;
        readInts(stream, &(assign.vertexIndex),1);
        // unsigned short boneIndex;
        readShorts(stream, &(assign.boneIndex),1);
        // float weight;
        readFloats(stream, &(assign.weight), 1);

        sub->addBoneAssignment(assign);

    }
    //---------------------------------------------------------------------
    size_t MeshSerializerImpl::calcBoneAssignmentSize(void)
    {
        size_t size = MSTREAM_OVERHEAD_SIZE;

        // Vert index
        size += sizeof(unsigned int);
        // Bone index
        size += sizeof(unsigned short);
        // weight
        size += sizeof(float);

        return size;
    }
    //---------------------------------------------------------------------
#if !OGRE_NO_MESHLOD
    void MeshSerializerImpl::writeLodLevel(const Mesh* pMesh)
    {
        const LodStrategy *strategy = pMesh->getLodStrategy();
        exportedLodCount = pMesh->getNumLodLevels();
        writeChunkHeader(M_MESH_LOD_LEVEL, calcLodLevelSize(pMesh));
        writeString(strategy->getName()); // string strategyName;
        writeShorts(&exportedLodCount, 1); // unsigned short numLevels;

        pushInnerChunk(mStream);
        // Loop from LOD 1 (not 0, this is full detail)
        for (ushort i = 1; i < exportedLodCount; ++i)
        {
            const MeshLodUsage& usage = pMesh->mMeshLodUsageList[i];
            if (pMesh->_isManualLodLevel(i))
            {
                writeLodUsageManual(usage);
            }
            else
            {
                writeLodUsageGenerated(pMesh, usage, i);
            }
        }
        popInnerChunk(mStream);
    }

    //---------------------------------------------------------------------
    void MeshSerializerImpl::writeLodUsageManual(const MeshLodUsage& usage)
    {
        writeChunkHeader(M_MESH_LOD_MANUAL, calcLodUsageManualSize(usage));
        float userValue = static_cast<float>(usage.userValue);
        writeFloats(&userValue, 1);
        writeString(usage.manualName);
    }

    void MeshSerializerImpl::writeLodUsageGeneratedSubmesh( const SubMesh* submesh, unsigned short lodNum )
    {
        const IndexData* indexData = submesh->mLodFaceList[lodNum-1];
        HardwareIndexBufferSharedPtr ibuf = indexData->indexBuffer;
        assert(!ibuf.isNull());
        unsigned int bufferIndex = -1;
        for(ushort i = 1; i < lodNum; i++){
            // it will check any previous Lod levels for the same buffer.
            // This will allow to use merged/shared/compressed buffers.
            const IndexData* prevIndexData = submesh->mLodFaceList[i-1];
            if(prevIndexData->indexCount != 0 && prevIndexData->indexBuffer == indexData->indexBuffer){
                bufferIndex = i;
            }
        }

        unsigned int indexCount = static_cast<unsigned int>(indexData->indexCount);
        writeInts(&indexCount, 1);
        unsigned int indexStart = static_cast<unsigned int>(indexData->indexStart);
        writeInts(&indexStart, 1);
        writeInts(&bufferIndex, 1);

        if(bufferIndex == (unsigned int)-1) { // It has its own buffer (Not compressed).
            bool is32BitIndices = (ibuf->getType() == HardwareIndexBuffer::IT_32BIT);
            writeBools(&is32BitIndices, 1);

            unsigned int bufIndexCount = static_cast<unsigned int>(ibuf->getNumIndexes());
            writeInts(&bufIndexCount, 1);

            if (bufIndexCount > 0)
            {
                if (is32BitIndices)
                {
                    unsigned int* pIdx = static_cast<unsigned int*>(
                        ibuf->lock(HardwareBuffer::HBL_READ_ONLY));
                    writeInts(pIdx, bufIndexCount);
                    ibuf->unlock();
                }
                else
                {
                    unsigned short* pIdx = static_cast<unsigned short*>(
                        ibuf->lock(HardwareBuffer::HBL_READ_ONLY));
                    writeShorts(pIdx, bufIndexCount);
                    ibuf->unlock();
                }
            }
        }
    }
    void MeshSerializerImpl::writeLodUsageGenerated(const Mesh* pMesh, const MeshLodUsage& usage, unsigned short lodNum)
    {
        writeChunkHeader(M_MESH_LOD_GENERATED, calcLodUsageGeneratedSize(pMesh, usage, lodNum));
        float userValue = static_cast<float>(usage.userValue);
        writeFloats(&userValue, 1);
        for (ushort i = 0; i < pMesh->getNumSubMeshes(); i++)
        {
            SubMesh* submesh = pMesh->getSubMesh(i);
            writeLodUsageGeneratedSubmesh(submesh, lodNum);
        }
    }
#endif
    size_t MeshSerializerImpl::calcLodLevelSize(const Mesh* pMesh)
    {
        exportedLodCount = pMesh->getNumLodLevels();
        size_t size = MSTREAM_OVERHEAD_SIZE; // Header
        size += calcStringSize(pMesh->getLodStrategy()->getName()); // string strategyName;
        size += sizeof(unsigned short); // unsigned short numLevels;
        //size += sizeof(bool); // bool manual; <== this is removed in v1_9

        // Loop from LOD 1 (not 0, this is full detail)
        for (ushort i = 1; i < exportedLodCount; ++i)
        {
            const MeshLodUsage& usage = pMesh->mMeshLodUsageList[i];
            if (pMesh->_isManualLodLevel(i))
            {
                size += calcLodUsageManualSize(usage);
            }
            else
            {
                size += calcLodUsageGeneratedSize(pMesh, usage, i);
            }
        }
        return size;
    }

    size_t MeshSerializerImpl::calcLodUsageManualSize(const MeshLodUsage& usage)
    {
        size_t size = MSTREAM_OVERHEAD_SIZE;// Header
        size += sizeof(float);// float usage.userValue;
        size += calcStringSize(usage.manualName);
        return size;
    }

    size_t MeshSerializerImpl::calcLodUsageGeneratedSize(const Mesh* pMesh, const MeshLodUsage& usage, unsigned short lodNum)
    {
        size_t size = MSTREAM_OVERHEAD_SIZE;
        size += sizeof(float); // float usage.userValue;
        for (ushort i = 0; i < pMesh->getNumSubMeshes(); i++)
        {
            SubMesh* submesh = pMesh->getSubMesh(i);
            size += calcLodUsageGeneratedSubmeshSize(submesh, lodNum);
        }
        return size;
    }
    size_t MeshSerializerImpl::calcLodUsageGeneratedSubmeshSize( const SubMesh* submesh, unsigned short lodNum )
    {
        size_t size = 0;
        
        const IndexData* indexData = submesh->mLodFaceList[lodNum-1];
        HardwareIndexBufferSharedPtr ibuf = indexData->indexBuffer;
        assert(!ibuf.isNull());
        unsigned int bufferIndex = -1;
        for(ushort i = 1; i < lodNum; i++){
            // it will check any previous Lod levels for the same buffer.
            // This will allow to use merged/shared/compressed buffers.
            const IndexData* prevIndexData = submesh->mLodFaceList[i-1];
            if(prevIndexData->indexCount != 0 && prevIndexData->indexBuffer == indexData->indexBuffer){
                bufferIndex = i;
            }
        }
        
        size += sizeof(unsigned int); // unsigned int indexData->indexCount;
        size += sizeof(unsigned int); // unsigned int indexData->indexStart;
        size += sizeof(unsigned int); // unsigned int bufferIndex;
        if(bufferIndex == (unsigned int)-1) {
            size += sizeof(bool); // bool indexes32Bit
            size += sizeof(unsigned int); // unsigned int ibuf->getNumIndexes()
            size += ibuf.isNull() ? 0 : static_cast<unsigned long>(ibuf->getIndexSize() * ibuf->getNumIndexes()); // faces
        }
        return size;
    }
    //---------------------------------------------------------------------
    void MeshSerializerImpl::writeBoundsInfo(const Mesh* pMesh)
    {
        writeChunkHeader(M_MESH_BOUNDS, calcBoundsInfoSize(pMesh));

        // float minx, miny, minz
        const Vector3& min = pMesh->mAABB.getMinimum();
        const Vector3& max = pMesh->mAABB.getMaximum();
        writeFloats(&min.x, 1);
        writeFloats(&min.y, 1);
        writeFloats(&min.z, 1);
        // float maxx, maxy, maxz
        writeFloats(&max.x, 1);
        writeFloats(&max.y, 1);
        writeFloats(&max.z, 1);
        // float radius
        writeFloats(&pMesh->mBoundRadius, 1);

    }
    //---------------------------------------------------------------------
    void MeshSerializerImpl::readBoundsInfo(DataStreamPtr& stream, Mesh* pMesh)
    {
        Vector3 min, max;
        // float minx, miny, minz
        readFloats(stream, &min.x, 1);
        readFloats(stream, &min.y, 1);
        readFloats(stream, &min.z, 1);
        // float maxx, maxy, maxz
        readFloats(stream, &max.x, 1);
        readFloats(stream, &max.y, 1);
        readFloats(stream, &max.z, 1);
        AxisAlignedBox box(min, max);
        pMesh->_setBounds(box, false);
        // float radius
        float radius;
        readFloats(stream, &radius, 1);
        pMesh->_setBoundingSphereRadius(radius);
    }
    size_t MeshSerializerImpl::calcBoundsInfoSize(const Mesh* pMesh)
    {
        unsigned long size = MSTREAM_OVERHEAD_SIZE;
        size += sizeof(float) * 7;
        return size;
    }
    //---------------------------------------------------------------------

    void MeshSerializerImpl::readMeshLodLevel(DataStreamPtr& stream, Mesh* pMesh)
    {
#if OGRE_NO_MESHLOD

        /*
        //Since the chunk sizes in old versions are messed up, we can't use this clean solution.
        // We need to walk through the data to not rely on the chunk size!
        stream->skip(mCurrentstreamLen);

        // Since we got here, we have already read the chunk header.
        backpedalChunkHeader(stream);
        */
        uint16 numSubs = pMesh->getNumSubMeshes();
        String strategyName = readString(stream);
        uint16 numLods;
        readShorts(stream, &numLods, 1);
        pushInnerChunk(stream);
        for (int lodID = 1; lodID < numLods; lodID++){
            unsigned short streamID = readChunk(stream);
            Real usageValue;
            readFloats(stream, &usageValue, 1);
            switch (streamID){
            case M_MESH_LOD_MANUAL:
            {
                                      String manualName = readString(stream);
                                      break;
            }
            case M_MESH_LOD_GENERATED:
                for (int i = 0; i < numSubs; ++i)
                {
                    unsigned int numIndexes;
                    readInts(stream, &numIndexes, 1);

                    unsigned int offset;
                    readInts(stream, &offset, 1);

                    // For merged buffers, you can pass the index of previous Lod.
                    // To create buffer it should be -1.
                    unsigned int bufferIndex;
                    readInts(stream, &bufferIndex, 1);
                    if (bufferIndex == (unsigned int)-1) {
                        // generate buffers

                        // bool indexes32Bit
                        bool idx32Bit;
                        readBools(stream, &idx32Bit, 1);

                        unsigned int buffIndexCount;
                        readInts(stream, &buffIndexCount, 1);

                        size_t buffSize = buffIndexCount * (idx32Bit ? 4 : 2);
                        stream->skip(buffSize);
                    }
                }
                break;
            default:
                OGRE_EXCEPT(Exception::ERR_INVALIDPARAMS,
                    "Invalid Lod Usage type in " + pMesh->getName(),
                    "MeshSerializerImpl::readMeshLodInfo");
            }
        }
        popInnerChunk(stream);
#else
        // Read the strategy to be used for this mesh
        String strategyName = readString(stream);
        LodStrategy *strategy = LodStrategyManager::getSingleton().getStrategy(strategyName);

        // Check that valid strategy name was given, otherwise use default
        if (strategy == 0)
            strategy = LodStrategyManager::getSingleton().getDefaultStrategy();

        pMesh->setLodStrategy(strategy);

        // unsigned short numLevels;
        readShorts(stream, &(pMesh->mNumLods), 1);

        pMesh->mMeshLodUsageList.resize(pMesh->mNumLods);
        ushort numSubs, i;
        numSubs = pMesh->getNumSubMeshes();
        for (i = 0; i < numSubs; ++i)
        {
            SubMesh* sm = pMesh->getSubMesh(i);
            assert(sm->mLodFaceList.empty());
            sm->mLodFaceList.resize(pMesh->mNumLods-1);
        }
        pushInnerChunk(stream);
        // lodID=0 is the original mesh. We need to skip it.
        for(int lodID = 1; lodID < pMesh->mNumLods; lodID++){
            // Read depth
            MeshLodUsage& usage = pMesh->mMeshLodUsageList[lodID];
            unsigned short streamID = readChunk(stream);
            readFloats(stream, &(usage.userValue), 1);
            switch(streamID){
            case M_MESH_LOD_MANUAL:
                readMeshLodUsageManual(stream, pMesh, lodID, usage);
                break;
            case M_MESH_LOD_GENERATED:
                readMeshLodUsageGenerated(stream, pMesh, lodID, usage);
                break;
            default:
                OGRE_EXCEPT(Exception::ERR_INVALIDPARAMS,
                "Invalid Lod Usage type in " + pMesh->getName(),
                    "MeshSerializerImpl::readMeshLodInfo");
            }
            usage.manualMesh.setNull(); // will trigger load later with manual Lod
            usage.edgeData = NULL;
        }
        popInnerChunk(stream);
#endif
    }
#if !OGRE_NO_MESHLOD
    //---------------------------------------------------------------------
    void MeshSerializerImpl::readMeshLodUsageManual( DataStreamPtr& stream, Mesh* pMesh, unsigned short lodNum, MeshLodUsage& usage )
    {
        pMesh->mHasManualLodLevel = true;
        usage.manualName = readString(stream);
        
        // Generate for mixed
        ushort numSubs, i;
        numSubs = pMesh->getNumSubMeshes();
        for (i = 0; i < numSubs; ++i)
        {
            
            SubMesh* sm = pMesh->getSubMesh(i);
            sm->mLodFaceList[lodNum-1] = OGRE_NEW IndexData();
        }
    }
    //---------------------------------------------------------------------
    void MeshSerializerImpl::readMeshLodUsageGenerated( DataStreamPtr& stream, Mesh* pMesh, unsigned short lodNum, MeshLodUsage& usage )
    {
        usage.manualName = "";

        // Get one set of detail per SubMesh
        unsigned short numSubs, i;
        numSubs = pMesh->getNumSubMeshes();
        for (i = 0; i < numSubs; ++i)
        {
            SubMesh* sm = pMesh->getSubMesh(i);
            sm->mLodFaceList[lodNum-1] = OGRE_NEW IndexData();
            IndexData* indexData = sm->mLodFaceList[lodNum-1];

            unsigned int numIndexes;
            readInts(stream, &numIndexes, 1);
            indexData->indexCount = static_cast<size_t>(numIndexes);

            unsigned int offset;
            readInts(stream, &offset, 1);
            indexData->indexStart = static_cast<size_t>(offset);

            // For merged buffers, you can pass the index of previous Lod.
            // To create buffer it should be -1.
            unsigned int bufferIndex;
            readInts(stream, &bufferIndex, 1);
            if(bufferIndex != (unsigned int)-1) {
                // copy buffer pointer
                indexData->indexBuffer = sm->mLodFaceList[bufferIndex-1]->indexBuffer;
                assert(!indexData->indexBuffer.isNull());
            } else {
                // generate buffers

                // bool indexes32Bit
                bool idx32Bit;
                readBools(stream, &idx32Bit, 1);
                
                unsigned int buffIndexCount;
                readInts(stream, &buffIndexCount, 1);

                indexData->indexBuffer = HardwareBufferManager::getSingleton().
                    createIndexBuffer(idx32Bit ? HardwareIndexBuffer::IT_32BIT : HardwareIndexBuffer::IT_16BIT,
                    buffIndexCount, pMesh->mIndexBufferUsage, pMesh->mIndexBufferShadowBuffer);
                void* pIdx = static_cast<unsigned int*>(indexData->indexBuffer->lock(
                    0, indexData->indexBuffer->getSizeInBytes(), HardwareBuffer::HBL_DISCARD));

                // unsigned short*/int* faceIndexes;  ((v1, v2, v3) * numFaces)
                if (idx32Bit)
                {
                    readInts(stream, (uint32*)pIdx, buffIndexCount);
                }
                else
                {
                    readShorts(stream, (uint16*)pIdx, buffIndexCount);
                }
                indexData->indexBuffer->unlock();
            }
        }
    }
#endif
    //---------------------------------------------------------------------
    void MeshSerializerImpl::flipFromLittleEndian(void* pData, size_t vertexCount,
        size_t vertexSize, const VertexDeclaration::VertexElementList& elems)
    {
        if (mFlipEndian)
        {
            flipEndian(pData, vertexCount, vertexSize, elems);
        }
    }
    //---------------------------------------------------------------------
    void MeshSerializerImpl::flipToLittleEndian(void* pData, size_t vertexCount,
            size_t vertexSize, const VertexDeclaration::VertexElementList& elems)
    {
        if (mFlipEndian)
        {
            flipEndian(pData, vertexCount, vertexSize, elems);
        }
    }
    //---------------------------------------------------------------------
    void MeshSerializerImpl::flipEndian(void* pData, size_t vertexCount,
        size_t vertexSize, const VertexDeclaration::VertexElementList& elems)
    {
        void *pBase = pData;
        for (size_t v = 0; v < vertexCount; ++v)
        {
            VertexDeclaration::VertexElementList::const_iterator ei, eiend;
            eiend = elems.end();
            for (ei = elems.begin(); ei != eiend; ++ei)
            {
                void *pElem;
                // re-base pointer to the element
                (*ei).baseVertexPointerToElement(pBase, &pElem);
                // Flip the endian based on the type
                size_t typeSize = 0;
                switch (VertexElement::getBaseType((*ei).getType()))
                {
                    case VET_FLOAT1:
                        typeSize = sizeof(float);
                        break;
                    case VET_DOUBLE1:
                        typeSize = sizeof(double);
                        break;
                    case VET_SHORT1:
                        typeSize = sizeof(short);
                        break;
                    case VET_USHORT1:
                        typeSize = sizeof(unsigned short);
                        break;
                    case VET_INT1:
                        typeSize = sizeof(int);
                        break;
                    case VET_UINT1:
                        typeSize = sizeof(unsigned int);
                        break;
                    case VET_COLOUR:
                    case VET_COLOUR_ABGR:
                    case VET_COLOUR_ARGB:
                        typeSize = sizeof(RGBA);
                        break;
                    case VET_UBYTE4:
                        typeSize = 0; // NO FLIPPING
                        break;
                    default:
                        assert(false); // Should never happen
                };
				Bitwise::bswapChunks(pElem, typeSize,
                    VertexElement::getTypeCount((*ei).getType()));

            }

            pBase = static_cast<void*>(
                static_cast<unsigned char*>(pBase) + vertexSize);

        }
    }
    //---------------------------------------------------------------------
    size_t MeshSerializerImpl::calcEdgeListSize(const Mesh* pMesh)
    {

        size_t size = MSTREAM_OVERHEAD_SIZE;

        for (ushort i = 0; i < exportedLodCount; ++i)
        {

            const EdgeData* edgeData = pMesh->getEdgeList(i);
            bool isManual = !pMesh->mMeshLodUsageList[i].manualName.empty();

            size += calcEdgeListLodSize(edgeData, isManual);

        }

        return size;
    }
    //---------------------------------------------------------------------
    size_t MeshSerializerImpl::calcEdgeListLodSize(const EdgeData* edgeData, bool isManual)
    {
        size_t size = MSTREAM_OVERHEAD_SIZE;

        // unsigned short lodIndex
        size += sizeof(uint16);

        // bool isManual            // If manual, no edge data here, loaded from manual mesh
        size += sizeof(bool);
        if (!isManual)
        {
            // bool isClosed
            size += sizeof(bool);
            // unsigned long numTriangles
            size += sizeof(uint32);
            // unsigned long numEdgeGroups
            size += sizeof(uint32);
            // Triangle* triangleList
            size_t triSize = 0;
            // unsigned long indexSet
            // unsigned long vertexSet
            // unsigned long vertIndex[3]
            // unsigned long sharedVertIndex[3]
            // float normal[4]
            triSize += sizeof(uint32) * 8
                    + sizeof(float) * 4;

            size += triSize * edgeData->triangles.size();
            // Write the groups
            for (EdgeData::EdgeGroupList::const_iterator gi = edgeData->edgeGroups.begin();
                gi != edgeData->edgeGroups.end(); ++gi)
            {
                const EdgeData::EdgeGroup& edgeGroup = *gi;
                size += calcEdgeGroupSize(edgeGroup);
            }

        }

        return size;
    }
    //---------------------------------------------------------------------
    size_t MeshSerializerImpl::calcEdgeGroupSize(const EdgeData::EdgeGroup& group)
    {
        size_t size = MSTREAM_OVERHEAD_SIZE;

        // unsigned long vertexSet
        size += sizeof(uint32);
        // unsigned long triStart
        size += sizeof(uint32);
        // unsigned long triCount
        size += sizeof(uint32);
        // unsigned long numEdges
        size += sizeof(uint32);
        // Edge* edgeList
        size_t edgeSize = 0;
        // unsigned long  triIndex[2]
        // unsigned long  vertIndex[2]
        // unsigned long  sharedVertIndex[2]
        // bool degenerate
        edgeSize += sizeof(uint32) * 6 + sizeof(bool);
        size += edgeSize * group.edges.size();

        return size;
    }
    //---------------------------------------------------------------------
    void MeshSerializerImpl::writeEdgeList(const Mesh* pMesh)
    {
        writeChunkHeader(M_EDGE_LISTS, calcEdgeListSize(pMesh));
        pushInnerChunk(mStream);
        {
        for (ushort i = 0; i < exportedLodCount; ++i)
        {
            const EdgeData* edgeData = pMesh->getEdgeList(i);
                bool isManual = !pMesh->mMeshLodUsageList[i].manualName.empty();
            writeChunkHeader(M_EDGE_LIST_LOD, calcEdgeListLodSize(edgeData, isManual));

            // unsigned short lodIndex
            writeShorts(&i, 1);

            // bool isManual            // If manual, no edge data here, loaded from manual mesh
            writeBools(&isManual, 1);
            if (!isManual)
            {
                // bool isClosed
                writeBools(&edgeData->isClosed, 1);
                // unsigned long  numTriangles
                uint32 count = static_cast<uint32>(edgeData->triangles.size());
                writeInts(&count, 1);
                // unsigned long numEdgeGroups
                count = static_cast<uint32>(edgeData->edgeGroups.size());
                writeInts(&count, 1);
                // Triangle* triangleList
                // Iterate rather than writing en-masse to allow endian conversion
                EdgeData::TriangleList::const_iterator t = edgeData->triangles.begin();
                EdgeData::TriangleFaceNormalList::const_iterator fni = edgeData->triangleFaceNormals.begin();
                for ( ; t != edgeData->triangles.end(); ++t, ++fni)
                {
                    const EdgeData::Triangle& tri = *t;
                    // unsigned long indexSet;
                    uint32 tmp[3];
                    tmp[0] = static_cast<uint32>(tri.indexSet);
                    writeInts(tmp, 1);
                    // unsigned long vertexSet;
                    tmp[0] = static_cast<uint32>(tri.vertexSet);
                    writeInts(tmp, 1);
                    // unsigned long vertIndex[3];
                    tmp[0] = static_cast<uint32>(tri.vertIndex[0]);
                    tmp[1] = static_cast<uint32>(tri.vertIndex[1]);
                    tmp[2] = static_cast<uint32>(tri.vertIndex[2]);
                    writeInts(tmp, 3);
                    // unsigned long sharedVertIndex[3];
                    tmp[0] = static_cast<uint32>(tri.sharedVertIndex[0]);
                    tmp[1] = static_cast<uint32>(tri.sharedVertIndex[1]);
                    tmp[2] = static_cast<uint32>(tri.sharedVertIndex[2]);
                    writeInts(tmp, 3);
                    // float normal[4];
                    writeFloats(&(fni->x), 4);

                }
                    pushInnerChunk(mStream);
                    {
                // Write the groups
                for (EdgeData::EdgeGroupList::const_iterator gi = edgeData->edgeGroups.begin();
                    gi != edgeData->edgeGroups.end(); ++gi)
                {
                    const EdgeData::EdgeGroup& edgeGroup = *gi;
                    writeChunkHeader(M_EDGE_GROUP, calcEdgeGroupSize(edgeGroup));
                    // unsigned long vertexSet
                    uint32 vertexSet = static_cast<uint32>(edgeGroup.vertexSet);
                    writeInts(&vertexSet, 1);
                    // unsigned long triStart
                    uint32 triStart = static_cast<uint32>(edgeGroup.triStart);
                    writeInts(&triStart, 1);
                    // unsigned long triCount
                    uint32 triCount = static_cast<uint32>(edgeGroup.triCount);
                    writeInts(&triCount, 1);
                    // unsigned long numEdges
                    count = static_cast<uint32>(edgeGroup.edges.size());
                    writeInts(&count, 1);
                    // Edge* edgeList
                    // Iterate rather than writing en-masse to allow endian conversion
                    for (EdgeData::EdgeList::const_iterator ei = edgeGroup.edges.begin();
                        ei != edgeGroup.edges.end(); ++ei)
                    {
                        const EdgeData::Edge& edge = *ei;
                        uint32 tmp[2];
                        // unsigned long  triIndex[2]
                        tmp[0] = static_cast<uint32>(edge.triIndex[0]);
                        tmp[1] = static_cast<uint32>(edge.triIndex[1]);
                        writeInts(tmp, 2);
                        // unsigned long  vertIndex[2]
                        tmp[0] = static_cast<uint32>(edge.vertIndex[0]);
                        tmp[1] = static_cast<uint32>(edge.vertIndex[1]);
                        writeInts(tmp, 2);
                        // unsigned long  sharedVertIndex[2]
                        tmp[0] = static_cast<uint32>(edge.sharedVertIndex[0]);
                        tmp[1] = static_cast<uint32>(edge.sharedVertIndex[1]);
                        writeInts(tmp, 2);
                        // bool degenerate
                        writeBools(&(edge.degenerate), 1);
                    }

                }
                    }
                    popInnerChunk(mStream);

                }

            }
        }
        popInnerChunk(mStream);
    }
    //---------------------------------------------------------------------
    void MeshSerializerImpl::readEdgeList(DataStreamPtr& stream, Mesh* pMesh)
    {
        if (!stream->eof())
        {
            pushInnerChunk(stream);
            unsigned short streamID = readChunk(stream);
            while(!stream->eof() &&
                streamID == M_EDGE_LIST_LOD)
            {
                // Process single LOD

                // unsigned short lodIndex
                unsigned short lodIndex;
                readShorts(stream, &lodIndex, 1);

                // bool isManual            // If manual, no edge data here, loaded from manual mesh
                bool isManual;
                readBools(stream, &isManual, 1);
                // Only load in non-manual levels; others will be connected up by Mesh on demand
#if OGRE_NO_MESHLOD
                // 
                if (!isManual)
                    if (lodIndex != 0) {
                        readEdgeListLodInfo(stream, NULL);
                    } else {
#else
                if (!isManual) {
#endif
                    MeshLodUsage& usage = pMesh->mMeshLodUsageList[lodIndex];

                    usage.edgeData = OGRE_NEW EdgeData();

                    // Read detail information of the edge list
                    readEdgeListLodInfo(stream, usage.edgeData);

                    // Postprocessing edge groups
                    EdgeData::EdgeGroupList::iterator egi, egend;
                    egend = usage.edgeData->edgeGroups.end();
                    for (egi = usage.edgeData->edgeGroups.begin(); egi != egend; ++egi)
                    {
                        EdgeData::EdgeGroup& edgeGroup = *egi;
                        // Populate edgeGroup.vertexData pointers
                        // If there is shared vertex data, vertexSet 0 is that,
                        // otherwise 0 is first dedicated
                        if (pMesh->sharedVertexData)
                        {
                            if (edgeGroup.vertexSet == 0)
                            {
                                edgeGroup.vertexData = pMesh->sharedVertexData;
                            }
                            else
                            {
                                edgeGroup.vertexData = pMesh->getSubMesh(
                                    (unsigned short)edgeGroup.vertexSet-1)->vertexData;
                            }
                        }
                        else
                        {
                            edgeGroup.vertexData = pMesh->getSubMesh(
                                (unsigned short)edgeGroup.vertexSet)->vertexData;
                        }
                    }
                }

                if (!stream->eof())
                {
                    streamID = readChunk(stream);
                }

            }
            if (!stream->eof())
            {
                // Backpedal back to start of stream
                backpedalChunkHeader(stream);
            }
            popInnerChunk(stream);
        }

        pMesh->mEdgeListsBuilt = true;
    }
    //---------------------------------------------------------------------
    void MeshSerializerImpl::readEdgeListLodInfo(DataStreamPtr& stream,
        EdgeData* edgeData)
    {
#if OGRE_NO_MESHLOD
        if (edgeData == NULL) { // skip it!
            bool isClosed;
            readBools(stream, &isClosed, 1);
            // unsigned long numTriangles
            uint32 numTriangles;
            readInts(stream, &numTriangles, 1);
            // unsigned long numEdgeGroups
            uint32 numEdgeGroups;
            readInts(stream, &numEdgeGroups, 1);
            stream->skip(numTriangles * (8 * sizeof(uint32) + 4 * sizeof(float)));
            pushInnerChunk(stream);
            for (uint32 eg = 0; eg < numEdgeGroups; ++eg)
            {
                unsigned short streamID = readChunk(stream);
                if (streamID != M_EDGE_GROUP)
                {
                    OGRE_EXCEPT(Exception::ERR_INTERNAL_ERROR,
                        "Missing M_EDGE_GROUP stream",
                        "MeshSerializerImpl::readEdgeListLodInfo");
                }
                uint32 tmp[3];
                // unsigned long vertexSet
                readInts(stream, &tmp[0], 3);
                uint32 numEdges;
                readInts(stream, &numEdges, 1);

                stream->skip(numEdges * (6 * sizeof(uint32) + sizeof(bool)));
            }
            popInnerChunk(stream);
            return;
        }
#endif
        // bool isClosed
        readBools(stream, &edgeData->isClosed, 1);
        // unsigned long numTriangles
        uint32 numTriangles;
        readInts(stream, &numTriangles, 1);
        // Allocate correct amount of memory
        edgeData->triangles.resize(numTriangles);
        edgeData->triangleFaceNormals.resize(numTriangles);
        edgeData->triangleLightFacings.resize(numTriangles);
        // unsigned long numEdgeGroups
        uint32 numEdgeGroups;
        readInts(stream, &numEdgeGroups, 1);
        // Allocate correct amount of memory
        edgeData->edgeGroups.resize(numEdgeGroups);
        // Triangle* triangleList
        uint32 tmp[3];
        for (size_t t = 0; t < numTriangles; ++t)
        {
            EdgeData::Triangle& tri = edgeData->triangles[t];
            // unsigned long indexSet
            readInts(stream, tmp, 1);
            tri.indexSet = tmp[0];
            // unsigned long vertexSet
            readInts(stream, tmp, 1);
            tri.vertexSet = tmp[0];
            // unsigned long vertIndex[3]
            readInts(stream, tmp, 3);

            tri.vertIndex[0] = tmp[0];
            tri.vertIndex[1] = tmp[1];
            tri.vertIndex[2] = tmp[2];
            // unsigned long sharedVertIndex[3]
            readInts(stream, tmp, 3);
            tri.sharedVertIndex[0] = tmp[0];
            tri.sharedVertIndex[1] = tmp[1];
            tri.sharedVertIndex[2] = tmp[2];
            // float normal[4]
            readFloats(stream, &(edgeData->triangleFaceNormals[t].x), 4);

        }
        pushInnerChunk(stream);
        for (uint32 eg = 0; eg < numEdgeGroups; ++eg)
        {
            unsigned short streamID = readChunk(stream);
            if (streamID != M_EDGE_GROUP)
            {
                OGRE_EXCEPT(Exception::ERR_INTERNAL_ERROR,
                    "Missing M_EDGE_GROUP stream",
                    "MeshSerializerImpl::readEdgeListLodInfo");
            }
            EdgeData::EdgeGroup& edgeGroup = edgeData->edgeGroups[eg];

            // unsigned long vertexSet
            readInts(stream, tmp, 1);
            edgeGroup.vertexSet = tmp[0];
            // unsigned long triStart
            readInts(stream, tmp, 1);
            edgeGroup.triStart = tmp[0];
            // unsigned long triCount
            readInts(stream, tmp, 1);
            edgeGroup.triCount = tmp[0];
            // unsigned long numEdges
            uint32 numEdges;
            readInts(stream, &numEdges, 1);
            edgeGroup.edges.resize(numEdges);
            // Edge* edgeList
            for (uint32 e = 0; e < numEdges; ++e)
            {
                EdgeData::Edge& edge = edgeGroup.edges[e];
                // unsigned long  triIndex[2]
                readInts(stream, tmp, 2);
                edge.triIndex[0] = tmp[0];
                edge.triIndex[1] = tmp[1];
                // unsigned long  vertIndex[2]
                readInts(stream, tmp, 2);
                edge.vertIndex[0] = tmp[0];
                edge.vertIndex[1] = tmp[1];
                // unsigned long  sharedVertIndex[2]
                readInts(stream, tmp, 2);
                edge.sharedVertIndex[0] = tmp[0];
                edge.sharedVertIndex[1] = tmp[1];
                // bool degenerate
                readBools(stream, &(edge.degenerate), 1);
            }
        }
        popInnerChunk(stream);
    }
    //---------------------------------------------------------------------
    size_t MeshSerializerImpl::calcAnimationsSize(const Mesh* pMesh)
    {
        size_t size = MSTREAM_OVERHEAD_SIZE;

        for (unsigned short a = 0; a < pMesh->getNumAnimations(); ++a)
        {
            Animation* anim = pMesh->getAnimation(a);
            size += calcAnimationSize(anim);
        }
        return size;

    }
    //---------------------------------------------------------------------
    size_t MeshSerializerImpl::calcAnimationSize(const Animation* anim)
    {
        size_t size = MSTREAM_OVERHEAD_SIZE;
        // char* name
        size += anim->getName().length() + 1;

        // float length
        size += sizeof(float);

        Animation::VertexTrackIterator trackIt = anim->getVertexTrackIterator();
        while (trackIt.hasMoreElements())
        {
            VertexAnimationTrack* vt = trackIt.getNext();
            size += calcAnimationTrackSize(vt);
        }

        return size;
    }
    //---------------------------------------------------------------------
    size_t MeshSerializerImpl::calcAnimationTrackSize(const VertexAnimationTrack* track)
    {
        size_t size = MSTREAM_OVERHEAD_SIZE;
        // uint16 type
        size += sizeof(uint16);
        // unsigned short target        // 0 for shared geometry,
        size += sizeof(unsigned short);

        if (track->getAnimationType() == VAT_MORPH)
        {
            for (unsigned short i = 0; i < track->getNumKeyFrames(); ++i)
            {
                VertexMorphKeyFrame* kf = track->getVertexMorphKeyFrame(i);
                size += calcMorphKeyframeSize(kf, track->getAssociatedVertexData()->vertexCount);
            }
        }
        else
        {
            for (unsigned short i = 0; i < track->getNumKeyFrames(); ++i)
            {
                VertexPoseKeyFrame* kf = track->getVertexPoseKeyFrame(i);
                size += calcPoseKeyframeSize(kf);
            }
        }
        return size;
    }
    //---------------------------------------------------------------------
    size_t MeshSerializerImpl::calcMorphKeyframeSize(const VertexMorphKeyFrame* kf,
        size_t vertexCount)
    {
        size_t size = MSTREAM_OVERHEAD_SIZE;
        // float time
        size += sizeof(float);
        // float x,y,z[,nx,ny,nz]
        bool includesNormals = kf->getVertexBuffer()->getVertexSize() > (sizeof(float) * 3);
        size += sizeof(float) * (includesNormals ? 6 : 3) * vertexCount;

        return size;
    }
    //---------------------------------------------------------------------
    size_t MeshSerializerImpl::calcPoseKeyframeSize(const VertexPoseKeyFrame* kf)
    {
        size_t size = MSTREAM_OVERHEAD_SIZE;

        // float time
        size += sizeof(float);

        size += calcPoseKeyframePoseRefSize() * kf->getPoseReferences().size();

        return size;

    }
    //---------------------------------------------------------------------
    size_t MeshSerializerImpl::calcPoseKeyframePoseRefSize(void)
    {
        size_t size = MSTREAM_OVERHEAD_SIZE;
        // unsigned short poseIndex
        size += sizeof(uint16);
        // float influence
        size += sizeof(float);

        return size;

    }
    //---------------------------------------------------------------------
    size_t MeshSerializerImpl::calcPosesSize(const Mesh* pMesh)
    {
        size_t size = 0;
        Mesh::ConstPoseIterator poseIterator = pMesh->getPoseIterator();
        if (poseIterator.hasMoreElements())
        {
            size += MSTREAM_OVERHEAD_SIZE;
            while (poseIterator.hasMoreElements())
            {
                size += calcPoseSize(poseIterator.getNext());
            }
        }
        return size;
    }
    //---------------------------------------------------------------------
    size_t MeshSerializerImpl::calcPoseSize(const Pose* pose)
    {
        size_t size = MSTREAM_OVERHEAD_SIZE;

        // char* name (may be blank)
        size += pose->getName().length() + 1;
        // unsigned short target
        size += sizeof(uint16);
        // bool includesNormals
        size += sizeof(bool);

        // vertex offsets
        size += pose->getVertexOffsets().size() * calcPoseVertexSize(pose);

        return size;

    }
    //---------------------------------------------------------------------
    size_t MeshSerializerImpl::calcPoseVertexSize(const Pose* pose)
    {
        size_t size = MSTREAM_OVERHEAD_SIZE;
        // unsigned long vertexIndex
        size += sizeof(uint32);
        // float xoffset, yoffset, zoffset
        size += sizeof(float) * 3;
        // optional normals
        if (!pose->getNormals().empty())
            size += sizeof(float) * 3;

        return size;
    }
    //---------------------------------------------------------------------
    void MeshSerializerImpl::writePoses(const Mesh* pMesh)
    {
        Mesh::ConstPoseIterator poseIterator = pMesh->getPoseIterator();
        if (poseIterator.hasMoreElements())
        {
            writeChunkHeader(M_POSES, calcPosesSize(pMesh));
            pushInnerChunk(mStream);
            while (poseIterator.hasMoreElements())
            {
                writePose(poseIterator.getNext());
            }
            popInnerChunk(mStream);
        }

    }
    //---------------------------------------------------------------------
    void MeshSerializerImpl::writePose(const Pose* pose)
    {
        writeChunkHeader(M_POSE, calcPoseSize(pose));

        // char* name (may be blank)
        writeString(pose->getName());

        // unsigned short target
        ushort val = pose->getTarget();
        writeShorts(&val, 1);

        // bool includesNormals
        bool includesNormals = !pose->getNormals().empty();
        writeBools(&includesNormals, 1);
        pushInnerChunk(mStream);
        {
            size_t vertexSize = calcPoseVertexSize(pose);
            Pose::ConstVertexOffsetIterator vit = pose->getVertexOffsetIterator();
            Pose::ConstNormalsIterator nit = pose->getNormalsIterator();
            while (vit.hasMoreElements())
            {
                uint32 vertexIndex = (uint32)vit.peekNextKey();
                Vector3 offset = vit.getNext();
                writeChunkHeader(M_POSE_VERTEX, vertexSize);
                // unsigned long vertexIndex
                writeInts(&vertexIndex, 1);
                // float xoffset, yoffset, zoffset
                writeFloats(offset.ptr(), 3);
                if (includesNormals)
                {
                    Vector3 normal = nit.getNext();
                    // float xnormal, ynormal, znormal
                    writeFloats(normal.ptr(), 3);
                }
            }
        }
        popInnerChunk(mStream);
    }
    //---------------------------------------------------------------------
    void MeshSerializerImpl::writeAnimations(const Mesh* pMesh)
    {
        writeChunkHeader(M_ANIMATIONS, calcAnimationsSize(pMesh));
        pushInnerChunk(mStream);
        for (unsigned short a = 0; a < pMesh->getNumAnimations(); ++a)
        {
            Animation* anim = pMesh->getAnimation(a);
            LogManager::getSingleton().logMessage("Exporting animation " + anim->getName());
            writeAnimation(anim);
            LogManager::getSingleton().logMessage("Animation exported.");
        }
        popInnerChunk(mStream);
    }
    //---------------------------------------------------------------------
    void MeshSerializerImpl::writeAnimation(const Animation* anim)
    {
        writeChunkHeader(M_ANIMATION, calcAnimationSize(anim));
        // char* name
        writeString(anim->getName());
        // float length
        float len = anim->getLength();
        writeFloats(&len, 1);
        pushInnerChunk(mStream);
        if (anim->getUseBaseKeyFrame())
        {
            size_t size = MSTREAM_OVERHEAD_SIZE;
            // char* baseAnimationName (including terminator)
            size += anim->getBaseKeyFrameAnimationName().length() + 1;
            // float baseKeyFrameTime
            size += sizeof(float);
            
            writeChunkHeader(M_ANIMATION_BASEINFO, size);
            
            // char* baseAnimationName (blank for self)
            writeString(anim->getBaseKeyFrameAnimationName());
            
            // float baseKeyFrameTime
            float t = (float)anim->getBaseKeyFrameTime();
            writeFloats(&t, 1);
        }

        // tracks
        Animation::VertexTrackIterator trackIt = anim->getVertexTrackIterator();
        while (trackIt.hasMoreElements())
        {
            VertexAnimationTrack* vt = trackIt.getNext();
            writeAnimationTrack(vt);
        }
        popInnerChunk(mStream);

    }
    //---------------------------------------------------------------------
    void MeshSerializerImpl::writeAnimationTrack(const VertexAnimationTrack* track)
    {
        writeChunkHeader(M_ANIMATION_TRACK, calcAnimationTrackSize(track));
        // unsigned short type          // 1 == morph, 2 == pose
        uint16 animType = (uint16)track->getAnimationType();
        writeShorts(&animType, 1);
        // unsigned short target
        uint16 target = track->getHandle();
        writeShorts(&target, 1);
        pushInnerChunk(mStream);
        {
            if (track->getAnimationType() == VAT_MORPH)
            {
                for (unsigned short i = 0; i < track->getNumKeyFrames(); ++i)
                {
                    VertexMorphKeyFrame* kf = track->getVertexMorphKeyFrame(i);
                    writeMorphKeyframe(kf, track->getAssociatedVertexData()->vertexCount);
                }
            }
            else // VAT_POSE
            {
                for (unsigned short i = 0; i < track->getNumKeyFrames(); ++i)
                {
                    VertexPoseKeyFrame* kf = track->getVertexPoseKeyFrame(i);
                    writePoseKeyframe(kf);
                }
            }
        }
        popInnerChunk(mStream);
    }
    //---------------------------------------------------------------------
    void MeshSerializerImpl::writeMorphKeyframe(const VertexMorphKeyFrame* kf, size_t vertexCount)
    {
        writeChunkHeader(M_ANIMATION_MORPH_KEYFRAME, calcMorphKeyframeSize(kf, vertexCount));
        // float time
        float timePos = kf->getTime();
        writeFloats(&timePos, 1);
        // bool includeNormals
        bool includeNormals = kf->getVertexBuffer()->getVertexSize() > (sizeof(float) * 3);
        writeBools(&includeNormals, 1);
        // float x,y,z          // repeat by number of vertices in original geometry
        float* pSrc = static_cast<float*>(
            kf->getVertexBuffer()->lock(HardwareBuffer::HBL_READ_ONLY));
        writeFloats(pSrc, vertexCount * (includeNormals ? 6 : 3));
        kf->getVertexBuffer()->unlock();
    }
    //---------------------------------------------------------------------
    void MeshSerializerImpl::writePoseKeyframe(const VertexPoseKeyFrame* kf)
    {
        writeChunkHeader(M_ANIMATION_POSE_KEYFRAME, calcPoseKeyframeSize(kf));
        // float time
        float timePos = kf->getTime();
        writeFloats(&timePos, 1);
        pushInnerChunk(mStream);
        // pose references
        VertexPoseKeyFrame::ConstPoseRefIterator poseRefIt =
            kf->getPoseReferenceIterator();
        while (poseRefIt.hasMoreElements())
        {
            writePoseKeyframePoseRef(poseRefIt.getNext());
        }
        popInnerChunk(mStream);
    }
    //---------------------------------------------------------------------
    void MeshSerializerImpl::writePoseKeyframePoseRef(
        const VertexPoseKeyFrame::PoseRef& poseRef)
    {
        writeChunkHeader(M_ANIMATION_POSE_REF, calcPoseKeyframePoseRefSize());
        // unsigned short poseIndex
        writeShorts(&(poseRef.poseIndex), 1);
        // float influence
        writeFloats(&(poseRef.influence), 1);
    }
    //---------------------------------------------------------------------
    void MeshSerializerImpl::readPoses(DataStreamPtr& stream, Mesh* pMesh)
    {
        // Find all substreams
        if (!stream->eof())
        {
            pushInnerChunk(stream);
            unsigned short streamID = readChunk(stream);
            while(!stream->eof() &&
                (streamID == M_POSE))
            {
                switch(streamID)
                {
                case M_POSE:
                    readPose(stream, pMesh);
                    break;

                }

                if (!stream->eof())
                {
                    streamID = readChunk(stream);
                }

            }
            if (!stream->eof())
            {
                // Backpedal back to start of stream
                backpedalChunkHeader(stream);
            }
            popInnerChunk(stream);
        }
    }
    //---------------------------------------------------------------------
    void MeshSerializerImpl::readPose(DataStreamPtr& stream, Mesh* pMesh)
    {
        // char* name (may be blank)
        String name = readString(stream);
        // unsigned short target
        unsigned short target;
        readShorts(stream, &target, 1);

        // bool includesNormals
        bool includesNormals;
        readBools(stream, &includesNormals, 1);
        
        Pose* pose = pMesh->createPose(target, name);

        // Find all substreams
        if (!stream->eof())
        {
            pushInnerChunk(stream);
            unsigned short streamID = readChunk(stream);
            while(!stream->eof() &&
                (streamID == M_POSE_VERTEX))
            {
                switch(streamID)
                {
                case M_POSE_VERTEX:
                    // create vertex offset
                    uint32 vertIndex;
                    Vector3 offset, normal;
                    // unsigned long vertexIndex
                    readInts(stream, &vertIndex, 1);
                    // float xoffset, yoffset, zoffset
                    readFloats(stream, offset.ptr(), 3);
                    
                    if (includesNormals)
                    {
                        readFloats(stream, normal.ptr(), 3);
                        pose->addVertex(vertIndex, offset, normal);                     
                    }
                    else 
                    {
                        pose->addVertex(vertIndex, offset);
                    }


                    break;

                }

                if (!stream->eof())
                {
                    streamID = readChunk(stream);
                }

            }
            if (!stream->eof())
            {
                // Backpedal back to start of stream
                backpedalChunkHeader(stream);
            }
            popInnerChunk(stream);
        }

    }
    //---------------------------------------------------------------------
    void MeshSerializerImpl::readAnimations(DataStreamPtr& stream, Mesh* pMesh)
    {
        // Find all substreams
        if (!stream->eof())
        {
            pushInnerChunk(stream);
            unsigned short streamID = readChunk(stream);
            while(!stream->eof() &&
                (streamID == M_ANIMATION))
            {
                switch(streamID)
                {
                case M_ANIMATION:
                    readAnimation(stream, pMesh);
                    break;

                }

                if (!stream->eof())
                {
                    streamID = readChunk(stream);
                }

            }
            if (!stream->eof())
            {
                // Backpedal back to start of stream
                backpedalChunkHeader(stream);
            }
            popInnerChunk(stream);
        }


    }
    //---------------------------------------------------------------------
    void MeshSerializerImpl::readAnimation(DataStreamPtr& stream, Mesh* pMesh)
    {

        // char* name
        String name = readString(stream);
        // float length
        float len;
        readFloats(stream, &len, 1);

        Animation* anim = pMesh->createAnimation(name, len);

        // tracks
        if (!stream->eof())
        {
            pushInnerChunk(stream);
            unsigned short streamID = readChunk(stream);
            
            // Optional base info is possible
            if (streamID == M_ANIMATION_BASEINFO)
            {
                // char baseAnimationName
                String baseAnimName = readString(stream);
                // float baseKeyFrameTime
                float baseKeyTime;
                readFloats(stream, &baseKeyTime, 1);
                
                anim->setUseBaseKeyFrame(true, baseKeyTime, baseAnimName);
                
                if (!stream->eof())
                {
                    // Get next stream
                    streamID = readChunk(stream);
                }
            }
            
            while(!stream->eof() &&
                streamID == M_ANIMATION_TRACK)
            {
                switch(streamID)
                {
                case M_ANIMATION_TRACK:
                    readAnimationTrack(stream, anim, pMesh);
                    break;
                };
                if (!stream->eof())
                {
                    streamID = readChunk(stream);
                }

            }
            if (!stream->eof())
            {
                // Backpedal back to start of stream
                backpedalChunkHeader(stream);
            }
            popInnerChunk(stream);
        }
    }
    //---------------------------------------------------------------------
    void MeshSerializerImpl::readAnimationTrack(DataStreamPtr& stream,
        Animation* anim, Mesh* pMesh)
    {
        // ushort type
        uint16 inAnimType;
        readShorts(stream, &inAnimType, 1);
        VertexAnimationType animType = (VertexAnimationType)inAnimType;

        // unsigned short target
        uint16 target;
        readShorts(stream, &target, 1);

        VertexAnimationTrack* track = anim->createVertexTrack(target,
            pMesh->getVertexDataByTrackHandle(target), animType);

        // keyframes
        if (!stream->eof())
        {
            pushInnerChunk(stream);
            unsigned short streamID = readChunk(stream);
            while(!stream->eof() &&
                (streamID == M_ANIMATION_MORPH_KEYFRAME ||
                 streamID == M_ANIMATION_POSE_KEYFRAME))
            {
                switch(streamID)
                {
                case M_ANIMATION_MORPH_KEYFRAME:
                    readMorphKeyFrame(stream, track);
                    break;
                case M_ANIMATION_POSE_KEYFRAME:
                    readPoseKeyFrame(stream, track);
                    break;
                };
                if (!stream->eof())
                {
                    streamID = readChunk(stream);
                }

            }
            if (!stream->eof())
            {
                // Backpedal back to start of stream
                backpedalChunkHeader(stream);
            }
            popInnerChunk(stream);
        }

    }
    //---------------------------------------------------------------------
    void MeshSerializerImpl::readMorphKeyFrame(DataStreamPtr& stream, VertexAnimationTrack* track)
    {
        // float time
        float timePos;
        readFloats(stream, &timePos, 1);
        
        // bool includesNormals
        bool includesNormals;
        readBools(stream, &includesNormals, 1);

        VertexMorphKeyFrame* kf = track->createVertexMorphKeyFrame(timePos);

        // Create buffer, allow read and use shadow buffer
        size_t vertexCount = track->getAssociatedVertexData()->vertexCount;
        size_t vertexSize = sizeof(float) * (includesNormals ? 6 : 3);
        HardwareVertexBufferSharedPtr vbuf =
            HardwareBufferManager::getSingleton().createVertexBuffer(
                vertexSize, vertexCount,
                HardwareBuffer::HBU_STATIC, true);
        // float x,y,z          // repeat by number of vertices in original geometry
        float* pDst = static_cast<float*>(
            vbuf->lock(HardwareBuffer::HBL_DISCARD));
        readFloats(stream, pDst, vertexCount * (includesNormals ? 6 : 3));
        vbuf->unlock();
        kf->setVertexBuffer(vbuf);

    }
    //---------------------------------------------------------------------
    void MeshSerializerImpl::readPoseKeyFrame(DataStreamPtr& stream, VertexAnimationTrack* track)
    {
        // float time
        float timePos;
        readFloats(stream, &timePos, 1);

        // Create keyframe
        VertexPoseKeyFrame* kf = track->createVertexPoseKeyFrame(timePos);

        if (!stream->eof())
        {
            pushInnerChunk(stream);
            unsigned short streamID = readChunk(stream);
            while(!stream->eof() &&
                streamID == M_ANIMATION_POSE_REF)
            {
                switch(streamID)
                {
                case M_ANIMATION_POSE_REF:
                    uint16 poseIndex;
                    float influence;
                    // unsigned short poseIndex
                    readShorts(stream, &poseIndex, 1);
                    // float influence
                    readFloats(stream, &influence, 1);

                    kf->addPoseReference(poseIndex, influence);

                    break;
                };
                if (!stream->eof())
                {
                    streamID = readChunk(stream);
                }
            }
            if (!stream->eof())
            {
                // Backpedal back to start of stream
                backpedalChunkHeader(stream);
            }
            popInnerChunk(stream);
        }

    }
    //---------------------------------------------------------------------
    void MeshSerializerImpl::readExtremes(DataStreamPtr& stream, Mesh *pMesh)
    {
        unsigned short idx;
        readShorts(stream, &idx, 1);
        
        SubMesh *sm = pMesh->getSubMesh (idx);
        
        int n_floats = (mCurrentstreamLen - MSTREAM_OVERHEAD_SIZE -
                        sizeof (unsigned short)) / sizeof (float);
        
        assert ((n_floats % 3) == 0);
        
        float *vert = OGRE_ALLOC_T(float, n_floats, MEMCATEGORY_GEOMETRY);
        readFloats(stream, vert, n_floats);
        
        for (int i = 0; i < n_floats; i += 3)
            sm->extremityPoints.push_back(Vector3(vert [i], vert [i + 1], vert [i + 2]));
        
        OGRE_FREE(vert, MEMCATEGORY_GEOMETRY);
    }

    void MeshSerializerImpl::enableValidation()
    {
#if OGRE_SERIALIZER_VALIDATE_CHUNKSIZE
        mReportChunkErrors = true;
#endif
    }


    //---------------------------------------------------------------------
    //---------------------------------------------------------------------
    //---------------------------------------------------------------------
    MeshSerializerImpl_v1_8::MeshSerializerImpl_v1_8()
    {
        // Version number
        mVersion = "[MeshSerializer_v1.8]";
    }
    //---------------------------------------------------------------------
    MeshSerializerImpl_v1_8::~MeshSerializerImpl_v1_8()
    {
    }
    //--------------------------------------------------------------------
    bool MeshSerializerImpl_v1_8::isLodMixed(const Mesh* pMesh)
    {
        if(!pMesh->hasManualLodLevel()) {
            return false;
        }

        unsigned short numLods = pMesh->getNumLodLevels();
        for (unsigned short i = 1; i < numLods; ++i)
        {
            if(!pMesh->_isManualLodLevel(i)){
                return true;
            }
        }

        return false;
    }
    size_t MeshSerializerImpl_v1_8::calcLodLevelSize(const Mesh* pMesh)
    {
        if (isLodMixed(pMesh)) {
            return 0; // Supported in v1_9+
        }
        exportedLodCount = pMesh->getNumLodLevels();
        size_t size = MSTREAM_OVERHEAD_SIZE; // Header
        size += calcStringSize(pMesh->getLodStrategy()->getName()); // string strategyName;
        size += sizeof(unsigned short); // unsigned short numLevels;
        size += sizeof(bool); // bool manual; <== this is removed in v1_9

        // Loop from LOD 1 (not 0, this is full detail)
        for (ushort i = 1; i < exportedLodCount; ++i)
        {
            const MeshLodUsage& usage = pMesh->mMeshLodUsageList[i];
            if (pMesh->_isManualLodLevel(i))
            {
                size += calcLodUsageManualSize(usage);
            }
            else
            {
                size += calcLodUsageGeneratedSize(pMesh, usage, i);
            }
        }
        return size;
    }
    size_t MeshSerializerImpl_v1_8::calcLodUsageManualSize(const MeshLodUsage& usage)
    {
        // Header
        size_t size = MSTREAM_OVERHEAD_SIZE; // M_MESH_LOD_USAGE <== this is removed in v1_9

        // float fromDepthSquared;
        size += sizeof(float);

        // Manual part size
        size += MSTREAM_OVERHEAD_SIZE; // M_MESH_LOD_MANUAL
        // String manualMeshName;
        size += calcStringSize(usage.manualName);
        return size;
    }

    size_t MeshSerializerImpl_v1_8::calcLodUsageGeneratedSize(const Mesh* pMesh, const MeshLodUsage& usage, unsigned short lodNum)
    {
        // Usage Header
        size_t size = MSTREAM_OVERHEAD_SIZE;
        unsigned short subidx;

        // float fromDepthSquared;
        size += sizeof(float);

        // Calc generated SubMesh sections size
        for (subidx = 0; subidx < pMesh->getNumSubMeshes(); ++subidx)
        {
            SubMesh* submesh = pMesh->getSubMesh(subidx);
            size += calcLodUsageGeneratedSubmeshSize(submesh, lodNum);
        }
        return size;
    }
    size_t MeshSerializerImpl_v1_8::calcLodUsageGeneratedSubmeshSize(const SubMesh* submesh, unsigned short lodNum)
    {
        const IndexData* indexData = submesh->mLodFaceList[lodNum - 1];
        const HardwareIndexBufferSharedPtr& ibuf = indexData->indexBuffer;

        size_t size = MSTREAM_OVERHEAD_SIZE; // M_MESH_LOD_GENERATED
        size += sizeof(unsigned int); // unsigned int indexData->indexCount;
        size += sizeof(bool); // bool indexes32Bit
        size += ibuf.isNull() ? 0 : ibuf->getIndexSize() * indexData->indexCount; // faces
        return size;
    }
#if !OGRE_NO_MESHLOD
    //--------------------------------------------------------------------
    void MeshSerializerImpl_v1_8::writeLodLevel(const Mesh* pMesh)
    {
        if (isLodMixed(pMesh)) {
            LogManager::getSingleton().logMessage("MeshSerializer_v1_8 older mesh format is incompatible with mixed manual/generated Lod levels. Lod levels will not be exported.");
        } else {
            
            exportedLodCount = pMesh->getNumLodLevels();
            bool manual = pMesh->hasManualLodLevel();

            writeChunkHeader(M_MESH_LOD_LEVEL, calcLodLevelSize(pMesh));

            // Details
            // Get backward compatible strategy name
            String strategyName = pMesh->getLodStrategy()->getName();
            if (strategyName == "distance_box" || strategyName == "distance_sphere") {
                strategyName = "Distance";
            } else if (strategyName == "pixel_count" || strategyName == "screen_ratio_pixel_count") {
                strategyName = "PixelCount";
            }
            // string strategyName;
            writeString(strategyName);
            // unsigned short numLevels;
            writeShorts(&exportedLodCount, 1);
            // bool manual;  (true for manual alternate meshes, false for generated)
            writeBools(&manual, 1);
            
            pushInnerChunk(mStream);
            // Loop from LOD 1 (not 0, this is full detail)
            for (ushort i = 1; i < exportedLodCount; ++i)
            {
                const MeshLodUsage& usage = pMesh->mMeshLodUsageList[i];
                assert(pMesh->_isManualLodLevel(i) == manual);
                if (manual)
                {
                    writeLodUsageManual(usage);
                }
                else
                {
                    writeLodUsageGenerated(pMesh, usage, i);
                }
            }
            popInnerChunk(mStream);
        }
    }
    //---------------------------------------------------------------------
    /*void MeshSerializerImpl_v1_8::writeLodUsageGenerated( const Mesh* pMesh, const MeshLodUsage& usage, unsigned short lodNum )
    {
        writeChunkHeader(M_MESH_LOD_USAGE, calcLodUsageGeneratedSize(pMesh, usage, lodNum));
        writeFloats(&(usage.userValue), 1);
        pushInnerChunk(mStream);
        // Now write sections
        for (unsigned short subidx = 0; subidx < pMesh->getNumSubMeshes(); ++subidx)
        {
            SubMesh* sm = pMesh->getSubMesh(subidx);
            const IndexData* indexData = sm->mLodFaceList[lodNum-1];

            // Lock index buffer to write
            HardwareIndexBufferSharedPtr ibuf = indexData->indexBuffer;

            bool idx32 = (!ibuf.isNull() && ibuf->getType() == HardwareIndexBuffer::IT_32BIT);

            writeChunkHeader(M_MESH_LOD_GENERATED, calcLodUsageGeneratedSubmeshSize(sm, lodNum));
            unsigned int idxCount = static_cast<unsigned int>(indexData->indexCount);
            writeInts(&idxCount, 1);
            writeBools(&idx32, 1);

            if (idxCount > 0)
            {
                if (idx32)
                {
                    unsigned int* pIdx = static_cast<unsigned int*>(
                        ibuf->lock(HardwareBuffer::HBL_READ_ONLY));
                    writeInts(pIdx + indexData->indexStart, indexData->indexCount);
                    ibuf->unlock();
                }
                else
                {
                    unsigned short* pIdx = static_cast<unsigned short*>(
                        ibuf->lock(HardwareBuffer::HBL_READ_ONLY));
                    writeShorts(pIdx + indexData->indexStart, indexData->indexCount);
                    ibuf->unlock();
                }
            }
        }
        popInnerChunk(mStream);
    }*/
    
    void MeshSerializerImpl_v1_8::writeLodUsageGenerated(const Mesh* pMesh, const MeshLodUsage& usage, unsigned short lodNum)
    {
        writeChunkHeader(M_MESH_LOD_USAGE, calcLodUsageGeneratedSize(pMesh, usage, lodNum));
        float userValue = static_cast<float>(usage.userValue);
        writeFloats(&userValue, 1);
        pushInnerChunk(mStream);
        for (ushort i = 0; i < pMesh->getNumSubMeshes(); i++)
        {
            SubMesh* submesh = pMesh->getSubMesh(i);
            writeLodUsageGeneratedSubmesh(submesh, lodNum);
        }
        popInnerChunk(mStream);
    }
    void MeshSerializerImpl_v1_8::writeLodUsageGeneratedSubmesh(const SubMesh* submesh, unsigned short lodNum)
    {
        const IndexData* indexData = submesh->mLodFaceList[lodNum - 1];
        HardwareIndexBufferSharedPtr ibuf = indexData->indexBuffer;
        assert(!ibuf.isNull());

        writeChunkHeader(M_MESH_LOD_GENERATED, calcLodUsageGeneratedSubmeshSize(submesh, lodNum));
        unsigned int indexCount = static_cast<unsigned int>(indexData->indexCount);
        writeInts(&indexCount, 1);
        bool is32BitIndices = (ibuf->getType() == HardwareIndexBuffer::IT_32BIT);
        writeBools(&is32BitIndices, 1);

        if (is32BitIndices)
        {
            unsigned int* pIdx = static_cast<unsigned int*>(
                ibuf->lock(HardwareBuffer::HBL_READ_ONLY));
            writeInts(pIdx + indexData->indexStart, indexCount);
            ibuf->unlock();
        }
        else
        {
            unsigned short* pIdx = static_cast<unsigned short*>(
                ibuf->lock(HardwareBuffer::HBL_READ_ONLY));
            writeShorts(pIdx + indexData->indexStart, indexCount);
            ibuf->unlock();
        }
    }
    //---------------------------------------------------------------------
    void MeshSerializerImpl_v1_8::writeLodUsageManual(const MeshLodUsage& usage)
    {
        writeChunkHeader(M_MESH_LOD_USAGE, calcLodUsageManualSize(usage));
        writeFloats(&(usage.userValue), 1);
        pushInnerChunk(mStream);
        writeChunkHeader(M_MESH_LOD_MANUAL, MSTREAM_OVERHEAD_SIZE + calcStringSize(usage.manualName));
        writeString(usage.manualName);
        popInnerChunk(mStream);
    }
    //---------------------------------------------------------------------

    void MeshSerializerImpl_v1_8::readMeshLodUsageGenerated( DataStreamPtr& stream, Mesh* pMesh, unsigned short lodNum, MeshLodUsage& usage )
    {
        usage.manualName = "";
        usage.manualMesh.setNull();
        pushInnerChunk(stream);
        {
            // Get one set of detail per SubMesh
            unsigned short numSubs, i;
            numSubs = pMesh->getNumSubMeshes();
            for (i = 0; i < numSubs; ++i)
            {
                unsigned long streamID = readChunk(stream);
                if (streamID != M_MESH_LOD_GENERATED)
                {
                    OGRE_EXCEPT(Exception::ERR_ITEM_NOT_FOUND,
                        "Missing M_MESH_LOD_GENERATED stream in " + pMesh->getName(),
                        "MeshSerializerImpl::readMeshLodUsageGenerated");
                }

                SubMesh* sm = pMesh->getSubMesh(i);
                IndexData* indexData = OGRE_NEW IndexData();
                sm->mLodFaceList[lodNum - 1] = indexData;
                // unsigned int numIndexes
                unsigned int numIndexes;
                readInts(stream, &numIndexes, 1);
                indexData->indexCount = static_cast<size_t>(numIndexes);

                // bool indexes32Bit
                bool idx32Bit;
                readBools(stream, &idx32Bit, 1);
                // unsigned short*/int* faceIndexes;  ((v1, v2, v3) * numFaces)
                if (idx32Bit)
                {
                    indexData->indexBuffer = HardwareBufferManager::getSingleton().
                        createIndexBuffer(HardwareIndexBuffer::IT_32BIT, indexData->indexCount,
                        pMesh->mIndexBufferUsage, pMesh->mIndexBufferShadowBuffer);
                    unsigned int* pIdx = static_cast<unsigned int*>(
                        indexData->indexBuffer->lock(
                        0,
                        indexData->indexBuffer->getSizeInBytes(),
                        HardwareBuffer::HBL_DISCARD));

                    readInts(stream, pIdx, indexData->indexCount);
                    indexData->indexBuffer->unlock();

                }
                else
                {
                    indexData->indexBuffer = HardwareBufferManager::getSingleton().
                        createIndexBuffer(HardwareIndexBuffer::IT_16BIT, indexData->indexCount,
                        pMesh->mIndexBufferUsage, pMesh->mIndexBufferShadowBuffer);
                    unsigned short* pIdx = static_cast<unsigned short*>(
                        indexData->indexBuffer->lock(
                        0,
                        indexData->indexBuffer->getSizeInBytes(),
                        HardwareBuffer::HBL_DISCARD));
                    readShorts(stream, pIdx, indexData->indexCount);
                    indexData->indexBuffer->unlock();
                }
            }
        }
        popInnerChunk(stream);
    }
    //---------------------------------------------------------------------
    void MeshSerializerImpl_v1_8::readMeshLodUsageManual(DataStreamPtr& stream,
        Mesh* pMesh, unsigned short lodNum, MeshLodUsage& usage)
    {
        pushInnerChunk(stream);
        unsigned long streamID;
        // Read detail stream
        streamID = readChunk(stream);
        if (streamID != M_MESH_LOD_MANUAL)
        {
            OGRE_EXCEPT(Exception::ERR_ITEM_NOT_FOUND,
                "Missing M_MESH_LOD_MANUAL stream in " + pMesh->getName(),
                "MeshSerializerImpl::readMeshLodUsageManual");
        }

        usage.manualName = readString(stream);
        usage.manualMesh.setNull(); // will trigger load later
        popInnerChunk(stream);
    }

#endif
    void MeshSerializerImpl_v1_8::readMeshLodLevel(DataStreamPtr& stream, Mesh* pMesh)
    {
#if OGRE_NO_MESHLOD

        /*
        //Since the chunk sizes in old versions are messed up, we can't use this clean solution.
        // We need to walk through the data to not rely on the chunk size!
        stream->skip(mCurrentstreamLen);

        // Since we got here, we have already read the chunk header.
        backpedalChunkHeader(stream);
        */
        uint16 numSubs = pMesh->getNumSubMeshes();
        String strategyName = readString(stream);
        uint16 numLods;
        readShorts(stream, &numLods, 1);
        bool manual;
        readBools(stream, &manual, 1); // missing in v1_9
        pushInnerChunk(stream);
        for (uint16 i = 1; i < numLods; ++i)
        {
            uint16 streamID = readChunk(stream);
            if (streamID != M_MESH_LOD_USAGE)
            {
                OGRE_EXCEPT(Exception::ERR_ITEM_NOT_FOUND,
                    "Missing M_MESH_LOD_USAGE stream in " + pMesh->getName(),
                    "MeshSerializerImpl::readMeshLodInfo");
            }
            float usageValue;
            readFloats(stream, &usageValue, 1);

            if (manual)
            {
                // Read detail stream
                uint16  streamID = readChunk(stream);
                if (streamID != M_MESH_LOD_MANUAL)
                {
                    OGRE_EXCEPT(Exception::ERR_ITEM_NOT_FOUND,
                        "Missing M_MESH_LOD_MANUAL stream in " + pMesh->getName(),
                        "MeshSerializerImpl::readMeshLodUsageManual");
                }

                String manualName = readString(stream);
            }
            else
            {
                pushInnerChunk(stream);
                for (uint16 n = 0; n < numSubs; ++n)
                {
                    unsigned long streamID = readChunk(stream);
                    if (streamID != M_MESH_LOD_GENERATED)
                    {
                        OGRE_EXCEPT(Exception::ERR_ITEM_NOT_FOUND,
                            "Missing M_MESH_LOD_GENERATED stream in " + pMesh->getName(),
                            "MeshSerializerImpl::readMeshLodUsageGenerated");
                    }

                    unsigned int numIndexes;
                    readInts(stream, &numIndexes, 1);

                    bool idx32Bit;
                    readBools(stream, &idx32Bit, 1);

                    size_t buffSize = numIndexes * (idx32Bit ? 4 : 2);
                    stream->skip(buffSize);
                }
                popInnerChunk(stream);
            }
        }
        popInnerChunk(stream);
#else
        unsigned short streamID, i;

        // Read the strategy to be used for this mesh
        String strategyName = readString(stream);
        LodStrategy *strategy = LodStrategyManager::getSingleton().getStrategy(strategyName);
        pMesh->setLodStrategy(strategy);

        // unsigned short numLevels;
        readShorts(stream, &(pMesh->mNumLods), 1);
        // bool manual;  (true for manual alternate meshes, false for generated)
        readBools(stream, &(pMesh->mHasManualLodLevel), 1);

        // Preallocate submesh lod face data if not manual
        if (!pMesh->hasManualLodLevel())
        {
            unsigned short numsubs = pMesh->getNumSubMeshes();
            for (i = 0; i < numsubs; ++i)
            {
                SubMesh* sm = pMesh->getSubMesh(i);
                assert(sm->mLodFaceList.empty());
                sm->mLodFaceList.resize(pMesh->mNumLods - 1);
            }
        }

        pushInnerChunk(stream);
        // Loop from 1 rather than 0 (full detail index is not in file)
        for (i = 1; i < pMesh->mNumLods; ++i)
        {
            streamID = readChunk(stream);
            if (streamID != M_MESH_LOD_USAGE)
            {
                OGRE_EXCEPT(Exception::ERR_ITEM_NOT_FOUND,
                    "Missing M_MESH_LOD_USAGE stream in " + pMesh->getName(),
                    "MeshSerializerImpl::readMeshLodInfo");
            }
            // Read depth
            MeshLodUsage usage;
            readFloats(stream, &(usage.userValue), 1);

            // Set default values
            usage.manualName = "";
            usage.manualMesh.setNull();
            usage.edgeData = NULL;

            if (pMesh->hasManualLodLevel())
            {
                readMeshLodUsageManual(stream, pMesh, i, usage);
            }
            else //(!pMesh->hasManualLodLevel())
            {
                readMeshLodUsageGenerated(stream, pMesh, i, usage);
            }
            usage.edgeData = NULL;

            // Save usage
            pMesh->mMeshLodUsageList.push_back(usage);
        }
        popInnerChunk(stream);
#endif
    }

    void MeshSerializerImpl_v1_8::enableValidation()
    {
#if OGRE_SERIALIZER_VALIDATE_CHUNKSIZE
        mReportChunkErrors = false;
#endif
    }

    //---------------------------------------------------------------------
    //---------------------------------------------------------------------
    //---------------------------------------------------------------------
    //---------------------------------------------------------------------
    MeshSerializerImpl_v1_41::MeshSerializerImpl_v1_41()
    {
        // Version number
        mVersion = "[MeshSerializer_v1.41]";
    }
    //---------------------------------------------------------------------
    MeshSerializerImpl_v1_41::~MeshSerializerImpl_v1_41()
    {
    }
    //---------------------------------------------------------------------
    void MeshSerializerImpl_v1_41::writeMorphKeyframe(const VertexMorphKeyFrame* kf, size_t vertexCount)
    {
        writeChunkHeader(M_ANIMATION_MORPH_KEYFRAME, calcMorphKeyframeSize(kf, vertexCount));
        // float time
        float timePos = kf->getTime();
        writeFloats(&timePos, 1);
        // float x,y,z          // repeat by number of vertices in original geometry
        float* pSrc = static_cast<float*>(
            kf->getVertexBuffer()->lock(HardwareBuffer::HBL_READ_ONLY));
        writeFloats(pSrc, vertexCount * 3);
        kf->getVertexBuffer()->unlock();
    }
    //---------------------------------------------------------------------
    void MeshSerializerImpl_v1_41::readMorphKeyFrame(DataStreamPtr& stream, VertexAnimationTrack* track)
    {
        // float time
        float timePos;
        readFloats(stream, &timePos, 1);

        VertexMorphKeyFrame* kf = track->createVertexMorphKeyFrame(timePos);

        // Create buffer, allow read and use shadow buffer
        size_t vertexCount = track->getAssociatedVertexData()->vertexCount;
        HardwareVertexBufferSharedPtr vbuf =
            HardwareBufferManager::getSingleton().createVertexBuffer(
                VertexElement::getTypeSize(VET_FLOAT3), vertexCount,
                HardwareBuffer::HBU_STATIC, true);
        // float x,y,z          // repeat by number of vertices in original geometry
        float* pDst = static_cast<float*>(
            vbuf->lock(HardwareBuffer::HBL_DISCARD));
        readFloats(stream, pDst, vertexCount * 3);
        vbuf->unlock();
        kf->setVertexBuffer(vbuf);
    }
    //---------------------------------------------------------------------
    void MeshSerializerImpl_v1_41::writePose(const Pose* pose)
    {
        writeChunkHeader(M_POSE, calcPoseSize(pose));

        // char* name (may be blank)
        writeString(pose->getName());

        // unsigned short target
        ushort val = pose->getTarget();
        writeShorts(&val, 1);
        pushInnerChunk(mStream);
        size_t vertexSize = calcPoseVertexSize();
        Pose::ConstVertexOffsetIterator vit = pose->getVertexOffsetIterator();
        while (vit.hasMoreElements())
        {
            uint32 vertexIndex = (uint32)vit.peekNextKey();
            Vector3 offset = vit.getNext();
            writeChunkHeader(M_POSE_VERTEX, vertexSize);
            // unsigned long vertexIndex
            writeInts(&vertexIndex, 1);
            // float xoffset, yoffset, zoffset
            writeFloats(offset.ptr(), 3);
        }
        popInnerChunk(mStream);
    }
    //---------------------------------------------------------------------
    void MeshSerializerImpl_v1_41::readPose(DataStreamPtr& stream, Mesh* pMesh)
    {
        // char* name (may be blank)
        String name = readString(stream);
        // unsigned short target
        unsigned short target;
        readShorts(stream, &target, 1);

        Pose* pose = pMesh->createPose(target, name);

        // Find all substreams
        if (!stream->eof())
        {
            pushInnerChunk(stream);
            unsigned short streamID = readChunk(stream);
            while(!stream->eof() &&
                (streamID == M_POSE_VERTEX))
            {
                switch(streamID)
                {
                case M_POSE_VERTEX:
                    // create vertex offset
                    uint32 vertIndex;
                    Vector3 offset;
                    // unsigned long vertexIndex
                    readInts(stream, &vertIndex, 1);
                    // float xoffset, yoffset, zoffset
                    readFloats(stream, offset.ptr(), 3);

                    pose->addVertex(vertIndex, offset);
                    break;

                }

                if (!stream->eof())
                {
                    streamID = readChunk(stream);
                }

            }
            if (!stream->eof())
            {
                // Backpedal back to start of stream
                backpedalChunkHeader(stream);
            }
            popInnerChunk(stream);
        }
    }
    //---------------------------------------------------------------------
    size_t MeshSerializerImpl_v1_41::calcPoseSize(const Pose* pose)
    {
        size_t size = MSTREAM_OVERHEAD_SIZE;

        // char* name (may be blank)
        size += pose->getName().length() + 1;
        // unsigned short target
        size += sizeof(uint16);

        // vertex offsets
        size += pose->getVertexOffsets().size() * calcPoseVertexSize();

        return size;

    }
    //---------------------------------------------------------------------
    size_t MeshSerializerImpl_v1_41::calcPoseVertexSize(void)
    {
        size_t size = MSTREAM_OVERHEAD_SIZE;
        // unsigned long vertexIndex
        size += sizeof(uint32);
        // float xoffset, yoffset, zoffset
        size += sizeof(float) * 3;

        return size;
    }
    //---------------------------------------------------------------------
    size_t MeshSerializerImpl_v1_41::calcMorphKeyframeSize(const VertexMorphKeyFrame* kf,
        size_t vertexCount)
    {
        size_t size = MSTREAM_OVERHEAD_SIZE;
        // float time
        size += sizeof(float);
        // float x,y,z
        size += sizeof(float) * 3 * vertexCount;

        return size;
    }

    //---------------------------------------------------------------------
    //---------------------------------------------------------------------
    MeshSerializerImpl_v1_4::MeshSerializerImpl_v1_4()
    {
        // Version number
        mVersion = "[MeshSerializer_v1.40]";
    }
    //---------------------------------------------------------------------
    MeshSerializerImpl_v1_4::~MeshSerializerImpl_v1_4()
    {
    }
    size_t MeshSerializerImpl_v1_4::calcLodLevelSize(const Mesh* pMesh)
    {
        if (isLodMixed(pMesh) || pMesh->getLodStrategy() != DistanceLodStrategy::getSingletonPtr()) {
            return 0; // Supported in v1_9+
        }
        exportedLodCount = pMesh->getNumLodLevels();
        size_t size = MSTREAM_OVERHEAD_SIZE; // Header
        //size += calcStringSize(pMesh->getLodStrategy()->getName()); // string strategyName; <== missing in v1_4
        size += sizeof(unsigned short); // unsigned short numLevels;
        size += sizeof(bool); // bool manual; <== this is removed in v1_9

        // Loop from LOD 1 (not 0, this is full detail)
        for (ushort i = 1; i < exportedLodCount; ++i)
        {
            const MeshLodUsage& usage = pMesh->mMeshLodUsageList[i];
            if (pMesh->_isManualLodLevel(i))
            {
                size += calcLodUsageManualSize(usage);
            }
            else
            {
                size += calcLodUsageGeneratedSize(pMesh, usage, i);
            }
        }
        return size;
    }
#if !OGRE_NO_MESHLOD
    //---------------------------------------------------------------------
    void MeshSerializerImpl_v1_4::writeLodLevel(const Mesh* pMesh)
    {
        if (isLodMixed(pMesh)) {
            LogManager::getSingleton().logMessage("MeshSerializer_v1_4 or older mesh format is incompatible with mixed manual/generated Lod levels. Lod levels will not be exported.");
        } else if (pMesh->getLodStrategy() != DistanceLodStrategy::getSingletonPtr()) {
            LogManager::getSingleton().logMessage("MeshSerializer_v1_4 or older mesh format is only compatible with Distance Lod Strategy. Lod levels will not be exported.");
        } else {
            exportedLodCount = pMesh->getNumLodLevels();
            bool manual = pMesh->hasManualLodLevel();

            writeChunkHeader(M_MESH_LOD_LEVEL, calcLodLevelSize(pMesh));

            // Details
            // string strategyName;
            //writeString(pMesh->getLodStrategy()->getName()); <== missing in v1_4
            // unsigned short numLevels;
            writeShorts(&exportedLodCount, 1);
            // bool manual;  (true for manual alternate meshes, false for generated)
            writeBools(&manual, 1);

            pushInnerChunk(mStream);
            // Loop from LOD 1 (not 0, this is full detail)
            for (ushort i = 1; i < exportedLodCount; ++i)
            {
                const MeshLodUsage& usage = pMesh->mMeshLodUsageList[i];
                assert(pMesh->_isManualLodLevel(i) == manual);
                if (manual)
                {
                    writeLodUsageManual(usage);
                }
                else
                {
                    /*readFloats(stream, &(usage.value), 1);
            usage.userValue = Math::Sqrt(usage.value);*/
                    writeLodUsageGenerated(pMesh, usage, i);
                }
            }
            popInnerChunk(mStream);
        }
    }
    //---------------------------------------------------------------------
    void MeshSerializerImpl_v1_4::writeLodUsageGenerated(const Mesh* pMesh, const MeshLodUsage& usage, unsigned short lodNum)
    {
        writeChunkHeader(M_MESH_LOD_USAGE, calcLodUsageGeneratedSize(pMesh, usage, lodNum));
        float value = static_cast<float>(usage.value);
        writeFloats(&value, 1); // <== In v1_4 this is value instead of userValue
        pushInnerChunk(mStream);
        for (ushort i = 0; i < pMesh->getNumSubMeshes(); i++)
        {
            SubMesh* submesh = pMesh->getSubMesh(i);
            writeLodUsageGeneratedSubmesh(submesh, lodNum);
        }
        popInnerChunk(mStream);
    }
#endif
    //---------------------------------------------------------------------
    void MeshSerializerImpl_v1_4::readMeshLodLevel(DataStreamPtr& stream, Mesh* pMesh)
    {
#if OGRE_NO_MESHLOD

        /*
        //Since the chunk sizes in old versions are messed up, we can't use this clean solution.
        // We need to walk through the data to not rely on the chunk size!
        stream->skip(mCurrentstreamLen);

        // Since we got here, we have already read the chunk header.
        backpedalChunkHeader(stream);
        */
        uint16 numSubs = pMesh->getNumSubMeshes();
        // String strategyName = readString(stream); // missing in v1_4
        uint16 numLods;
        readShorts(stream, &numLods, 1);
        bool manual;
        readBools(stream, &manual, 1); // missing in v1_9
        pushInnerChunk(stream);
        for (uint16 i = 1; i < numLods; ++i)
        {
            uint16 streamID = readChunk(stream);
            if (streamID != M_MESH_LOD_USAGE)
            {
                OGRE_EXCEPT(Exception::ERR_ITEM_NOT_FOUND,
                    "Missing M_MESH_LOD_USAGE stream in " + pMesh->getName(),
                    "MeshSerializerImpl::readMeshLodInfo");
            }
            float usageValue;
            readFloats(stream, &usageValue, 1);

            if (manual)
            {
                // Read detail stream
                uint16  streamID = readChunk(stream);
                if (streamID != M_MESH_LOD_MANUAL)
                {
                    OGRE_EXCEPT(Exception::ERR_ITEM_NOT_FOUND,
                        "Missing M_MESH_LOD_MANUAL stream in " + pMesh->getName(),
                        "MeshSerializerImpl::readMeshLodUsageManual");
                }

                String manualName = readString(stream);
            }
            else
            {
                pushInnerChunk(stream);
                for (uint16 n = 0; n < numSubs; ++n)
                {
                    unsigned long streamID = readChunk(stream);
                    if (streamID != M_MESH_LOD_GENERATED)
                    {
                        OGRE_EXCEPT(Exception::ERR_ITEM_NOT_FOUND,
                            "Missing M_MESH_LOD_GENERATED stream in " + pMesh->getName(),
                            "MeshSerializerImpl::readMeshLodUsageGenerated");
                    }

                    unsigned int numIndexes;
                    readInts(stream, &numIndexes, 1);

                    bool idx32Bit;
                    readBools(stream, &idx32Bit, 1);

                    size_t buffSize = numIndexes * (idx32Bit ? 4 : 2);
                    stream->skip(buffSize);
                }
                popInnerChunk(stream);
            }
        }
        popInnerChunk(stream);
#else
        unsigned short streamID, i;

        // Use the old strategy for this mesh
        LodStrategy *strategy = DistanceLodSphereStrategy::getSingletonPtr();
        pMesh->setLodStrategy(strategy);

        // unsigned short numLevels;
        readShorts(stream, &(pMesh->mNumLods), 1);
        bool manual; // true for manual alternate meshes, false for generated
        readBools(stream, &manual, 1);

        pMesh->mHasManualLodLevel = manual;

        // Preallocate submesh LOD face data if not manual
        if (!manual)
        {

            unsigned short numsubs = pMesh->getNumSubMeshes();
            for (i = 0; i < numsubs; ++i)
            {
                SubMesh* sm = pMesh->getSubMesh(i);
                assert(sm->mLodFaceList.empty());
                sm->mLodFaceList.resize(pMesh->mNumLods-1);
            }
        }
        pushInnerChunk(stream);
        // Loop from 1 rather than 0 (full detail index is not in file)
        for (i = 1; i < pMesh->mNumLods; ++i)
        {
            streamID = readChunk(stream);
            if (streamID != M_MESH_LOD_USAGE)
            {
                OGRE_EXCEPT(Exception::ERR_ITEM_NOT_FOUND,
                    "Missing M_MESH_LOD_USAGE stream in " + pMesh->getName(),
                    "MeshSerializerImpl::readMeshLodInfo");
            }
            // Read depth
            MeshLodUsage usage;
            readFloats(stream, &(usage.value), 1);
            usage.userValue = Math::Sqrt(usage.value);

            // Set default values
            usage.manualName = "";
            usage.manualMesh.setNull();
            usage.edgeData = NULL;

            if (manual)
            {
                readMeshLodUsageManual(stream, pMesh, i, usage);
            }
            else //(!pMesh->isLodManual)
            {
                readMeshLodUsageGenerated(stream, pMesh, i, usage);
            }
            usage.edgeData = NULL;

            // Save usage
            pMesh->mMeshLodUsageList.push_back(usage);
        }
        popInnerChunk(stream);
#endif
    }

    //---------------------------------------------------------------------
    //---------------------------------------------------------------------
    //---------------------------------------------------------------------
    MeshSerializerImpl_v1_3::MeshSerializerImpl_v1_3()
    {
        // Version number
        mVersion = "[MeshSerializer_v1.30]";
    }
    //---------------------------------------------------------------------
    MeshSerializerImpl_v1_3::~MeshSerializerImpl_v1_3()
    {
    }
    //---------------------------------------------------------------------
    void MeshSerializerImpl_v1_3::readEdgeListLodInfo(DataStreamPtr& stream,
        EdgeData* edgeData)
    {
#if OGRE_NO_MESHLOD
        if (edgeData == NULL) { // skip it!
            // unsigned long numTriangles
            uint32 numTriangles;
            readInts(stream, &numTriangles, 1);
            // unsigned long numEdgeGroups
            uint32 numEdgeGroups;
            readInts(stream, &numEdgeGroups, 1);
            stream->skip(numTriangles * (8 * sizeof(uint32) + 4 * sizeof(float)));

            pushInnerChunk(stream);
            uint32 tmp[6];
            for (uint32 eg = 0; eg < numEdgeGroups; ++eg)
            {
                unsigned short streamID = readChunk(stream);
                if (streamID != M_EDGE_GROUP)
                {
                    OGRE_EXCEPT(Exception::ERR_INTERNAL_ERROR,
                        "Missing M_EDGE_GROUP stream",
                        "MeshSerializerImpl_v1_3::readEdgeListLodInfo");
                }

                // unsigned long vertexSet
                readInts(stream, tmp, 1);
                // unsigned long numEdges
                uint32 numEdges;
                readInts(stream, &numEdges, 1);
                // Edge* edgeList
                stream->skip(numEdges * (6 * sizeof(uint32) + sizeof(bool)));
            }
            popInnerChunk(stream);
            return;
        }
#endif
        // unsigned long numTriangles
        uint32 numTriangles;
        readInts(stream, &numTriangles, 1);
        // Allocate correct amount of memory
        edgeData->triangles.resize(numTriangles);
        edgeData->triangleFaceNormals.resize(numTriangles);
        edgeData->triangleLightFacings.resize(numTriangles);
        // unsigned long numEdgeGroups
        uint32 numEdgeGroups;
        readInts(stream, &numEdgeGroups, 1);
        // Allocate correct amount of memory
        edgeData->edgeGroups.resize(numEdgeGroups);
        // Triangle* triangleList
        uint32 tmp[3];
        for (size_t t = 0; t < numTriangles; ++t)
        {
            EdgeData::Triangle& tri = edgeData->triangles[t];
            // unsigned long indexSet
            readInts(stream, tmp, 1);
            tri.indexSet = tmp[0];
            // unsigned long vertexSet
            readInts(stream, tmp, 1);
            tri.vertexSet = tmp[0];
            // unsigned long vertIndex[3]
            readInts(stream, tmp, 3);
            tri.vertIndex[0] = tmp[0];
            tri.vertIndex[1] = tmp[1];
            tri.vertIndex[2] = tmp[2];
            // unsigned long sharedVertIndex[3]
            readInts(stream, tmp, 3);
            tri.sharedVertIndex[0] = tmp[0];
            tri.sharedVertIndex[1] = tmp[1];
            tri.sharedVertIndex[2] = tmp[2];
            // float normal[4]
            readFloats(stream, &(edgeData->triangleFaceNormals[t].x), 4);

        }

        // Assume the mesh is closed, it will update later
        edgeData->isClosed = true;

        pushInnerChunk(stream);
        for (uint32 eg = 0; eg < numEdgeGroups; ++eg)
        {
            unsigned short streamID = readChunk(stream);
            if (streamID != M_EDGE_GROUP)
            {
                OGRE_EXCEPT(Exception::ERR_INTERNAL_ERROR,
                    "Missing M_EDGE_GROUP stream",
                    "MeshSerializerImpl_v1_3::readEdgeListLodInfo");
            }
            EdgeData::EdgeGroup& edgeGroup = edgeData->edgeGroups[eg];

            // unsigned long vertexSet
            readInts(stream, tmp, 1);
            edgeGroup.vertexSet = tmp[0];
            // unsigned long numEdges
            uint32 numEdges;
            readInts(stream, &numEdges, 1);
            edgeGroup.edges.resize(numEdges);
            // Edge* edgeList
            for (uint32 e = 0; e < numEdges; ++e)
            {
                EdgeData::Edge& edge = edgeGroup.edges[e];
                // unsigned long  triIndex[2]
                readInts(stream, tmp, 2);
                edge.triIndex[0] = tmp[0];
                edge.triIndex[1] = tmp[1];
                // unsigned long  vertIndex[2]
                readInts(stream, tmp, 2);
                edge.vertIndex[0] = tmp[0];
                edge.vertIndex[1] = tmp[1];
                // unsigned long  sharedVertIndex[2]
                readInts(stream, tmp, 2);
                edge.sharedVertIndex[0] = tmp[0];
                edge.sharedVertIndex[1] = tmp[1];
                // bool degenerate
                readBools(stream, &(edge.degenerate), 1);

                // The mesh is closed only if no degenerate edge here
                if (edge.degenerate)
                {
                    edgeData->isClosed = false;
                }
            }
        }
        popInnerChunk(stream);
        reorganiseTriangles(edgeData);
    }
    //---------------------------------------------------------------------
    void MeshSerializerImpl_v1_3::reorganiseTriangles(EdgeData* edgeData)
    {
        size_t numTriangles = edgeData->triangles.size();

        if (edgeData->edgeGroups.size() == 1)
        {
            // Special case for only one edge group in the edge list, which occurring
            // most time. In this case, all triangles belongs to that group.
            edgeData->edgeGroups.front().triStart = 0;
            edgeData->edgeGroups.front().triCount = numTriangles;
        }
        else
        {
            EdgeData::EdgeGroupList::iterator egi, egend;
            egend = edgeData->edgeGroups.end();

            // Calculate number of triangles for edge groups

            for (egi = edgeData->edgeGroups.begin(); egi != egend; ++egi)
            {
                egi->triStart = 0;
                egi->triCount = 0;
            }

            bool isGrouped = true;
            EdgeData::EdgeGroup* lastEdgeGroup = 0;
            for (size_t t = 0; t < numTriangles; ++t)
            {
                // Gets the edge group that the triangle belongs to
                const EdgeData::Triangle& tri = edgeData->triangles[t];
                EdgeData::EdgeGroup* edgeGroup = &edgeData->edgeGroups[tri.vertexSet];

                // Does edge group changes from last edge group?
                if (isGrouped && edgeGroup != lastEdgeGroup)
                {
                    // Remember last edge group
                    lastEdgeGroup = edgeGroup;

                    // Is't first time encounter this edge group?
                    if (!edgeGroup->triCount && !edgeGroup->triStart)
                    {
                        // setup first triangle of this edge group
                        edgeGroup->triStart = t;
                    }
                    else
                    {
                        // original triangles doesn't grouping by edge group
                        isGrouped = false;
                    }
                }

                // Count number of triangles for this edge group
                if(edgeGroup)
                    ++edgeGroup->triCount;
            }

            //
            // Note that triangles has been sorted by vertex set for a long time,
            // but never stored to old version mesh file.
            //
            // Adopt this fact to avoid remap triangles here.
            //

            // Does triangles grouped by vertex set?
            if (!isGrouped)
            {
                // Ok, the triangles of this edge list isn't grouped by vertex set
                // perfectly, seems ancient mesh file.
                //
                // We need work hardly to group triangles by vertex set.
                //

                // Calculate triStart and reset triCount to zero for each edge group first
                size_t triStart = 0;
                for (egi = edgeData->edgeGroups.begin(); egi != egend; ++egi)
                {
                    egi->triStart = triStart;
                    triStart += egi->triCount;
                    egi->triCount = 0;
                }

                // The map used to mapping original triangle index to new index
                typedef vector<size_t>::type TriangleIndexRemap;
                TriangleIndexRemap triangleIndexRemap(numTriangles);

                // New triangles information that should be group by vertex set.
                EdgeData::TriangleList newTriangles(numTriangles);
                EdgeData::TriangleFaceNormalList newTriangleFaceNormals(numTriangles);

                // Calculate triangle index map and organise triangles information
                for (size_t t = 0; t < numTriangles; ++t)
                {
                    // Gets the edge group that the triangle belongs to
                    const EdgeData::Triangle& tri = edgeData->triangles[t];
                    EdgeData::EdgeGroup& edgeGroup = edgeData->edgeGroups[tri.vertexSet];

                    // Calculate new index
                    size_t newIndex = edgeGroup.triStart + edgeGroup.triCount;
                    ++edgeGroup.triCount;

                    // Setup triangle index mapping entry
                    triangleIndexRemap[t] = newIndex;

                    // Copy triangle info to new placement
                    newTriangles[newIndex] = tri;
                    newTriangleFaceNormals[newIndex] = edgeData->triangleFaceNormals[t];
                }

                // Replace with new triangles information
                edgeData->triangles.swap(newTriangles);
                edgeData->triangleFaceNormals.swap(newTriangleFaceNormals);

                // Now, update old triangle indices to new index
                for (egi = edgeData->edgeGroups.begin(); egi != egend; ++egi)
                {
                    EdgeData::EdgeList::iterator ei, eend;
                    eend = egi->edges.end();
                    for (ei = egi->edges.begin(); ei != eend; ++ei)
                    {
                        ei->triIndex[0] = triangleIndexRemap[ei->triIndex[0]];
                        if (!ei->degenerate)
                        {
                            ei->triIndex[1] = triangleIndexRemap[ei->triIndex[1]];
                        }
                    }
                }
            }
        }
    }
    size_t MeshSerializerImpl_v1_3::calcEdgeListLodSize(const EdgeData* edgeData, bool isManual)
    {
        size_t size = MSTREAM_OVERHEAD_SIZE;

        // unsigned short lodIndex
        size += sizeof(uint16);

        // bool isManual            // If manual, no edge data here, loaded from manual mesh
        size += sizeof(bool);
        if (!isManual)
        {
            // bool isClosed
            //size += sizeof(bool); <== missing in v1_3
            // unsigned long numTriangles
            size += sizeof(uint32);
            // unsigned long numEdgeGroups
            size += sizeof(uint32);
            // Triangle* triangleList
            size_t triSize = 0;
            // unsigned long indexSet
            // unsigned long vertexSet
            // unsigned long vertIndex[3]
            // unsigned long sharedVertIndex[3]
            // float normal[4]
            triSize += sizeof(uint32)* 8
                + sizeof(float)* 4;

            size += triSize * edgeData->triangles.size();
            // Write the groups
            for (EdgeData::EdgeGroupList::const_iterator gi = edgeData->edgeGroups.begin();
                gi != edgeData->edgeGroups.end(); ++gi)
            {
                const EdgeData::EdgeGroup& edgeGroup = *gi;
                size += calcEdgeGroupSize(edgeGroup);
            }

        }

        return size;
    }
    //---------------------------------------------------------------------
    size_t MeshSerializerImpl_v1_3::calcEdgeGroupSize(const EdgeData::EdgeGroup& group)
    {
        size_t size = MSTREAM_OVERHEAD_SIZE;

        // unsigned long vertexSet
        size += sizeof(uint32);
        // unsigned long triStart
        //size += sizeof(uint32); <== missing in v1_3
        // unsigned long triCount
        //size += sizeof(uint32); <== missing in v1_3
        // unsigned long numEdges
        size += sizeof(uint32);
        // Edge* edgeList
        size_t edgeSize = 0;
        // unsigned long  triIndex[2]
        // unsigned long  vertIndex[2]
        // unsigned long  sharedVertIndex[2]
        // bool degenerate
        edgeSize += sizeof(uint32)* 6 + sizeof(bool);
        size += edgeSize * group.edges.size();

        return size;
    }
    //---------------------------------------------------------------------
    void MeshSerializerImpl_v1_3::writeEdgeList(const Mesh* pMesh)
    {
        assert(exportedLodCount != 0);
        writeChunkHeader(M_EDGE_LISTS, calcEdgeListSize(pMesh));
        pushInnerChunk(mStream);
        for (ushort i = 0; i < exportedLodCount; ++i)
        {
            const EdgeData* edgeData = pMesh->getEdgeList(i);
            bool isManual = !pMesh->mMeshLodUsageList[i].manualName.empty();
            writeChunkHeader(M_EDGE_LIST_LOD, calcEdgeListLodSize(edgeData, isManual));
            
            // unsigned short lodIndex
            writeShorts(&i, 1);
            
            // bool isManual            // If manual, no edge data here, loaded from manual mesh
            writeBools(&isManual, 1);
            if (!isManual)
            {
                // unsigned long  numTriangles
                uint32 count = static_cast<uint32>(edgeData->triangles.size());
                writeInts(&count, 1);
                // unsigned long numEdgeGroups
                count = static_cast<uint32>(edgeData->edgeGroups.size());
                writeInts(&count, 1);
                // Triangle* triangleList
                // Iterate rather than writing en-masse to allow endian conversion
                EdgeData::TriangleList::const_iterator t = edgeData->triangles.begin();
                EdgeData::TriangleFaceNormalList::const_iterator fni = edgeData->triangleFaceNormals.begin();
                for ( ; t != edgeData->triangles.end(); ++t, ++fni)
                {
                    const EdgeData::Triangle& tri = *t;
                    // unsigned long indexSet;
                    uint32 tmp[3];
                    tmp[0] = static_cast<uint32>(tri.indexSet);
                    writeInts(tmp, 1);
                    // unsigned long vertexSet;
                    tmp[0] = static_cast<uint32>(tri.vertexSet);
                    writeInts(tmp, 1);
                    // unsigned long vertIndex[3];
                    tmp[0] = static_cast<uint32>(tri.vertIndex[0]);
                    tmp[1] = static_cast<uint32>(tri.vertIndex[1]);
                    tmp[2] = static_cast<uint32>(tri.vertIndex[2]);
                    writeInts(tmp, 3);
                    // unsigned long sharedVertIndex[3];
                    tmp[0] = static_cast<uint32>(tri.sharedVertIndex[0]);
                    tmp[1] = static_cast<uint32>(tri.sharedVertIndex[1]);
                    tmp[2] = static_cast<uint32>(tri.sharedVertIndex[2]);
                    writeInts(tmp, 3);
                    // float normal[4];
                    writeFloats(&(fni->x), 4);
                    
                }
                pushInnerChunk(mStream);
                // Write the groups
                for (EdgeData::EdgeGroupList::const_iterator gi = edgeData->edgeGroups.begin();
                     gi != edgeData->edgeGroups.end(); ++gi)
                {
                    const EdgeData::EdgeGroup& edgeGroup = *gi;
                    writeChunkHeader(M_EDGE_GROUP, calcEdgeGroupSize(edgeGroup));
                    // unsigned long vertexSet
                    uint32 vertexSet = static_cast<uint32>(edgeGroup.vertexSet);
                    writeInts(&vertexSet, 1);
                    // unsigned long numEdges
                    count = static_cast<uint32>(edgeGroup.edges.size());
                    writeInts(&count, 1);
                    // Edge* edgeList
                    // Iterate rather than writing en-masse to allow endian conversion
                    for (EdgeData::EdgeList::const_iterator ei = edgeGroup.edges.begin();
                         ei != edgeGroup.edges.end(); ++ei)
                    {
                        const EdgeData::Edge& edge = *ei;
                        uint32 tmp[2];
                        // unsigned long  triIndex[2]
                        tmp[0] = static_cast<uint32>(edge.triIndex[0]);
                        tmp[1] = static_cast<uint32>(edge.triIndex[1]);
                        writeInts(tmp, 2);
                        // unsigned long  vertIndex[2]
                        tmp[0] = static_cast<uint32>(edge.vertIndex[0]);
                        tmp[1] = static_cast<uint32>(edge.vertIndex[1]);
                        writeInts(tmp, 2);
                        // unsigned long  sharedVertIndex[2]
                        tmp[0] = static_cast<uint32>(edge.sharedVertIndex[0]);
                        tmp[1] = static_cast<uint32>(edge.sharedVertIndex[1]);
                        writeInts(tmp, 2);
                        // bool degenerate
                        writeBools(&(edge.degenerate), 1);
                    }
                    
                }
                popInnerChunk(mStream);
                
            }
            
        }
        popInnerChunk(mStream);
    }
    //---------------------------------------------------------------------
    //---------------------------------------------------------------------
    //---------------------------------------------------------------------
    MeshSerializerImpl_v1_2::MeshSerializerImpl_v1_2()
    {
        // Version number
        mVersion = "[MeshSerializer_v1.20]";
    }
    //---------------------------------------------------------------------
    MeshSerializerImpl_v1_2::~MeshSerializerImpl_v1_2()
    {
    }
    //---------------------------------------------------------------------
    void MeshSerializerImpl_v1_2::readMesh(DataStreamPtr& stream, Mesh* pMesh, MeshSerializerListener *listener)
    {
        MeshSerializerImpl::readMesh(stream, pMesh, listener);
        // Always automatically build edge lists for this version
        pMesh->mAutoBuildEdgeLists = true;

    }
    //---------------------------------------------------------------------
    void MeshSerializerImpl_v1_2::readGeometry(DataStreamPtr& stream, Mesh* pMesh,
        VertexData* dest)
    {
        unsigned short bindIdx = 0;

        dest->vertexStart = 0;

        unsigned int vertexCount = 0;
        readInts(stream, &vertexCount, 1);
        dest->vertexCount = vertexCount;

        // Vertex buffers

        readGeometryPositions(bindIdx, stream, pMesh, dest);
        ++bindIdx;
        // Find optional geometry streams
        if (!stream->eof())
        {
            pushInnerChunk(stream);
            unsigned short streamID = readChunk(stream);
            unsigned short texCoordSet = 0;
            
            while(!stream->eof() &&
                (streamID == M_GEOMETRY_NORMALS ||
                 streamID == M_GEOMETRY_COLOURS ||
                 streamID == M_GEOMETRY_TEXCOORDS ))
            {
                switch (streamID)
                {
                case M_GEOMETRY_NORMALS:
                    readGeometryNormals(bindIdx++, stream, pMesh, dest);
                    break;
                case M_GEOMETRY_COLOURS:
                    readGeometryColours(bindIdx++, stream, pMesh, dest);
                    break;
                case M_GEOMETRY_TEXCOORDS:
                    readGeometryTexCoords(bindIdx++, stream, pMesh, dest, texCoordSet++);
                    break;
                }
                // Get next stream
                if (!stream->eof())
                {
                    streamID = readChunk(stream);
                }
            }
            if (!stream->eof())
            {
                // Backpedal back to start of non-submesh stream
                backpedalChunkHeader(stream);
            }
            popInnerChunk(stream);
        }
    }
    //---------------------------------------------------------------------
    void MeshSerializerImpl_v1_2::readGeometryPositions(unsigned short bindIdx,
        DataStreamPtr& stream, Mesh* pMesh, VertexData* dest)
    {
        float *pFloat = 0;
        HardwareVertexBufferSharedPtr vbuf;
        // float* pVertices (x, y, z order x numVertices)
        dest->vertexDeclaration->addElement(bindIdx, 0, VET_FLOAT3, VES_POSITION);
        vbuf = HardwareBufferManager::getSingleton().createVertexBuffer(
            dest->vertexDeclaration->getVertexSize(bindIdx),
            dest->vertexCount,
            pMesh->mVertexBufferUsage,
            pMesh->mVertexBufferShadowBuffer);
        pFloat = static_cast<float*>(
            vbuf->lock(HardwareBuffer::HBL_DISCARD));
        readFloats(stream, pFloat, dest->vertexCount * 3);
        vbuf->unlock();
        dest->vertexBufferBinding->setBinding(bindIdx, vbuf);
    }
    //---------------------------------------------------------------------
    void MeshSerializerImpl_v1_2::readGeometryNormals(unsigned short bindIdx,
        DataStreamPtr& stream, Mesh* pMesh, VertexData* dest)
    {
        float *pFloat = 0;
        HardwareVertexBufferSharedPtr vbuf;
        // float* pNormals (x, y, z order x numVertices)
        dest->vertexDeclaration->addElement(bindIdx, 0, VET_FLOAT3, VES_NORMAL);
        vbuf = HardwareBufferManager::getSingleton().createVertexBuffer(
            dest->vertexDeclaration->getVertexSize(bindIdx),
            dest->vertexCount,
            pMesh->mVertexBufferUsage,
            pMesh->mVertexBufferShadowBuffer);
        pFloat = static_cast<float*>(
            vbuf->lock(HardwareBuffer::HBL_DISCARD));
        readFloats(stream, pFloat, dest->vertexCount * 3);
        vbuf->unlock();
        dest->vertexBufferBinding->setBinding(bindIdx, vbuf);
    }
    //---------------------------------------------------------------------
    void MeshSerializerImpl_v1_2::readGeometryColours(unsigned short bindIdx,
        DataStreamPtr& stream, Mesh* pMesh, VertexData* dest)
    {
        RGBA* pRGBA = 0;
        HardwareVertexBufferSharedPtr vbuf;
        // unsigned long* pColours (RGBA 8888 format x numVertices)
        dest->vertexDeclaration->addElement(bindIdx, 0, VET_COLOUR, VES_DIFFUSE);
        vbuf = HardwareBufferManager::getSingleton().createVertexBuffer(
            dest->vertexDeclaration->getVertexSize(bindIdx),
            dest->vertexCount,
            pMesh->mVertexBufferUsage,
            pMesh->mVertexBufferShadowBuffer);
        pRGBA = static_cast<RGBA*>(
            vbuf->lock(HardwareBuffer::HBL_DISCARD));
        readInts(stream, pRGBA, dest->vertexCount);
        vbuf->unlock();
        dest->vertexBufferBinding->setBinding(bindIdx, vbuf);
    }
    //---------------------------------------------------------------------
    void MeshSerializerImpl_v1_2::readGeometryTexCoords(unsigned short bindIdx,
        DataStreamPtr& stream, Mesh* pMesh, VertexData* dest, unsigned short texCoordSet)
    {
        float *pFloat = 0;
        HardwareVertexBufferSharedPtr vbuf;
        // unsigned short dimensions    (1 for 1D, 2 for 2D, 3 for 3D)
        unsigned short dim;
        readShorts(stream, &dim, 1);
        // float* pTexCoords  (u [v] [w] order, dimensions x numVertices)
        dest->vertexDeclaration->addElement(
            bindIdx,
            0,
            VertexElement::multiplyTypeCount(VET_FLOAT1, dim),
            VES_TEXTURE_COORDINATES,
            texCoordSet);
        vbuf = HardwareBufferManager::getSingleton().createVertexBuffer(
            dest->vertexDeclaration->getVertexSize(bindIdx),
            dest->vertexCount,
            pMesh->mVertexBufferUsage,
            pMesh->mVertexBufferShadowBuffer);
        pFloat = static_cast<float*>(
            vbuf->lock(HardwareBuffer::HBL_DISCARD));
        readFloats(stream, pFloat, dest->vertexCount * dim);
        vbuf->unlock();
        dest->vertexBufferBinding->setBinding(bindIdx, vbuf);
    }
    //---------------------------------------------------------------------
    //---------------------------------------------------------------------
    //---------------------------------------------------------------------
    MeshSerializerImpl_v1_1::MeshSerializerImpl_v1_1()
    {
        // Version number
        mVersion = "[MeshSerializer_v1.10]";
    }
    //---------------------------------------------------------------------
    MeshSerializerImpl_v1_1::~MeshSerializerImpl_v1_1()
    {
    }
    //---------------------------------------------------------------------
    void MeshSerializerImpl_v1_1::readGeometryTexCoords(unsigned short bindIdx,
        DataStreamPtr& stream, Mesh* pMesh, VertexData* dest, unsigned short texCoordSet)
    {
        float *pFloat = 0;
        HardwareVertexBufferSharedPtr vbuf;
        // unsigned short dimensions    (1 for 1D, 2 for 2D, 3 for 3D)
        unsigned short dim;
        readShorts(stream, &dim, 1);
        // float* pTexCoords  (u [v] [w] order, dimensions x numVertices)
        dest->vertexDeclaration->addElement(
            bindIdx,
            0,
            VertexElement::multiplyTypeCount(VET_FLOAT1, dim),
            VES_TEXTURE_COORDINATES,
            texCoordSet);
        vbuf = HardwareBufferManager::getSingleton().createVertexBuffer(
            dest->vertexDeclaration->getVertexSize(bindIdx),
            dest->vertexCount,
            pMesh->getVertexBufferUsage(),
            pMesh->isVertexBufferShadowed());
        pFloat = static_cast<float*>(
            vbuf->lock(HardwareBuffer::HBL_DISCARD));
        readFloats(stream, pFloat, dest->vertexCount * dim);

        // Adjust individual v values to (1 - v)
        if (dim == 2)
        {
            for (size_t i = 0; i < dest->vertexCount; ++i)
            {
                ++pFloat; // skip u
                *pFloat = 1.0f - *pFloat; // v = 1 - v
                ++pFloat;
            }

        }
        vbuf->unlock();
        dest->vertexBufferBinding->setBinding(bindIdx, vbuf);
    }
    //---------------------------------------------------------------------
    //---------------------------------------------------------------------
    //---------------------------------------------------------------------




}

<|MERGE_RESOLUTION|>--- conflicted
+++ resolved
@@ -109,31 +109,19 @@
 #endif
         // Check header
         readFileHeader(stream);
-<<<<<<< HEAD
         pushInnerChunk(stream);
-        unsigned short streamID;
+        unsigned short streamID = readChunk(stream);
+
         while(!stream->eof())
         {
-            streamID = readChunk(stream);
-=======
-
-        unsigned short streamID = readChunk(stream);
-
-        while(!stream->eof())
-        {
->>>>>>> c902f1d1
             switch (streamID)
             {
             case M_MESH:
                 readMesh(stream, pMesh, listener);
                 break;
-<<<<<<< HEAD
-            }
-=======
-			}
+            }
 
             streamID = readChunk(stream);
->>>>>>> c902f1d1
         }
         popInnerChunk(stream);
     }
