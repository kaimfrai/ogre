/*
-----------------------------------------------------------------------------
This source file is part of OGRE
(Object-oriented Graphics Rendering Engine)
For the latest info, see http://www.ogre3d.org/

Copyright (c) 2000-2014 Torus Knot Software Ltd

Permission is hereby granted, free of charge, to any person obtaining a copy
of this software and associated documentation files (the "Software"), to deal
in the Software without restriction, including without limitation the rights
to use, copy, modify, merge, publish, distribute, sublicense, and/or sell
copies of the Software, and to permit persons to whom the Software is
furnished to do so, subject to the following conditions:

The above copyright notice and this permission notice shall be included in
all copies or substantial portions of the Software.

THE SOFTWARE IS PROVIDED "AS IS", WITHOUT WARRANTY OF ANY KIND, EXPRESS OR
IMPLIED, INCLUDING BUT NOT LIMITED TO THE WARRANTIES OF MERCHANTABILITY,
FITNESS FOR A PARTICULAR PURPOSE AND NONINFRINGEMENT. IN NO EVENT SHALL THE
AUTHORS OR COPYRIGHT HOLDERS BE LIABLE FOR ANY CLAIM, DAMAGES OR OTHER
LIABILITY, WHETHER IN AN ACTION OF CONTRACT, TORT OR OTHERWISE, ARISING FROM,
OUT OF OR IN CONNECTION WITH THE SOFTWARE OR THE USE OR OTHER DEALINGS IN
THE SOFTWARE.
-----------------------------------------------------------------------------
*/

// Emulate _findfirst, _findnext on non-Windows platforms
#include "OgreSearchOps.h"

<<<<<<< HEAD
#include <dirent.h>
#include <fnmatch.h>
#include <sys/stat.h>
#include <string.h>
#include <stdlib.h>
#include <cstdio>
=======
#include <cstdio>
#include <cstdlib>
#include <cstring>
#include <dirent.h>
#include <fnmatch.h>
#include <sys/stat.h>
#include <unistd.h>
>>>>>>> f281b785
    
struct _find_search_t
{
    char *pattern;
    char *curfn;
    char *directory;
    int dirlen;
    DIR *dirfd;
};
        
intptr_t _findfirst(const char *pattern, struct _finddata_t *data)
{
    _find_search_t *fs = new _find_search_t;
    fs->curfn = NULL;
    fs->pattern = NULL;

    // Separate the mask from directory name
    const char *mask = strrchr (pattern, '/');
    if (mask)
    {
        fs->dirlen = static_cast<int>(mask - pattern);
        mask++;
        fs->directory = (char *)malloc (fs->dirlen + 1);
        memcpy (fs->directory, pattern, fs->dirlen);
        fs->directory [fs->dirlen] = 0;
    }
    else
    {
        mask = pattern;
        fs->directory = strdup (".");
        fs->dirlen = 1;
    }

    fs->dirfd = opendir (fs->directory);
    if (!fs->dirfd)
    {
        _findclose ((intptr_t)fs);
        return -1;
    }

    /* Hack for "*.*" -> "*' from DOS/Windows */
    if (strcmp (mask, "*.*") == 0)
        mask += 2;
    fs->pattern = strdup (mask);

    /* Get the first entry */
    if (_findnext ((intptr_t)fs, data) < 0)
    {
        _findclose ((intptr_t)fs);
        return -1;
    }

    return (intptr_t)fs;
}

int _findnext(intptr_t id, struct _finddata_t *data)
{
    _find_search_t *fs = reinterpret_cast<_find_search_t *>(id);

    /* Loop until we run out of entries or find the next one */
    dirent *entry;
    for (;;)
    {
        if (!(entry = readdir (fs->dirfd)))
            return -1;

        /* See if the filename matches our pattern */
        if (fnmatch (fs->pattern, entry->d_name, 0) == 0)
            break;
    }

    if (fs->curfn)
        free (fs->curfn);
    data->name = fs->curfn = strdup (entry->d_name);

    size_t namelen = strlen (entry->d_name);
    char *xfn = new char [fs->dirlen + 1 + namelen + 1];
    sprintf (xfn, "%s/%s", fs->directory, entry->d_name);

    /* stat the file to get if it's a subdir and to find its length */
    struct stat stat_buf;
    if (stat (xfn, &stat_buf))
    {
        // Hmm strange, imitate a zero-length file then
        data->attrib = _A_NORMAL;
        data->size = 0;
    }
    else
    {
        if (S_ISDIR(stat_buf.st_mode))
            data->attrib = _A_SUBDIR;
        else
            /* Default type to a normal file */
            data->attrib = _A_NORMAL;

        data->size = (unsigned long)stat_buf.st_size;
    }

    delete [] xfn;

    /* Files starting with a dot are hidden files in Unix */
    if (data->name [0] == '.')
        data->attrib |= _A_HIDDEN;

    return 0;
}

int _findclose(intptr_t id)
{
    int ret;
    _find_search_t *fs = reinterpret_cast<_find_search_t *>(id);
    
    ret = fs->dirfd ? closedir (fs->dirfd) : 0;
    free (fs->pattern);
    free (fs->directory);
    if (fs->curfn)
        free (fs->curfn);
    delete fs;

    return ret;
}<|MERGE_RESOLUTION|>--- conflicted
+++ resolved
@@ -29,22 +29,12 @@
 // Emulate _findfirst, _findnext on non-Windows platforms
 #include "OgreSearchOps.h"
 
-<<<<<<< HEAD
-#include <dirent.h>
-#include <fnmatch.h>
-#include <sys/stat.h>
-#include <string.h>
-#include <stdlib.h>
-#include <cstdio>
-=======
 #include <cstdio>
 #include <cstdlib>
 #include <cstring>
 #include <dirent.h>
 #include <fnmatch.h>
 #include <sys/stat.h>
-#include <unistd.h>
->>>>>>> f281b785
     
 struct _find_search_t
 {
