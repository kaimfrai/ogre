/*
-----------------------------------------------------------------------------
This source file is part of OGRE
    (Object-oriented Graphics Rendering Engine)
For the latest info, see http://www.ogre3d.org/

Copyright (c) 2000-2014 Torus Knot Software Ltd

Permission is hereby granted, free of charge, to any person obtaining a copy
of this software and associated documentation files (the "Software"), to deal
in the Software without restriction, including without limitation the rights
to use, copy, modify, merge, publish, distribute, sublicense, and/or sell
copies of the Software, and to permit persons to whom the Software is
furnished to do so, subject to the following conditions:

The above copyright notice and this permission notice shall be included in
all copies or substantial portions of the Software.

THE SOFTWARE IS PROVIDED "AS IS", WITHOUT WARRANTY OF ANY KIND, EXPRESS OR
IMPLIED, INCLUDING BUT NOT LIMITED TO THE WARRANTIES OF MERCHANTABILITY,
FITNESS FOR A PARTICULAR PURPOSE AND NONINFRINGEMENT. IN NO EVENT SHALL THE
AUTHORS OR COPYRIGHT HOLDERS BE LIABLE FOR ANY CLAIM, DAMAGES OR OTHER
LIABILITY, WHETHER IN AN ACTION OF CONTRACT, TORT OR OTHERWISE, ARISING FROM,
OUT OF OR IN CONNECTION WITH THE SOFTWARE OR THE USE OR OTHER DEALINGS IN
THE SOFTWARE.
-----------------------------------------------------------------------------
*/

<<<<<<< HEAD
#ifndef __OgreStableHeaders__
#define __OgreStableHeaders__
=======
/* Stable headers which will be used for precompilation if the compiler
   supports it. Add entries here when headers are unlikely to change.
   NB: a change to any of these headers will result in a full rebuild,
   so don't add things to this lightly.
*/

#ifndef OGRE_CORE_STABLE_HEADERS_H
#define OGRE_CORE_STABLE_HEADERS_H
>>>>>>> f281b785

#define FOURCC(c0, c1, c2, c3) (c0 | (c1 << 8) | (c2 << 16) | (c3 << 24))

#endif <|MERGE_RESOLUTION|>--- conflicted
+++ resolved
@@ -26,19 +26,8 @@
 -----------------------------------------------------------------------------
 */
 
-<<<<<<< HEAD
-#ifndef __OgreStableHeaders__
-#define __OgreStableHeaders__
-=======
-/* Stable headers which will be used for precompilation if the compiler
-   supports it. Add entries here when headers are unlikely to change.
-   NB: a change to any of these headers will result in a full rebuild,
-   so don't add things to this lightly.
-*/
-
 #ifndef OGRE_CORE_STABLE_HEADERS_H
 #define OGRE_CORE_STABLE_HEADERS_H
->>>>>>> f281b785
 
 #define FOURCC(c0, c1, c2, c3) (c0 | (c1 << 8) | (c2 << 16) | (c3 << 24))
 
