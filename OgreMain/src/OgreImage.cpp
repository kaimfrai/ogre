/*
-----------------------------------------------------------------------------
This source file is part of OGRE
(Object-oriented Graphics Rendering Engine)
For the latest info, see http://www.ogre3d.org/

Copyright (c) 2000-2011 Torus Knot Software Ltd

Permission is hereby granted, free of charge, to any person obtaining a copy
of this software and associated documentation files (the "Software"), to deal
in the Software without restriction, including without limitation the rights
to use, copy, modify, merge, publish, distribute, sublicense, and/or sell
copies of the Software, and to permit persons to whom the Software is
furnished to do so, subject to the following conditions:

The above copyright notice and this permission notice shall be included in
all copies or substantial portions of the Software.

THE SOFTWARE IS PROVIDED "AS IS", WITHOUT WARRANTY OF ANY KIND, EXPRESS OR
IMPLIED, INCLUDING BUT NOT LIMITED TO THE WARRANTIES OF MERCHANTABILITY,
FITNESS FOR A PARTICULAR PURPOSE AND NONINFRINGEMENT. IN NO EVENT SHALL THE
AUTHORS OR COPYRIGHT HOLDERS BE LIABLE FOR ANY CLAIM, DAMAGES OR OTHER
LIABILITY, WHETHER IN AN ACTION OF CONTRACT, TORT OR OTHERWISE, ARISING FROM,
OUT OF OR IN CONNECTION WITH THE SOFTWARE OR THE USE OR OTHER DEALINGS IN
THE SOFTWARE.
-----------------------------------------------------------------------------
*/
#include "OgreStableHeaders.h"
#include "OgreImage.h"
#include "OgreArchiveManager.h"
#include "OgreException.h"
#include "OgreImageCodec.h"
#include "OgreColourValue.h"

#include "OgreImageResampler.h"

namespace Ogre {
	ImageCodec::~ImageCodec() {
	}

	//-----------------------------------------------------------------------------
	Image::Image()
		: m_uWidth(0),
		m_uHeight(0),
		m_uDepth(0),
		m_uSize(0),
		m_uNumMipmaps(0),
		m_uFlags(0),
		m_eFormat(PF_UNKNOWN),
		m_pBuffer( NULL ),
		m_bAutoDelete( true )
	{
	}

	//-----------------------------------------------------------------------------
	Image::Image( const Image &img )
		: m_pBuffer( NULL ),
		m_bAutoDelete( true )
	{
		// call assignment operator
		*this = img;
	}

	//-----------------------------------------------------------------------------
	Image::~Image()
	{
		freeMemory();
	}
	//---------------------------------------------------------------------
	void Image::freeMemory()
	{
		//Only delete if this was not a dynamic image (meaning app holds & destroys buffer)
		if( m_pBuffer && m_bAutoDelete )
		{
			OGRE_FREE(m_pBuffer, MEMCATEGORY_GENERAL);
			m_pBuffer = NULL;
		}

	}

	//-----------------------------------------------------------------------------
	Image & Image::operator = ( const Image &img )
	{
		freeMemory();
		m_uWidth = img.m_uWidth;
		m_uHeight = img.m_uHeight;
		m_uDepth = img.m_uDepth;
		m_eFormat = img.m_eFormat;
		m_uSize = img.m_uSize;
		m_uFlags = img.m_uFlags;
		m_ucPixelSize = img.m_ucPixelSize;
		m_uNumMipmaps = img.m_uNumMipmaps;
		m_bAutoDelete = img.m_bAutoDelete;
		//Only create/copy when previous data was not dynamic data
		if( m_bAutoDelete )
		{
			m_pBuffer = OGRE_ALLOC_T(uchar, m_uSize, MEMCATEGORY_GENERAL);
			memcpy( m_pBuffer, img.m_pBuffer, m_uSize );
		}
		else
		{
			m_pBuffer = img.m_pBuffer;
		}

		return *this;
	}

	//-----------------------------------------------------------------------------
	Image & Image::flipAroundY()
	{
		if( !m_pBuffer )
		{
			OGRE_EXCEPT( 
				Exception::ERR_INTERNAL_ERROR,
				"Can not flip an unitialized texture",
				"Image::flipAroundY" );
		}
        
         m_uNumMipmaps = 0; // Image operations lose precomputed mipmaps

		uchar	*pTempBuffer1 = NULL;
		ushort	*pTempBuffer2 = NULL;
		uchar	*pTempBuffer3 = NULL;
		uint	*pTempBuffer4 = NULL;

		uchar	*src1 = m_pBuffer, *dst1 = NULL;
		ushort	*src2 = (ushort *)m_pBuffer, *dst2 = NULL;
		uchar	*src3 = m_pBuffer, *dst3 = NULL;
		uint	*src4 = (uint *)m_pBuffer, *dst4 = NULL;

		ushort y;
		switch (m_ucPixelSize)
		{
		case 1:
			pTempBuffer1 = OGRE_ALLOC_T(uchar, m_uWidth * m_uHeight, MEMCATEGORY_GENERAL);
			for (y = 0; y < m_uHeight; y++)
			{
				dst1 = (pTempBuffer1 + ((y * m_uWidth) + m_uWidth - 1));
				for (ushort x = 0; x < m_uWidth; x++)
					memcpy(dst1--, src1++, sizeof(uchar));
			}

			memcpy(m_pBuffer, pTempBuffer1, m_uWidth * m_uHeight * sizeof(uchar));
			OGRE_FREE(pTempBuffer1, MEMCATEGORY_GENERAL);
			break;

		case 2:
			pTempBuffer2 = OGRE_ALLOC_T(ushort, m_uWidth * m_uHeight, MEMCATEGORY_GENERAL);
			for (y = 0; y < m_uHeight; y++)
			{
				dst2 = (pTempBuffer2 + ((y * m_uWidth) + m_uWidth - 1));
				for (ushort x = 0; x < m_uWidth; x++)
					memcpy(dst2--, src2++, sizeof(ushort));
			}

			memcpy(m_pBuffer, pTempBuffer2, m_uWidth * m_uHeight * sizeof(ushort));
			OGRE_FREE(pTempBuffer2, MEMCATEGORY_GENERAL);
			break;

		case 3:
			pTempBuffer3 = OGRE_ALLOC_T(uchar, m_uWidth * m_uHeight * 3, MEMCATEGORY_GENERAL);
			for (y = 0; y < m_uHeight; y++)
			{
				size_t offset = ((y * m_uWidth) + (m_uWidth - 1)) * 3;
				dst3 = pTempBuffer3;
				dst3 += offset;
				for (size_t x = 0; x < m_uWidth; x++)
				{
					memcpy(dst3, src3, sizeof(uchar) * 3);
					dst3 -= 3; src3 += 3;
				}
			}

			memcpy(m_pBuffer, pTempBuffer3, m_uWidth * m_uHeight * sizeof(uchar) * 3);
			OGRE_FREE(pTempBuffer3, MEMCATEGORY_GENERAL);
			break;

		case 4:
			pTempBuffer4 = OGRE_ALLOC_T(uint, m_uWidth * m_uHeight, MEMCATEGORY_GENERAL);
			for (y = 0; y < m_uHeight; y++)
			{
				dst4 = (pTempBuffer4 + ((y * m_uWidth) + m_uWidth - 1));
				for (ushort x = 0; x < m_uWidth; x++)
					memcpy(dst4--, src4++, sizeof(uint));
			}

			memcpy(m_pBuffer, pTempBuffer4, m_uWidth * m_uHeight * sizeof(uint));
			OGRE_FREE(pTempBuffer4, MEMCATEGORY_GENERAL);
			break;

		default:
			OGRE_EXCEPT( 
				Exception::ERR_INTERNAL_ERROR,
				"Unknown pixel depth",
				"Image::flipAroundY" );
			break;
		}

		return *this;

	}

	//-----------------------------------------------------------------------------
	Image & Image::flipAroundX()
	{
		if( !m_pBuffer )
		{
			OGRE_EXCEPT( 
				Exception::ERR_INTERNAL_ERROR,
				"Can not flip an unitialized texture",
				"Image::flipAroundX" );
		}
        
        m_uNumMipmaps = 0; // Image operations lose precomputed mipmaps

		size_t rowSpan = m_uWidth * m_ucPixelSize;

		uchar *pTempBuffer = OGRE_ALLOC_T(uchar, rowSpan * m_uHeight, MEMCATEGORY_GENERAL);
		uchar *ptr1 = m_pBuffer, *ptr2 = pTempBuffer + ( ( m_uHeight - 1 ) * rowSpan );

		for( ushort i = 0; i < m_uHeight; i++ )
		{
			memcpy( ptr2, ptr1, rowSpan );
			ptr1 += rowSpan; ptr2 -= rowSpan;
		}

		memcpy( m_pBuffer, pTempBuffer, rowSpan * m_uHeight);

		OGRE_FREE(pTempBuffer, MEMCATEGORY_GENERAL);

		return *this;
	}

	//-----------------------------------------------------------------------------
	Image& Image::loadDynamicImage( uchar* pData, size_t uWidth, size_t uHeight, 
		size_t depth,
		PixelFormat eFormat, bool autoDelete, 
		size_t numFaces, size_t numMipMaps)
	{

		freeMemory();
		// Set image metadata
		m_uWidth = uWidth;
		m_uHeight = uHeight;
		m_uDepth = depth;
		m_eFormat = eFormat;
		m_ucPixelSize = static_cast<uchar>(PixelUtil::getNumElemBytes( m_eFormat ));
		m_uNumMipmaps = numMipMaps;
		m_uFlags = 0;
		// Set flags
		if (PixelUtil::isCompressed(eFormat))
			m_uFlags |= IF_COMPRESSED;
		if (m_uDepth != 1)
			m_uFlags |= IF_3D_TEXTURE;
		if(numFaces == 6)
			m_uFlags |= IF_CUBEMAP;
		if(numFaces != 6 && numFaces != 1)
			OGRE_EXCEPT(Exception::ERR_INVALIDPARAMS, 
			"Number of faces currently must be 6 or 1.", 
			"Image::loadDynamicImage");

		m_uSize = calculateSize(numMipMaps, numFaces, uWidth, uHeight, depth, eFormat);
		m_pBuffer = pData;
		m_bAutoDelete = autoDelete;

		return *this;

	}

	//-----------------------------------------------------------------------------
	Image & Image::loadRawData(
		DataStreamPtr& stream, 
		size_t uWidth, size_t uHeight, size_t uDepth,
		PixelFormat eFormat,
		size_t numFaces, size_t numMipMaps)
	{

		size_t size = calculateSize(numMipMaps, numFaces, uWidth, uHeight, uDepth, eFormat);
		if (size != stream->size())
		{
			OGRE_EXCEPT(Exception::ERR_INVALIDPARAMS, 
				"Stream size does not match calculated image size", 
				"Image::loadRawData");
		}

		uchar *buffer = OGRE_ALLOC_T(uchar, size, MEMCATEGORY_GENERAL);
		stream->read(buffer, size);

		return loadDynamicImage(buffer,
			uWidth, uHeight, uDepth,
			eFormat, true, numFaces, numMipMaps);

	}
	//-----------------------------------------------------------------------------
	Image & Image::load(const String& strFileName, const String& group)
	{

		String strExt;

		size_t pos = strFileName.find_last_of(".");
		if( pos != String::npos && pos < (strFileName.length() - 1))
		{
			strExt = strFileName.substr(pos+1);
		}

		DataStreamPtr encoded = ResourceGroupManager::getSingleton().openResource(strFileName, group);
		return load(encoded, strExt);

	}
	//-----------------------------------------------------------------------------
	void Image::save(const String& filename)
	{
		if( !m_pBuffer )
		{
			OGRE_EXCEPT(Exception::ERR_INVALIDPARAMS, "No image data loaded", 
				"Image::save");
		}

		String strExt;
		size_t pos = filename.find_last_of(".");
		if( pos == String::npos )
			OGRE_EXCEPT(
			Exception::ERR_INVALIDPARAMS, 
			"Unable to save image file '" + filename + "' - invalid extension.",
			"Image::save" );

		while( pos != filename.length() - 1 )
			strExt += filename[++pos];

		Codec * pCodec = Codec::getCodec(strExt);
		if( !pCodec )
			OGRE_EXCEPT(
			Exception::ERR_INVALIDPARAMS, 
			"Unable to save image file '" + filename + "' - invalid extension.",
			"Image::save" );

		ImageCodec::ImageData* imgData = OGRE_NEW ImageCodec::ImageData();
		imgData->format = m_eFormat;
		imgData->height = m_uHeight;
		imgData->width = m_uWidth;
		imgData->depth = m_uDepth;
		imgData->size = m_uSize;
		// Wrap in CodecDataPtr, this will delete
		Codec::CodecDataPtr codeDataPtr(imgData);
		// Wrap memory, be sure not to delete when stream destroyed
		MemoryDataStreamPtr wrapper(OGRE_NEW MemoryDataStream(m_pBuffer, m_uSize, false));

		pCodec->codeToFile(wrapper, filename, codeDataPtr);
	}
	//---------------------------------------------------------------------
	DataStreamPtr Image::encode(const String& formatextension)
	{
		if( !m_pBuffer )
		{
			OGRE_EXCEPT(Exception::ERR_INVALIDPARAMS, "No image data loaded", 
				"Image::encode");
		}

		Codec * pCodec = Codec::getCodec(formatextension);
		if( !pCodec )
			OGRE_EXCEPT(
			Exception::ERR_INVALIDPARAMS, 
			"Unable to encode image data as '" + formatextension + "' - invalid extension.",
			"Image::encode" );

		ImageCodec::ImageData* imgData = OGRE_NEW ImageCodec::ImageData();
		imgData->format = m_eFormat;
		imgData->height = m_uHeight;
		imgData->width = m_uWidth;
		imgData->depth = m_uDepth;
		// Wrap in CodecDataPtr, this will delete
		Codec::CodecDataPtr codeDataPtr(imgData);
		// Wrap memory, be sure not to delete when stream destroyed
		MemoryDataStreamPtr wrapper(OGRE_NEW MemoryDataStream(m_pBuffer, m_uSize, false));

		return pCodec->code(wrapper, codeDataPtr);
	}
	//-----------------------------------------------------------------------------
	Image & Image::load(DataStreamPtr& stream, const String& type )
	{
		freeMemory();

		Codec * pCodec = 0;
		if (!type.empty())
		{
			// use named codec
			pCodec = Codec::getCodec(type);
		}
		else
		{
			// derive from magic number
			// read the first 32 bytes or file size, if less
			size_t magicLen = std::min(stream->size(), (size_t)32);
			char magicBuf[32];
			stream->read(magicBuf, magicLen);
			// return to start
			stream->seek(0);
			pCodec = Codec::getCodec(magicBuf, magicLen);

      if( !pCodec )
        OGRE_EXCEPT(
        Exception::ERR_INVALIDPARAMS, 
        "Unable to load image: Image format is unknown. Unable to identify codec. "
        "Check it or specify format explicitly.",
        "Image::load" );
		}

		Codec::DecodeResult res = pCodec->decode(stream);

		ImageCodec::ImageData* pData = 
			static_cast<ImageCodec::ImageData*>(res.second.getPointer());

		m_uWidth = pData->width;
		m_uHeight = pData->height;
		m_uDepth = pData->depth;
		m_uSize = pData->size;
		m_uNumMipmaps = pData->num_mipmaps;
		m_uFlags = pData->flags;

		// Get the format and compute the pixel size
		m_eFormat = pData->format;
		m_ucPixelSize = static_cast<uchar>(PixelUtil::getNumElemBytes( m_eFormat ));
		// Just use internal buffer of returned memory stream
		m_pBuffer = res.first->getPtr();
		// Make sure stream does not delete
		res.first->setFreeOnClose(false);
		// make sure we delete
		m_bAutoDelete = true;

		return *this;
	}
	//---------------------------------------------------------------------
	String Image::getFileExtFromMagic(DataStreamPtr stream)
	{
		// read the first 32 bytes or file size, if less
		size_t magicLen = std::min(stream->size(), (size_t)32);
		char magicBuf[32];
		stream->read(magicBuf, magicLen);
		// return to start
		stream->seek(0);
		Codec* pCodec = Codec::getCodec(magicBuf, magicLen);

		if(pCodec)
			return pCodec->getType();
		else
			return StringUtil::BLANK;

	}
	//-----------------------------------------------------------------------------
	uchar* Image::getData()
	{
		return m_pBuffer;
	}

	//-----------------------------------------------------------------------------
	const uchar* Image::getData() const
	{
		assert( m_pBuffer );
		return m_pBuffer;
	}

	//-----------------------------------------------------------------------------
	size_t Image::getSize() const
	{
		return m_uSize;
	}

	//-----------------------------------------------------------------------------
	size_t Image::getNumMipmaps() const
	{
		return m_uNumMipmaps;
	}

	//-----------------------------------------------------------------------------
	bool Image::hasFlag(const ImageFlags imgFlag) const
	{
		if(m_uFlags & imgFlag)
		{
			return true;
		}
		else
		{
			return false;
		}
	}

	//-----------------------------------------------------------------------------
	size_t Image::getDepth() const
	{
		return m_uDepth;
	}
	//-----------------------------------------------------------------------------
	size_t Image::getWidth() const
	{
		return m_uWidth;
	}

	//-----------------------------------------------------------------------------
	size_t Image::getHeight() const
	{
		return m_uHeight;
	}
	//-----------------------------------------------------------------------------
	size_t Image::getNumFaces(void) const
	{
		if(hasFlag(IF_CUBEMAP))
			return 6;
		return 1;
	}
	//-----------------------------------------------------------------------------
	size_t Image::getRowSpan() const
	{
		return m_uWidth * m_ucPixelSize;
	}

	//-----------------------------------------------------------------------------
	PixelFormat Image::getFormat() const
	{
		return m_eFormat;
	}

	//-----------------------------------------------------------------------------
	uchar Image::getBPP() const
	{
		return m_ucPixelSize * 8;
	}

	//-----------------------------------------------------------------------------
	bool Image::getHasAlpha(void) const
	{
		return PixelUtil::getFlags(m_eFormat) & PFF_HASALPHA;
	}
	//-----------------------------------------------------------------------------
	void Image::applyGamma( unsigned char *buffer, Real gamma, size_t size, uchar bpp )
	{
		if( gamma == 1.0f )
			return;

		//NB only 24/32-bit supported
		if( bpp != 24 && bpp != 32 ) return;

		uint stride = bpp >> 3;

		for( size_t i = 0, j = size / stride; i < j; i++, buffer += stride )
		{
			float r, g, b;

			r = (float)buffer[0];
			g = (float)buffer[1];
			b = (float)buffer[2];

			r = r * gamma;
			g = g * gamma;
			b = b * gamma;

			float scale = 1.0f, tmp;

			if( r > 255.0f && (tmp=(255.0f/r)) < scale )
				scale = tmp;
			if( g > 255.0f && (tmp=(255.0f/g)) < scale )
				scale = tmp;
			if( b > 255.0f && (tmp=(255.0f/b)) < scale )
				scale = tmp;

			r *= scale; g *= scale; b *= scale;

			buffer[0] = (uchar)r;
			buffer[1] = (uchar)g;
			buffer[2] = (uchar)b;
		}
	}
	//-----------------------------------------------------------------------------
	void Image::resize(ushort width, ushort height, Filter filter)
	{
		// resizing dynamic images is not supported
		assert(m_bAutoDelete);
		assert(m_uDepth == 1);

		// reassign buffer to temp image, make sure auto-delete is true
		Image temp;
		temp.loadDynamicImage(m_pBuffer, m_uWidth, m_uHeight, 1, m_eFormat, true);
		// do not delete[] m_pBuffer!  temp will destroy it

		// set new dimensions, allocate new buffer
		m_uWidth = width;
		m_uHeight = height;
		m_uSize = PixelUtil::getMemorySize(m_uWidth, m_uHeight, 1, m_eFormat);
		m_pBuffer = OGRE_ALLOC_T(uchar, m_uSize, MEMCATEGORY_GENERAL);
        m_uNumMipmaps = 0; // Loses precomputed mipmaps

		// scale the image from temp into our resized buffer
		Image::scale(temp.getPixelBox(), getPixelBox(), filter);
	}
	//-----------------------------------------------------------------------
	void Image::scale(const PixelBox &src, const PixelBox &scaled, Filter filter) 
	{
		assert(PixelUtil::isAccessible(src.format));
		assert(PixelUtil::isAccessible(scaled.format));
		MemoryDataStreamPtr buf; // For auto-delete
		PixelBox temp;
		switch (filter) 
		{
		default:
		case FILTER_NEAREST:
			if(src.format == scaled.format) 
			{
				// No intermediate buffer needed
				temp = scaled;
			}
			else
			{
				// Allocate temporary buffer of destination size in source format 
				temp = PixelBox(scaled.getWidth(), scaled.getHeight(), scaled.getDepth(), src.format);
				buf.bind(OGRE_NEW MemoryDataStream(temp.getConsecutiveSize()));
				temp.data = buf->getPtr();
			}
			// super-optimized: no conversion
			switch (PixelUtil::getNumElemBytes(src.format)) 
			{
			case 1: NearestResampler<1>::scale(src, temp); break;
			case 2: NearestResampler<2>::scale(src, temp); break;
			case 3: NearestResampler<3>::scale(src, temp); break;
			case 4: NearestResampler<4>::scale(src, temp); break;
			case 6: NearestResampler<6>::scale(src, temp); break;
			case 8: NearestResampler<8>::scale(src, temp); break;
			case 12: NearestResampler<12>::scale(src, temp); break;
			case 16: NearestResampler<16>::scale(src, temp); break;
			default:
				// never reached
				assert(false);
			}
			if(temp.data != scaled.data)
			{
				// Blit temp buffer
				PixelUtil::bulkPixelConversion(temp, scaled);
			}
			break;

		case FILTER_LINEAR:
		case FILTER_BILINEAR:
			switch (src.format) 
			{
			case PF_L8: case PF_A8: case PF_BYTE_LA:
			case PF_R8G8B8: case PF_B8G8R8:
			case PF_R8G8B8A8: case PF_B8G8R8A8:
			case PF_A8B8G8R8: case PF_A8R8G8B8:
			case PF_X8B8G8R8: case PF_X8R8G8B8:
				if(src.format == scaled.format) 
				{
					// No intermediate buffer needed
					temp = scaled;
				}
				else
				{
					// Allocate temp buffer of destination size in source format 
					temp = PixelBox(scaled.getWidth(), scaled.getHeight(), scaled.getDepth(), src.format);
					buf.bind(OGRE_NEW MemoryDataStream(temp.getConsecutiveSize()));
					temp.data = buf->getPtr();
				}
				// super-optimized: byte-oriented math, no conversion
				switch (PixelUtil::getNumElemBytes(src.format)) 
				{
				case 1: LinearResampler_Byte<1>::scale(src, temp); break;
				case 2: LinearResampler_Byte<2>::scale(src, temp); break;
				case 3: LinearResampler_Byte<3>::scale(src, temp); break;
				case 4: LinearResampler_Byte<4>::scale(src, temp); break;
				default:
					// never reached
					assert(false);
				}
				if(temp.data != scaled.data)
				{
					// Blit temp buffer
					PixelUtil::bulkPixelConversion(temp, scaled);
				}
				break;
			case PF_FLOAT32_RGB:
			case PF_FLOAT32_RGBA:
				if (scaled.format == PF_FLOAT32_RGB || scaled.format == PF_FLOAT32_RGBA)
				{
					// float32 to float32, avoid unpack/repack overhead
					LinearResampler_Float32::scale(src, scaled);
					break;
				}
				// else, fall through
			default:
				// non-optimized: floating-point math, performs conversion but always works
				LinearResampler::scale(src, scaled);
			}
			break;
		}
	}

	//-----------------------------------------------------------------------------    

	ColourValue Image::getColourAt(size_t x, size_t y, size_t z) const
	{
		ColourValue rval;
		PixelUtil::unpackColour(&rval, m_eFormat, &m_pBuffer[m_ucPixelSize * (z * m_uWidth * m_uHeight + m_uWidth * y + x)]);
		return rval;
	}

	//-----------------------------------------------------------------------------    
    
    void Image::setColourAt(ColourValue const &cv, size_t x, size_t y, size_t z)
    {
<<<<<<< HEAD
        unsigned char pixelSize = PixelUtil::getNumElemBytes(getFormat());
        PixelUtil::packColour(cv, getFormat(), &((unsigned char *)getData())[pixelSize * (z * getWidth() * getHeight() + y * getWidth() + x)]);
=======
        PixelUtil::packColour(cv, m_eFormat, &m_pBuffer[m_ucPixelSize * (z * m_uWidth * m_uHeight + y * m_uWidth + x)]);
>>>>>>> b5d4e71b
    }

	//-----------------------------------------------------------------------------    

	PixelBox Image::getPixelBox(size_t face, size_t mipmap) const
	{
		// Image data is arranged as:
		// face 0, top level (mip 0)
		// face 0, mip 1
		// face 0, mip 2
		// face 1, top level (mip 0)
		// face 1, mip 1
		// face 1, mip 2
		// etc
		if(mipmap > getNumMipmaps())
			OGRE_EXCEPT( Exception::ERR_NOT_IMPLEMENTED,
			"Mipmap index out of range",
			"Image::getPixelBox" ) ;
		if(face >= getNumFaces())
			OGRE_EXCEPT(Exception::ERR_INVALIDPARAMS, "Face index out of range",
			"Image::getPixelBox");
        // Calculate mipmap offset and size
        uint8 *offset = const_cast<uint8*>(getData());
		// Base offset is number of full faces
        size_t width = getWidth(), height=getHeight(), depth=getDepth();
		size_t numMips = getNumMipmaps();

		// Figure out the offsets 
		size_t fullFaceSize = 0;
		size_t finalFaceSize = 0;
		size_t finalWidth = 0, finalHeight = 0, finalDepth = 0;
		for(size_t mip=0; mip <= numMips; ++mip)
        {
			if (mip == mipmap)
			{
				finalFaceSize = fullFaceSize;
				finalWidth = width;
				finalHeight = height;
				finalDepth = depth;
			}
            fullFaceSize += PixelUtil::getMemorySize(width, height, depth, getFormat());

            /// Half size in each dimension
            if(width!=1) width /= 2;
            if(height!=1) height /= 2;
            if(depth!=1) depth /= 2;
        }
		// Advance pointer by number of full faces, plus mip offset into
		offset += face * fullFaceSize;
		offset += finalFaceSize;
		// Return subface as pixelbox
		PixelBox src(finalWidth, finalHeight, finalDepth, getFormat(), offset);
		return src;
	}
    //-----------------------------------------------------------------------------    
    size_t Image::calculateSize(size_t mipmaps, size_t faces, size_t width, size_t height, size_t depth, 
        PixelFormat format)
    {
        size_t size = 0;
        for(size_t mip=0; mip<=mipmaps; ++mip)
        {
            size += PixelUtil::getMemorySize(width, height, depth, format)*faces; 
            if(width!=1) width /= 2;
            if(height!=1) height /= 2;
            if(depth!=1) depth /= 2;
        }
        return size;
    }
	//---------------------------------------------------------------------
	Image & Image::loadTwoImagesAsRGBA(const String& rgbFilename, const String& alphaFilename,
		const String& groupName, PixelFormat fmt)
	{
		Image rgb, alpha;

		rgb.load(rgbFilename, groupName);
		alpha.load(alphaFilename, groupName);

		return combineTwoImagesAsRGBA(rgb, alpha, fmt);

	}
	//---------------------------------------------------------------------
	Image & Image::loadTwoImagesAsRGBA(DataStreamPtr& rgbStream, DataStreamPtr& alphaStream,
		PixelFormat fmt, const String& rgbType, const String& alphaType)
	{
		Image rgb, alpha;

		rgb.load(rgbStream, rgbType);
		alpha.load(alphaStream, alphaType);

		return combineTwoImagesAsRGBA(rgb, alpha, fmt);

	}
	//---------------------------------------------------------------------
	Image & Image::combineTwoImagesAsRGBA(const Image& rgb, const Image& alpha, PixelFormat fmt)
	{
		// the images should be the same size, have the same number of mipmaps
		if (rgb.getWidth() != alpha.getWidth() ||
			rgb.getHeight() != alpha.getHeight() ||
			rgb.getDepth() != alpha.getDepth())
		{
			OGRE_EXCEPT(Exception::ERR_INVALIDPARAMS, 
				"Images must be the same dimensions", "Image::combineTwoImagesAsRGBA");
		}
		if (rgb.getNumMipmaps() != alpha.getNumMipmaps() ||
			rgb.getNumFaces() != alpha.getNumFaces())
		{
			OGRE_EXCEPT(Exception::ERR_INVALIDPARAMS, 
				"Images must have the same number of surfaces (faces & mipmaps)", 
				"Image::combineTwoImagesAsRGBA");
		}
		// Format check
		if (PixelUtil::getComponentCount(fmt) != 4)
		{
			OGRE_EXCEPT(Exception::ERR_INVALIDPARAMS, 
				"Target format must have 4 components", 
				"Image::combineTwoImagesAsRGBA");
		}
		if (PixelUtil::isCompressed(fmt) || PixelUtil::isCompressed(rgb.getFormat()) 
			|| PixelUtil::isCompressed(alpha.getFormat()))
		{
			OGRE_EXCEPT(Exception::ERR_INVALIDPARAMS, 
				"Compressed formats are not supported in this method", 
				"Image::combineTwoImagesAsRGBA");
		}

		freeMemory();

		m_uWidth = rgb.getWidth();
		m_uHeight = rgb.getHeight();
		m_uDepth = rgb.getDepth();
		m_eFormat = fmt;
		m_uNumMipmaps = rgb.getNumMipmaps();
		size_t numFaces = rgb.getNumFaces();

		// Set flags
		m_uFlags = 0;
		if (m_uDepth != 1)
			m_uFlags |= IF_3D_TEXTURE;
		if(numFaces == 6)
			m_uFlags |= IF_CUBEMAP;

		m_uSize = calculateSize(m_uNumMipmaps, numFaces, m_uWidth, m_uHeight, m_uDepth, m_eFormat);

		m_ucPixelSize = static_cast<uchar>(PixelUtil::getNumElemBytes( m_eFormat ));

		m_pBuffer = static_cast<uchar*>(OGRE_MALLOC(m_uSize, MEMCATEGORY_GENERAL));

		// make sure we delete
		m_bAutoDelete = true;


		for (size_t face = 0; face < numFaces; ++face)
		{
			for (size_t mip = 0; mip <= m_uNumMipmaps; ++mip)
			{
				// convert the RGB first
				PixelBox srcRGB = rgb.getPixelBox(face, mip);
				PixelBox dst = getPixelBox(face, mip);
				PixelUtil::bulkPixelConversion(srcRGB, dst);

				// now selectively add the alpha
				PixelBox srcAlpha = alpha.getPixelBox(face, mip);
				uchar* psrcAlpha = static_cast<uchar*>(srcAlpha.data);
				uchar* pdst = static_cast<uchar*>(dst.data);
				for (size_t d = 0; d < m_uDepth; ++d)
				{
					for (size_t y = 0; y < m_uHeight; ++y)
					{
						for (size_t x = 0; x < m_uWidth; ++x)
						{
							ColourValue colRGBA, colA;
							// read RGB back from dest to save having another pointer
							PixelUtil::unpackColour(&colRGBA, m_eFormat, pdst);
							PixelUtil::unpackColour(&colA, alpha.getFormat(), psrcAlpha);

							// combine RGB from alpha source texture
							colRGBA.a = (colA.r + colA.g + colA.b) / 3.0f;

							PixelUtil::packColour(colRGBA, m_eFormat, pdst);
							
							psrcAlpha += PixelUtil::getNumElemBytes(alpha.getFormat());
							pdst += PixelUtil::getNumElemBytes(m_eFormat);

						}
					}
				}
				

			}
		}

		return *this;

	}
	//---------------------------------------------------------------------

    
}<|MERGE_RESOLUTION|>--- conflicted
+++ resolved
@@ -704,12 +704,8 @@
     
     void Image::setColourAt(ColourValue const &cv, size_t x, size_t y, size_t z)
     {
-<<<<<<< HEAD
         unsigned char pixelSize = PixelUtil::getNumElemBytes(getFormat());
         PixelUtil::packColour(cv, getFormat(), &((unsigned char *)getData())[pixelSize * (z * getWidth() * getHeight() + y * getWidth() + x)]);
-=======
-        PixelUtil::packColour(cv, m_eFormat, &m_pBuffer[m_ucPixelSize * (z * m_uWidth * m_uHeight + y * m_uWidth + x)]);
->>>>>>> b5d4e71b
     }
 
 	//-----------------------------------------------------------------------------    
