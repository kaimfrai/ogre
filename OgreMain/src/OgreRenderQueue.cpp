/*
-----------------------------------------------------------------------------
This source file is part of OGRE
    (Object-oriented Graphics Rendering Engine)
For the latest info, see http://www.ogre3d.org/

Copyright (c) 2000-2006 Torus Knot Software Ltd
Also see acknowledgements in Readme.html

This program is free software; you can redistribute it and/or modify it under
the terms of the GNU Lesser General Public License as published by the Free Software
Foundation; either version 2 of the License, or (at your option) any later
version.

This program is distributed in the hope that it will be useful, but WITHOUT
ANY WARRANTY; without even the implied warranty of MERCHANTABILITY or FITNESS
FOR A PARTICULAR PURPOSE. See the GNU Lesser General Public License for more details.

You should have received a copy of the GNU Lesser General Public License along with
this program; if not, write to the Free Software Foundation, Inc., 59 Temple
Place - Suite 330, Boston, MA 02111-1307, USA, or go to
http://www.gnu.org/copyleft/lesser.txt.

You may alternatively use this source under the terms of a specific version of
the OGRE Unrestricted License provided you have obtained such a license from
Torus Knot Software Ltd.
-----------------------------------------------------------------------------
*/
#include "OgreStableHeaders.h"

#include "OgreRenderQueue.h"

#include "OgreRenderable.h"
#include "OgreMaterial.h"
#include "OgreRenderQueueSortingGrouping.h"
#include "OgrePass.h"
#include "OgreMaterialManager.h"
#include "OgreSceneManager.h"
#include "OgreMovableObject.h"
#include "OgreCamera.h"


namespace Ogre {

    //---------------------------------------------------------------------
    RenderQueue::RenderQueue()
        : mSplitPassesByLightingType(false)
		, mSplitNoShadowPasses(false)
        , mShadowCastersCannotBeReceivers(false)
		, mRenderableListener(0)
    {
        // Create the 'main' queue up-front since we'll always need that
        mGroups.insert(
            RenderQueueGroupMap::value_type(
                RENDER_QUEUE_MAIN, 
                OGRE_NEW RenderQueueGroup(this,
                    mSplitPassesByLightingType,
                    mSplitNoShadowPasses,
                    mShadowCastersCannotBeReceivers)
                )
            );

        // set default queue
        mDefaultQueueGroup = RENDER_QUEUE_MAIN;
		mDefaultRenderablePriority = OGRE_RENDERABLE_DEFAULT_PRIORITY;

    }
    //---------------------------------------------------------------------
    RenderQueue::~RenderQueue()
    {
        
        // trigger the pending pass updates, otherwise we could leak
        Pass::processPendingPassUpdates();
        
        // Destroy the queues for good
        RenderQueueGroupMap::iterator i, iend;
        i = mGroups.begin();
        iend = mGroups.end();
        for (; i != iend; ++i)
        {
            OGRE_DELETE i->second;
        }
        mGroups.clear();




    }
    //-----------------------------------------------------------------------
    void RenderQueue::addRenderable(Renderable* pRend, uint8 groupID, ushort priority)
    {
        // Find group
        RenderQueueGroup* pGroup = getQueueGroup(groupID);


		Technique* pTech;

		// tell material it's been used
		if (!pRend->getMaterial().isNull())
			pRend->getMaterial()->touch();

		// Check material & technique supplied (the former since the default implementation
        // of getTechnique is based on it for backwards compatibility
        if(pRend->getMaterial().isNull() || !(pTech = pRend->getTechnique()))
        {
            // Use default base white
			MaterialPtr baseWhite = MaterialManager::getSingleton().getByName("BaseWhite");
            pTech = baseWhite->getTechnique(0);
        }

		if (mRenderableListener)
		{
			// Allow listener to override technique and to abort
			if (!mRenderableListener->renderableQueued(pRend, groupID, priority, 
				&pTech, this))
				return; // rejected

			// tell material it's been used (incase changed)
			pTech->getParent()->touch();
		}
		
        pGroup->addRenderable(pRend, pTech, priority);

    }
    //-----------------------------------------------------------------------
    void RenderQueue::clear(bool destroyPassMaps)
    {
        // Clear the queues
        RenderQueueGroupMap::iterator i, iend;
        i = mGroups.begin();
        iend = mGroups.end();
        for (; i != iend; ++i)
        {
            i->second->clear(destroyPassMaps);
        }

        // Now trigger the pending pass updates
        Pass::processPendingPassUpdates();

        // NB this leaves the items present (but empty)
        // We're assuming that frame-by-frame, the same groups are likely to 
        //  be used, so no point destroying the vectors and incurring the overhead
        //  that would cause, let them be destroyed in the destructor.
    }
    //-----------------------------------------------------------------------
    RenderQueue::QueueGroupIterator RenderQueue::_getQueueGroupIterator(void)
    {
        return QueueGroupIterator(mGroups.begin(), mGroups.end());
    }
    //-----------------------------------------------------------------------
    RenderQueue::ConstQueueGroupIterator RenderQueue::_getQueueGroupIterator(void) const
    {
        return ConstQueueGroupIterator(mGroups.begin(), mGroups.end());
    }
    //-----------------------------------------------------------------------
    void RenderQueue::addRenderable(Renderable* pRend, uint8 groupID)
    {
        addRenderable(pRend, groupID, mDefaultRenderablePriority);
    }
	//-----------------------------------------------------------------------
    void RenderQueue::addRenderable(Renderable* pRend)
    {
        addRenderable(pRend, mDefaultQueueGroup, mDefaultRenderablePriority);
    }
    //-----------------------------------------------------------------------
    uint8 RenderQueue::getDefaultQueueGroup(void) const
    {
        return mDefaultQueueGroup;
    }
    //-----------------------------------------------------------------------
    void RenderQueue::setDefaultQueueGroup(uint8 grp)
    {
        mDefaultQueueGroup = grp;
    }
    //-----------------------------------------------------------------------
    ushort RenderQueue::getDefaultRenderablePriority(void) const
    {
        return mDefaultRenderablePriority;
    }
    //-----------------------------------------------------------------------
    void RenderQueue::setDefaultRenderablePriority(ushort priority)
    {
        mDefaultRenderablePriority = priority;
    }
	
	
	//-----------------------------------------------------------------------
	RenderQueueGroup* RenderQueue::getQueueGroup(uint8 groupID)
	{
		// Find group
		RenderQueueGroupMap::iterator groupIt;
		RenderQueueGroup* pGroup;

		groupIt = mGroups.find(groupID);
		if (groupIt == mGroups.end())
		{
			// Insert new
			pGroup = OGRE_NEW RenderQueueGroup(this,
                mSplitPassesByLightingType,
                mSplitNoShadowPasses,
                mShadowCastersCannotBeReceivers);
			mGroups.insert(RenderQueueGroupMap::value_type(groupID, pGroup));
		}
		else
		{
			pGroup = groupIt->second;
		}

		return pGroup;

	}
    //-----------------------------------------------------------------------
    void RenderQueue::setSplitPassesByLightingType(bool split)
    {
        mSplitPassesByLightingType = split;

        RenderQueueGroupMap::iterator i, iend;
        i = mGroups.begin();
        iend = mGroups.end();
        for (; i != iend; ++i)
        {
            i->second->setSplitPassesByLightingType(split);
        }
    }
    //-----------------------------------------------------------------------
    bool RenderQueue::getSplitPassesByLightingType(void) const
    {
        return mSplitPassesByLightingType;
    }
    //-----------------------------------------------------------------------
    void RenderQueue::setSplitNoShadowPasses(bool split)
    {
        mSplitNoShadowPasses = split;

        RenderQueueGroupMap::iterator i, iend;
        i = mGroups.begin();
        iend = mGroups.end();
        for (; i != iend; ++i)
        {
            i->second->setSplitNoShadowPasses(split);
        }
    }
    //-----------------------------------------------------------------------
    bool RenderQueue::getSplitNoShadowPasses(void) const
    {
        return mSplitNoShadowPasses;
    }
	//-----------------------------------------------------------------------
	void RenderQueue::setShadowCastersCannotBeReceivers(bool ind)
	{
		mShadowCastersCannotBeReceivers = ind;

		RenderQueueGroupMap::iterator i, iend;
		i = mGroups.begin();
		iend = mGroups.end();
		for (; i != iend; ++i)
		{
			i->second->setShadowCastersCannotBeReceivers(ind);
		}
	}
<<<<<<< HEAD
	//-----------------------------------------------------------------------
	bool RenderQueue::getShadowCastersCannotBeReceivers(void) const
	{
		return mShadowCastersCannotBeReceivers;
	}
	//-----------------------------------------------------------------------
	void RenderQueue::merge( const RenderQueue* rhs )
	{
		ConstQueueGroupIterator it = rhs->_getQueueGroupIterator( );

		while( it.hasMoreElements() )
		{
			uint8 groupID = it.peekNextKey();
			RenderQueueGroup* pSrcGroup = it.getNext();
			RenderQueueGroup* pDstGroup = getQueueGroup( groupID );

			pDstGroup->merge( pSrcGroup );
		}
=======
	//---------------------------------------------------------------------
	void RenderQueue::processVisibleObject(MovableObject* mo, 
		Camera* cam, 
		bool onlyShadowCasters, 
		VisibleObjectsBoundsInfo* visibleBounds)
	{
		bool receiveShadows = getQueueGroup(mo->getRenderQueueGroup())->getShadowsEnabled()
			&& mo->getReceivesShadows();

		mo->_notifyCurrentCamera(cam);
		if ( mo->isVisible() &&
			(!onlyShadowCasters || mo->getCastShadows()))
		{
			mo -> _updateRenderQueue( this );

			if (visibleBounds)
			{
				visibleBounds->merge(mo->getWorldBoundingBox(true), 
					mo->getWorldBoundingSphere(true), cam, 
					receiveShadows);
			}
		}
		// not shadow caster, receiver only?
		else if (mo->isVisible() &&
			onlyShadowCasters && !mo->getCastShadows() && 
			receiveShadows)
		{
			visibleBounds->mergeNonRenderedButInFrustum(mo->getWorldBoundingBox(true), 
				mo->getWorldBoundingSphere(true), cam);
		}

>>>>>>> 20519e82
	}

}
<|MERGE_RESOLUTION|>--- conflicted
+++ resolved
@@ -258,7 +258,6 @@
 			i->second->setShadowCastersCannotBeReceivers(ind);
 		}
 	}
-<<<<<<< HEAD
 	//-----------------------------------------------------------------------
 	bool RenderQueue::getShadowCastersCannotBeReceivers(void) const
 	{
@@ -277,7 +276,8 @@
 
 			pDstGroup->merge( pSrcGroup );
 		}
-=======
+	}
+
 	//---------------------------------------------------------------------
 	void RenderQueue::processVisibleObject(MovableObject* mo, 
 		Camera* cam, 
@@ -309,7 +309,6 @@
 				mo->getWorldBoundingSphere(true), cam);
 		}
 
->>>>>>> 20519e82
 	}
 
 }
