--- conflicted
+++ resolved
@@ -264,7 +264,6 @@
 
         return memSize;
     }
-<<<<<<< HEAD
     //---------------------------------------------------------------------
     //  GpuNamedConstantsSerializer methods
     //---------------------------------------------------------------------
@@ -296,7 +295,6 @@
         // Decide on endian mode
         determineEndianness(endianMode);
 
-        String msg;
         mStream =stream;
         if (!stream->isWriteable())
         {
@@ -388,124 +386,6 @@
     {
 
     }
-=======
-	//---------------------------------------------------------------------
-	//  GpuNamedConstantsSerializer methods
-	//---------------------------------------------------------------------
-	GpuNamedConstantsSerializer::GpuNamedConstantsSerializer()
-	{
-		mVersion = "[v1.0]";
-	}
-	//---------------------------------------------------------------------
-	GpuNamedConstantsSerializer::~GpuNamedConstantsSerializer()
-	{
-
-	}
-	//---------------------------------------------------------------------
-	void GpuNamedConstantsSerializer::exportNamedConstants(
-		const GpuNamedConstants* pConsts, const String& filename, Endian endianMode)
-	{
-		std::fstream *f = OGRE_NEW_T(std::fstream, MEMCATEGORY_GENERAL)();
-		f->open(filename.c_str(), std::ios::binary | std::ios::out);
-		DataStreamPtr stream(OGRE_NEW FileStreamDataStream(f));
-
-		exportNamedConstants(pConsts, stream, endianMode);
-
-		stream->close();
-	}
-	//---------------------------------------------------------------------
-	void GpuNamedConstantsSerializer::exportNamedConstants(
-		const GpuNamedConstants* pConsts, DataStreamPtr stream, Endian endianMode)
-	{
-		// Decide on endian mode
-		determineEndianness(endianMode);
-
-		mStream =stream;
-		if (!stream->isWriteable())
-		{
-			OGRE_EXCEPT(Exception::ERR_CANNOT_WRITE_TO_FILE,
-				"Unable to write to stream " + stream->getName(),
-				"GpuNamedConstantsSerializer::exportSkeleton");
-		}
-
-		writeFileHeader();
-
-		writeInts(((const uint32*)&pConsts->floatBufferSize), 1);
-		writeInts(((const uint32*)&pConsts->intBufferSize), 1);
-
-		// simple export of all the named constants, no chunks
-		// name, physical index
-		for (GpuConstantDefinitionMap::const_iterator i = pConsts->map.begin();
-			i != pConsts->map.end(); ++i)
-		{
-			const String& name = i->first;
-			const GpuConstantDefinition& def = i->second;
-
-			writeString(name);
-			writeInts(((const uint32*)&def.physicalIndex), 1);
-			writeInts(((const uint32*)&def.logicalIndex), 1);
-			uint32 constType = static_cast<uint32>(def.constType);
-			writeInts(&constType, 1);
-			writeInts(((const uint32*)&def.elementSize), 1);
-			writeInts(((const uint32*)&def.arraySize), 1);		
-		}
-
-	}
-	//---------------------------------------------------------------------
-	void GpuNamedConstantsSerializer::importNamedConstants(
-		DataStreamPtr& stream, GpuNamedConstants* pDest)
-	{
-		// Determine endianness (must be the first thing we do!)
-		determineEndianness(stream);
-
-		// Check header
-		readFileHeader(stream);
-
-		// simple file structure, no chunks
-		pDest->map.clear();
-
-		readInts(stream, ((uint32*)&pDest->floatBufferSize), 1);
-		readInts(stream, ((uint32*)&pDest->intBufferSize), 1);
-
-		while (!stream->eof())
-		{
-			GpuConstantDefinition def;
-			String name = readString(stream);
-			// Hmm, deal with trailing information
-			if (name.empty())
-				continue;
-			readInts(stream, ((uint32*)&def.physicalIndex), 1);
-			readInts(stream, ((uint32*)&def.logicalIndex), 1);
-			uint constType;
-			readInts(stream, &constType, 1);
-			def.constType = static_cast<GpuConstantType>(constType);
-			readInts(stream, ((uint32*)&def.elementSize), 1);
-			readInts(stream, ((uint32*)&def.arraySize), 1);
-
-			pDest->map[name] = def;
-
-		}
-
-
-
-	}
-
-	//-----------------------------------------------------------------------------
-	//      GpuSharedParameters Methods
-	//-----------------------------------------------------------------------------
-	GpuSharedParameters::GpuSharedParameters(const String& name)
-		:mName(name)
-		, mFrameLastUpdated(Root::getSingleton().getNextFrameNumber())
-		, mVersion(0)
-	{
-
-	}
-	//---------------------------------------------------------------------
-	GpuSharedParameters::~GpuSharedParameters()
-	{
-
-	}
->>>>>>> b87ada62
     //-----------------------------------------------------------------------------
     size_t GpuSharedParameters::calculateSize(void) const
     {
@@ -1174,7 +1054,6 @@
     void GpuProgramParameters::_setLogicalIndexes(
         const GpuLogicalBufferStructPtr& floatIndexMap,
         const GpuLogicalBufferStructPtr& doubleIndexMap,
-<<<<<<< HEAD
         const GpuLogicalBufferStructPtr& intIndexMap,
         const GpuLogicalBufferStructPtr& uintIndexMap,
         const GpuLogicalBufferStructPtr& boolIndexMap
@@ -1216,526 +1095,6 @@
         //     mBoolConstants.insert(mBoolConstants.end(),
         //                          boolIndexMap->bufferSize - mBoolConstants.size(), 0);
         // }
-=======
-		const GpuLogicalBufferStructPtr& intIndexMap)
-	{
-		mFloatLogicalToPhysical = floatIndexMap;
-		mDoubleLogicalToPhysical = doubleIndexMap;
-		mIntLogicalToPhysical = intIndexMap;
-
-		// resize the internal buffers
-		// Note that these will only contain something after the first parameter
-		// set has set some parameters
-
-		// Size and reset buffer (fill with zero to make comparison later ok)
-		if (!floatIndexMap.isNull() && floatIndexMap->bufferSize > mFloatConstants.size())
-		{
-			mFloatConstants.insert(mFloatConstants.end(), 
-				floatIndexMap->bufferSize - mFloatConstants.size(), 0.0f);
-		}
-		if (!doubleIndexMap.isNull() && doubleIndexMap->bufferSize > mDoubleConstants.size())
-		{
-			mDoubleConstants.insert(mDoubleConstants.end(),
-                                   doubleIndexMap->bufferSize - mDoubleConstants.size(), 0.0f);
-		}
-		if (!intIndexMap.isNull() &&  intIndexMap->bufferSize > mIntConstants.size())
-		{
-			mIntConstants.insert(mIntConstants.end(), 
-				intIndexMap->bufferSize - mIntConstants.size(), 0);
-		}
-
-	}
-	//---------------------------------------------------------------------()
-	void GpuProgramParameters::setConstant(size_t index, const Vector4& vec)
-	{
-		setConstant(index, vec.ptr(), 1);
-	}
-	//-----------------------------------------------------------------------------
-	void GpuProgramParameters::setConstant(size_t index, Real val)
-	{
-		setConstant(index, Vector4(val, 0.0f, 0.0f, 0.0f));
-	}
-	//-----------------------------------------------------------------------------
-	void GpuProgramParameters::setConstant(size_t index, const Vector3& vec)
-	{
-		setConstant(index, Vector4(vec.x, vec.y, vec.z, 1.0f));
-	}
-	//-----------------------------------------------------------------------------
-	void GpuProgramParameters::setConstant(size_t index, const Vector2& vec)
-	{
-		setConstant(index, Vector4(vec.x, vec.y, 1.0f, 1.0f));
-	}
-	//-----------------------------------------------------------------------------
-	void GpuProgramParameters::setConstant(size_t index, const Matrix4& m)
-	{
-		// set as 4x 4-element floats
-		if (mTransposeMatrices)
-		{
-			Matrix4 t = m.transpose();
-			GpuProgramParameters::setConstant(index, t[0], 4);
-		}
-		else
-		{
-			GpuProgramParameters::setConstant(index, m[0], 4);
-		}
-
-	}
-	//-----------------------------------------------------------------------------
-	void GpuProgramParameters::setConstant(size_t index, const Matrix4* pMatrix, 
-		size_t numEntries)
-	{
-		if (mTransposeMatrices)
-		{
-			for (size_t i = 0; i < numEntries; ++i)
-			{
-				Matrix4 t = pMatrix[i].transpose();
-				GpuProgramParameters::setConstant(index, t[0], 4);
-				index += 4;
-			}
-		}
-		else
-		{
-			GpuProgramParameters::setConstant(index, pMatrix[0][0], 4 * numEntries);
-		}
-
-	}
-	//-----------------------------------------------------------------------------
-	void GpuProgramParameters::setConstant(size_t index, const ColourValue& colour)
-	{
-		setConstant(index, colour.ptr(), 1);
-	}
-	//-----------------------------------------------------------------------------
-	void GpuProgramParameters::setConstant(size_t index, const float *val, size_t count)
-	{
-		// Raw buffer size is 4x count
-		size_t rawCount = count * 4;
-		// get physical index
-		assert(!mFloatLogicalToPhysical.isNull() && "GpuProgram hasn't set up the logical -> physical map!");
-
-		size_t physicalIndex = _getFloatConstantPhysicalIndex(index, rawCount, GPV_GLOBAL);
-
-		// Copy 
-		_writeRawConstants(physicalIndex, val, rawCount);
-
-	}
-	//-----------------------------------------------------------------------------
-	void GpuProgramParameters::setConstant(size_t index, const double *val, size_t count)
-	{
-		// Raw buffer size is 4x count
-		size_t rawCount = count * 4;
-		// get physical index
-		assert(!mFloatLogicalToPhysical.isNull() && "GpuProgram hasn't set up the logical -> physical map!");
-
-		size_t physicalIndex = _getFloatConstantPhysicalIndex(index, rawCount, GPV_GLOBAL);
-		assert(physicalIndex + rawCount <= mFloatConstants.size());
-		// Copy manually since cast required
-		for (size_t i = 0; i < rawCount; ++i)
-		{
-			mFloatConstants[physicalIndex + i] = 
-				static_cast<float>(val[i]);
-		}
-
-	}
-	//-----------------------------------------------------------------------------
-	void GpuProgramParameters::setConstant(size_t index, const int *val, size_t count)
-	{
-		// Raw buffer size is 4x count
-		size_t rawCount = count * 4;
-		// get physical index
-		assert(!mIntLogicalToPhysical.isNull() && "GpuProgram hasn't set up the logical -> physical map!");
-
-		size_t physicalIndex = _getIntConstantPhysicalIndex(index, rawCount, GPV_GLOBAL);
-		// Copy 
-		_writeRawConstants(physicalIndex, val, rawCount);
-	}
-	//-----------------------------------------------------------------------------
-	void GpuProgramParameters::_writeRawConstant(size_t physicalIndex, const Vector4& vec,
-		size_t count)
-	{
-		// remember, raw content access uses raw float count rather than float4
-		// write either the number requested (for packed types) or up to 4
-		_writeRawConstants(physicalIndex, vec.ptr(), std::min(count, (size_t)4));
-	}
-	//-----------------------------------------------------------------------------
-	void GpuProgramParameters::_writeRawConstant(size_t physicalIndex, Real val)
-	{
-		_writeRawConstants(physicalIndex, &val, 1);
-	}
-	//-----------------------------------------------------------------------------
-	void GpuProgramParameters::_writeRawConstant(size_t physicalIndex, Real val, size_t count)
-	{
-		_writeRawConstants(physicalIndex, &val, count);
-	}
-	//-----------------------------------------------------------------------------
-	void GpuProgramParameters::_writeRawConstant(size_t physicalIndex, int val)
-	{
-		_writeRawConstants(physicalIndex, &val, 1);
-	}
-	//-----------------------------------------------------------------------------
-	void GpuProgramParameters::_writeRawConstant(size_t physicalIndex, const Vector3& vec)
-	{
-		_writeRawConstants(physicalIndex, vec.ptr(), 3);		
-	}
-	//-----------------------------------------------------------------------------
-	void GpuProgramParameters::_writeRawConstant(size_t physicalIndex, const Vector2& vec)
-	{
-		_writeRawConstants(physicalIndex, vec.ptr(), 2);
-	}
-	//-----------------------------------------------------------------------------
-	void GpuProgramParameters::_writeRawConstant(size_t physicalIndex, const Matrix4& m,size_t elementCount)
-	{
-
-		// remember, raw content access uses raw float count rather than float4
-		if (mTransposeMatrices)
-		{
-			Matrix4 t = m.transpose();
-			_writeRawConstants(physicalIndex, t[0], elementCount>16?16:elementCount);
-		}
-		else
-		{
-			_writeRawConstants(physicalIndex, m[0], elementCount>16?16:elementCount);
-		}
-
-	}
-	//-----------------------------------------------------------------------------
-	void GpuProgramParameters::_writeRawConstant(size_t physicalIndex, const Matrix4* pMatrix, size_t numEntries)
-	{
-		// remember, raw content access uses raw float count rather than float4
-		if (mTransposeMatrices)
-		{
-			for (size_t i = 0; i < numEntries; ++i)
-			{
-				Matrix4 t = pMatrix[i].transpose();
-				_writeRawConstants(physicalIndex, t[0], 16);
-				physicalIndex += 16;
-			}
-		}
-		else
-		{
-			_writeRawConstants(physicalIndex, pMatrix[0][0], 16 * numEntries);
-		}
-
-
-	}
-	//-----------------------------------------------------------------------------
-	void GpuProgramParameters::_writeRawConstant(size_t physicalIndex, 
-		const ColourValue& colour, size_t count)
-	{
-		// write either the number requested (for packed types) or up to 4
-		_writeRawConstants(physicalIndex, colour.ptr(), std::min(count, (size_t)4));
-	}
-	//-----------------------------------------------------------------------------
-	void GpuProgramParameters::_writeRawConstants(size_t physicalIndex, const double* val, size_t count)
-	{
-		assert(physicalIndex + count <= mFloatConstants.size());
-		for (size_t i = 0; i < count; ++i)
-		{
-			mFloatConstants[physicalIndex+i] = static_cast<float>(val[i]);
-		}
-	}
-	//-----------------------------------------------------------------------------
-	void GpuProgramParameters::_writeRawConstants(size_t physicalIndex, const float* val, size_t count)
-	{
-		assert(physicalIndex + count <= mFloatConstants.size());
-		memcpy(&mFloatConstants[physicalIndex], val, sizeof(float) * count);
-	}
-	//-----------------------------------------------------------------------------
-	void GpuProgramParameters::_writeRawConstants(size_t physicalIndex, const int* val, size_t count)
-	{
-		assert(physicalIndex + count <= mIntConstants.size());
-		memcpy(&mIntConstants[physicalIndex], val, sizeof(int) * count);
-	}
-	//-----------------------------------------------------------------------------
-	void GpuProgramParameters::_readRawConstants(size_t physicalIndex, size_t count, float* dest)
-	{
-		assert(physicalIndex + count <= mFloatConstants.size());
-		memcpy(dest, &mFloatConstants[physicalIndex], sizeof(float) * count);
-	}
-	//-----------------------------------------------------------------------------
-	void GpuProgramParameters::_readRawConstants(size_t physicalIndex, size_t count, int* dest)
-	{
-		assert(physicalIndex + count <= mIntConstants.size());
-		memcpy(dest, &mIntConstants[physicalIndex], sizeof(int) * count);
-	}
-	//---------------------------------------------------------------------
-	uint16 GpuProgramParameters::deriveVariability(GpuProgramParameters::AutoConstantType act)
-	{
-		switch(act)
-		{
-		case ACT_VIEW_MATRIX:
-		case ACT_INVERSE_VIEW_MATRIX:
-		case ACT_TRANSPOSE_VIEW_MATRIX:
-		case ACT_INVERSE_TRANSPOSE_VIEW_MATRIX:
-		case ACT_PROJECTION_MATRIX:
-		case ACT_INVERSE_PROJECTION_MATRIX:
-		case ACT_TRANSPOSE_PROJECTION_MATRIX:
-		case ACT_INVERSE_TRANSPOSE_PROJECTION_MATRIX:
-		case ACT_VIEWPROJ_MATRIX:
-		case ACT_INVERSE_VIEWPROJ_MATRIX:
-		case ACT_TRANSPOSE_VIEWPROJ_MATRIX:
-		case ACT_INVERSE_TRANSPOSE_VIEWPROJ_MATRIX:
-		case ACT_RENDER_TARGET_FLIPPING:
-		case ACT_VERTEX_WINDING:
-		case ACT_AMBIENT_LIGHT_COLOUR: 
-		case ACT_DERIVED_AMBIENT_LIGHT_COLOUR:
-		case ACT_DERIVED_SCENE_COLOUR:
-		case ACT_FOG_COLOUR:
-		case ACT_FOG_PARAMS:
-		case ACT_SURFACE_AMBIENT_COLOUR:
-		case ACT_SURFACE_DIFFUSE_COLOUR:
-		case ACT_SURFACE_SPECULAR_COLOUR:
-		case ACT_SURFACE_EMISSIVE_COLOUR:
-		case ACT_SURFACE_SHININESS:
-		case ACT_SURFACE_ALPHA_REJECTION_VALUE:
-		case ACT_CAMERA_POSITION:
-		case ACT_TIME:
-		case ACT_TIME_0_X:
-		case ACT_COSTIME_0_X:
-		case ACT_SINTIME_0_X:
-		case ACT_TANTIME_0_X:
-		case ACT_TIME_0_X_PACKED:
-		case ACT_TIME_0_1:
-		case ACT_COSTIME_0_1:
-		case ACT_SINTIME_0_1:
-		case ACT_TANTIME_0_1:
-		case ACT_TIME_0_1_PACKED:
-		case ACT_TIME_0_2PI:
-		case ACT_COSTIME_0_2PI:
-		case ACT_SINTIME_0_2PI:
-		case ACT_TANTIME_0_2PI:
-		case ACT_TIME_0_2PI_PACKED:
-		case ACT_FRAME_TIME:
-		case ACT_FPS:
-		case ACT_VIEWPORT_WIDTH:
-		case ACT_VIEWPORT_HEIGHT:
-		case ACT_INVERSE_VIEWPORT_WIDTH:
-		case ACT_INVERSE_VIEWPORT_HEIGHT:
-		case ACT_VIEWPORT_SIZE:
-		case ACT_TEXEL_OFFSETS:
-		case ACT_TEXTURE_SIZE:
-		case ACT_INVERSE_TEXTURE_SIZE:
-		case ACT_PACKED_TEXTURE_SIZE:
-		case ACT_SCENE_DEPTH_RANGE:
-		case ACT_VIEW_DIRECTION:
-		case ACT_VIEW_SIDE_VECTOR:
-		case ACT_VIEW_UP_VECTOR:
-		case ACT_FOV:
-		case ACT_NEAR_CLIP_DISTANCE:
-		case ACT_FAR_CLIP_DISTANCE:
-		case ACT_PASS_NUMBER:
-		case ACT_TEXTURE_MATRIX:
-		case ACT_LOD_CAMERA_POSITION:
-
-			return (uint16)GPV_GLOBAL;
-
-		case ACT_WORLD_MATRIX:
-		case ACT_INVERSE_WORLD_MATRIX:
-		case ACT_TRANSPOSE_WORLD_MATRIX:
-		case ACT_INVERSE_TRANSPOSE_WORLD_MATRIX:
-		case ACT_WORLD_MATRIX_ARRAY_3x4:
-		case ACT_WORLD_MATRIX_ARRAY:
-		case ACT_WORLD_DUALQUATERNION_ARRAY_2x4:
-		case ACT_WORLD_SCALE_SHEAR_MATRIX_ARRAY_3x4:
-		case ACT_WORLDVIEW_MATRIX:
-		case ACT_INVERSE_WORLDVIEW_MATRIX:
-		case ACT_TRANSPOSE_WORLDVIEW_MATRIX:
-		case ACT_INVERSE_TRANSPOSE_WORLDVIEW_MATRIX:
-		case ACT_WORLDVIEWPROJ_MATRIX:
-		case ACT_INVERSE_WORLDVIEWPROJ_MATRIX:
-		case ACT_TRANSPOSE_WORLDVIEWPROJ_MATRIX:
-		case ACT_INVERSE_TRANSPOSE_WORLDVIEWPROJ_MATRIX:
-		case ACT_CAMERA_POSITION_OBJECT_SPACE:
-		case ACT_LOD_CAMERA_POSITION_OBJECT_SPACE:
-		case ACT_CUSTOM:
-		case ACT_ANIMATION_PARAMETRIC:
-
-			return (uint16)GPV_PER_OBJECT;
-
-		case ACT_LIGHT_POSITION_OBJECT_SPACE:
-		case ACT_LIGHT_DIRECTION_OBJECT_SPACE:
-		case ACT_LIGHT_DISTANCE_OBJECT_SPACE:
-		case ACT_LIGHT_POSITION_OBJECT_SPACE_ARRAY:
-		case ACT_LIGHT_DIRECTION_OBJECT_SPACE_ARRAY:
-		case ACT_LIGHT_DISTANCE_OBJECT_SPACE_ARRAY:
-		case ACT_TEXTURE_WORLDVIEWPROJ_MATRIX:
-		case ACT_TEXTURE_WORLDVIEWPROJ_MATRIX_ARRAY:
-		case ACT_SPOTLIGHT_WORLDVIEWPROJ_MATRIX:
-        case ACT_SPOTLIGHT_WORLDVIEWPROJ_MATRIX_ARRAY:
-		case ACT_SHADOW_EXTRUSION_DISTANCE:
-
-			// These depend on BOTH lights and objects
-			return ((uint16)GPV_PER_OBJECT) | ((uint16)GPV_LIGHTS);
-
-		case ACT_LIGHT_COUNT:
-		case ACT_LIGHT_DIFFUSE_COLOUR:
-		case ACT_LIGHT_SPECULAR_COLOUR:
-		case ACT_LIGHT_POSITION:
-		case ACT_LIGHT_DIRECTION:
-		case ACT_LIGHT_POSITION_VIEW_SPACE:
-		case ACT_LIGHT_DIRECTION_VIEW_SPACE:
-		case ACT_SHADOW_SCENE_DEPTH_RANGE:
-        case ACT_SHADOW_SCENE_DEPTH_RANGE_ARRAY:
-		case ACT_SHADOW_COLOUR:
-		case ACT_LIGHT_POWER_SCALE:
-		case ACT_LIGHT_DIFFUSE_COLOUR_POWER_SCALED:
-		case ACT_LIGHT_SPECULAR_COLOUR_POWER_SCALED:
-		case ACT_LIGHT_NUMBER:
-		case ACT_LIGHT_CASTS_SHADOWS:
-        case ACT_LIGHT_CASTS_SHADOWS_ARRAY:
-		case ACT_LIGHT_ATTENUATION:
-		case ACT_SPOTLIGHT_PARAMS:
-		case ACT_LIGHT_DIFFUSE_COLOUR_ARRAY:
-		case ACT_LIGHT_SPECULAR_COLOUR_ARRAY:
-		case ACT_LIGHT_DIFFUSE_COLOUR_POWER_SCALED_ARRAY:
-		case ACT_LIGHT_SPECULAR_COLOUR_POWER_SCALED_ARRAY:
-		case ACT_LIGHT_POSITION_ARRAY:
-		case ACT_LIGHT_DIRECTION_ARRAY:
-		case ACT_LIGHT_POSITION_VIEW_SPACE_ARRAY:
-		case ACT_LIGHT_DIRECTION_VIEW_SPACE_ARRAY:
-		case ACT_LIGHT_POWER_SCALE_ARRAY:
-		case ACT_LIGHT_ATTENUATION_ARRAY:
-		case ACT_SPOTLIGHT_PARAMS_ARRAY:
-		case ACT_TEXTURE_VIEWPROJ_MATRIX:
-		case ACT_TEXTURE_VIEWPROJ_MATRIX_ARRAY:
-		case ACT_SPOTLIGHT_VIEWPROJ_MATRIX:
-		case ACT_SPOTLIGHT_VIEWPROJ_MATRIX_ARRAY:
-		case ACT_LIGHT_CUSTOM:
-
-			return (uint16)GPV_LIGHTS;
-
-		case ACT_DERIVED_LIGHT_DIFFUSE_COLOUR:
-		case ACT_DERIVED_LIGHT_SPECULAR_COLOUR:
-		case ACT_DERIVED_LIGHT_DIFFUSE_COLOUR_ARRAY:
-		case ACT_DERIVED_LIGHT_SPECULAR_COLOUR_ARRAY:
-
-			return ((uint16)GPV_GLOBAL | (uint16)GPV_LIGHTS);
-
-		case ACT_PASS_ITERATION_NUMBER:
-
-			return (uint16)GPV_PASS_ITERATION_NUMBER;
-
-		default:
-			return (uint16)GPV_GLOBAL;
-		};
-
-	}
-	//---------------------------------------------------------------------
-	GpuLogicalIndexUse* GpuProgramParameters::_getFloatConstantLogicalIndexUse(
-		size_t logicalIndex, size_t requestedSize, uint16 variability)
-	{
-		if (mFloatLogicalToPhysical.isNull())
-			return 0;
-
-		GpuLogicalIndexUse* indexUse = 0;
-		OGRE_LOCK_MUTEX(mFloatLogicalToPhysical->mutex);
-
-        GpuLogicalIndexUseMap::iterator logi = mFloatLogicalToPhysical->map.find(logicalIndex);
-		if (logi == mFloatLogicalToPhysical->map.end())
-		{
-			if (requestedSize)
-			{
-				size_t physicalIndex = mFloatConstants.size();
-
-				// Expand at buffer end
-				mFloatConstants.insert(mFloatConstants.end(), requestedSize, 0.0f);
-
-				// Record extended size for future GPU params re-using this information
-				mFloatLogicalToPhysical->bufferSize = mFloatConstants.size();
-
-				// low-level programs will not know about mapping ahead of time, so 
-				// populate it. Other params objects will be able to just use this
-				// accepted mapping since the constant structure will be the same
-
-				// Set up a mapping for all items in the count
-				size_t currPhys = physicalIndex;
-				size_t count = requestedSize / 4;
-				GpuLogicalIndexUseMap::iterator insertedIterator;
-
-				for (size_t logicalNum = 0; logicalNum < count; ++logicalNum)
-				{
-					GpuLogicalIndexUseMap::iterator it = 
-						mFloatLogicalToPhysical->map.insert(
-						GpuLogicalIndexUseMap::value_type(
-						logicalIndex + logicalNum, 
-						GpuLogicalIndexUse(currPhys, requestedSize, variability))).first;
-					currPhys += 4;
-
-					if (logicalNum == 0)
-						insertedIterator = it;
-				}
-
-				indexUse = &(insertedIterator->second);
-			}
-			else
-			{
-				// no match & ignore
-				return 0;
-			}
-
-		}
-		else
-		{
-			size_t physicalIndex = logi->second.physicalIndex;
-			indexUse = &(logi->second);
-			// check size
-			if (logi->second.currentSize < requestedSize)
-			{
-				// init buffer entry wasn't big enough; could be a mistake on the part
-				// of the original use, or perhaps a variable length we can't predict
-				// until first actual runtime use e.g. world matrix array
-				size_t insertCount = requestedSize - logi->second.currentSize;
-				FloatConstantList::iterator insertPos = mFloatConstants.begin();
-				std::advance(insertPos, physicalIndex);
-				mFloatConstants.insert(insertPos, insertCount, 0.0f);
-				// shift all physical positions after this one
-				for (GpuLogicalIndexUseMap::iterator i = mFloatLogicalToPhysical->map.begin();
-					i != mFloatLogicalToPhysical->map.end(); ++i)
-				{
-					if (i->second.physicalIndex > physicalIndex)
-						i->second.physicalIndex += insertCount;
-				}
-				mFloatLogicalToPhysical->bufferSize += insertCount;
-				for (AutoConstantList::iterator i = mAutoConstants.begin();
-					i != mAutoConstants.end(); ++i)
-				{
-                    const GpuProgramParameters::AutoConstantDefinition* def = getAutoConstantDefinition(i->paramType);
-					if (i->physicalIndex > physicalIndex &&
-						def && def->elementType == ET_REAL)
-					{
-						i->physicalIndex += insertCount;
-					}
-				}
-				if (!mNamedConstants.isNull())
-				{
-					for (GpuConstantDefinitionMap::iterator i = mNamedConstants->map.begin();
-						i != mNamedConstants->map.end(); ++i)
-					{
-						if (i->second.isFloat() && i->second.physicalIndex > physicalIndex)
-							i->second.physicalIndex += insertCount;
-					}
-					mNamedConstants->floatBufferSize += insertCount;
-				}
-
-				logi->second.currentSize += insertCount;
-			}
-		}
-
-		if (indexUse)
-			indexUse->variability = variability;
-
-		return indexUse;
-
-	}
-	//---------------------------------------------------------------------
-	GpuLogicalIndexUse* GpuProgramParameters::_getDoubleConstantLogicalIndexUse(
-                   size_t logicalIndex, size_t requestedSize, uint16 variability)
-	{
-		if (mDoubleLogicalToPhysical.isNull())
-			return 0;
-
-		GpuLogicalIndexUse* indexUse = 0;
-		OGRE_LOCK_MUTEX(mDoubleLogicalToPhysical->mutex);
->>>>>>> b87ada62
 
     }
     //---------------------------------------------------------------------()
