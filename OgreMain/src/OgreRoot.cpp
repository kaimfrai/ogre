--- conflicted
+++ resolved
@@ -953,21 +953,12 @@
     }
     //-----------------------------------------------------------------------
     void Root::queueEndRendering(bool state /* = true */)
-<<<<<<< HEAD
     {
 	    mQueuedEnd = state;
     }
     //-----------------------------------------------------------------------
     bool Root::endRenderingQueued(void)
     {
-=======
-    {
-	    mQueuedEnd = state;
-    }
-    //-----------------------------------------------------------------------
-    bool Root::endRenderingQueued(void)
-    {
->>>>>>> a48f71b7
 	    return mQueuedEnd;
     }
     //-----------------------------------------------------------------------
