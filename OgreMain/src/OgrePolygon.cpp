--- conflicted
+++ resolved
@@ -31,14 +31,9 @@
 #include <memory>
 #include <ostream>
 
-<<<<<<< HEAD
-#include "OgrePolygon.h"
-=======
->>>>>>> f281b785
 #include "OgreException.h"
 #include "OgreMath.h"
 #include "OgrePolygon.h"
-#include "OgreStableHeaders.h"
 
 namespace Ogre
 {
