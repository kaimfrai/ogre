--- conflicted
+++ resolved
@@ -686,11 +686,7 @@
         {
 			TransformKeyFrame* kf = static_cast<TransformKeyFrame*>(*i);
 			kf->setTranslate(kf->getTranslate() - base->getTranslate());
-<<<<<<< HEAD
-			kf->setRotation(kf->getRotation() * base->getRotation().Inverse());
-=======
 			kf->setRotation(base->getRotation().Inverse() * kf->getRotation());
->>>>>>> 72ba5250
 			kf->setScale(kf->getScale() * (Vector3::UNIT_SCALE / base->getScale()));
 		}
 			
