--- conflicted
+++ resolved
@@ -688,13 +688,9 @@
 	//--------------------------------------------------------------------------
 	void UTFString::push_back( unicode_char val )
 	{
-<<<<<<< HEAD
-		code_point cp[2] = { 0, 0 };
-=======
 		code_point cp[2] = {
             0, 0
         };
->>>>>>> 8c625c63
 		size_t c = _utf32_to_utf16( val, cp );
 		if ( c > 0 ) push_back( cp[0] );
 		if ( c > 1 ) push_back( cp[1] );
