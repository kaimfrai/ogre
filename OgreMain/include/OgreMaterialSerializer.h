/*
-----------------------------------------------------------------------------
This source file is part of OGRE
    (Object-oriented Graphics Rendering Engine)
For the latest info, see http://www.ogre3d.org/

Copyright (c) 2000-2014 Torus Knot Software Ltd

Permission is hereby granted, free of charge, to any person obtaining a copy
of this software and associated documentation files (the "Software"), to deal
in the Software without restriction, including without limitation the rights
to use, copy, modify, merge, publish, distribute, sublicense, and/or sell
copies of the Software, and to permit persons to whom the Software is
furnished to do so, subject to the following conditions:

The above copyright notice and this permission notice shall be included in
all copies or substantial portions of the Software.

THE SOFTWARE IS PROVIDED "AS IS", WITHOUT WARRANTY OF ANY KIND, EXPRESS OR
IMPLIED, INCLUDING BUT NOT LIMITED TO THE WARRANTIES OF MERCHANTABILITY,
FITNESS FOR A PARTICULAR PURPOSE AND NONINFRINGEMENT. IN NO EVENT SHALL THE
AUTHORS OR COPYRIGHT HOLDERS BE LIABLE FOR ANY CLAIM, DAMAGES OR OTHER
LIABILITY, WHETHER IN AN ACTION OF CONTRACT, TORT OR OTHERWISE, ARISING FROM,
OUT OF OR IN CONNECTION WITH THE SOFTWARE OR THE USE OR OTHER DEALINGS IN
THE SOFTWARE.
-----------------------------------------------------------------------------
*/
#ifndef __MaterialSerializer_H__
#define __MaterialSerializer_H__

#include <stddef.h>
#include <map>
#include <set>
#include <string>
#include <vector>
#include <algorithm>

#include "OgrePrerequisites.h"
#include "OgreTextureUnitState.h"
<<<<<<< HEAD
=======
#include "OgreGpuProgram.h"
#include "OgreStringVector.h"
>>>>>>> aac7af90
#include "OgreBlendMode.h"
#include "OgreCommon.h"
#include "OgreExports.h"
#include "OgreGpuProgramParams.h"
#include "OgreMemoryAllocatorConfig.h"

namespace Ogre {
class ColourValue;
class Material;
class Pass;
class Technique;

    /** \addtogroup Core
    *  @{
    */
    /** \addtogroup Materials
    *  @{
    */
    /** Class for serializing Materials to a .material script.*/
    class _OgreExport MaterialSerializer : public SerializerAlloc
    {   
    public:

        // Material serialize event.
        enum SerializeEvent
        {
            MSE_PRE_WRITE,
            MSE_WRITE_BEGIN,
            MSE_WRITE_END,
            MSE_POST_WRITE
        };

        /** Class that allows listening in on the various stages of material serialization process.
        Sub-classing it enable extending the attribute set of any part in the material.
        */
        class Listener
        {
        public:
            virtual ~Listener() {}
            
            /** Called when material section event raised.                  
            @param ser The MaterialSerializer instance that writes the given material.
            @param event The current section writing stage.
            @param skip May set to true by sub-class instances in order to skip the following section write.
            This parameter relevant only when stage equals MSE_PRE_WRITE. 
            @param mat The material that is being written.          
            */
            virtual void materialEventRaised(MaterialSerializer* ser, 
                SerializeEvent event, bool& skip, const Material* mat)
                        { (void)ser; (void)event; (void)skip; (void)mat; }
            
            /** Called when technique section event raised.             
            @param ser The MaterialSerializer instance that writes the given material.
            @param event The current section writing stage.
            @param skip May set to true by sub-class instances in order to skip the following section write.
            This parameter relevant only when stage equals MSE_PRE_WRITE. 
            @param tech The technique that is being written.        
            */
            virtual void techniqueEventRaised(MaterialSerializer* ser, 
                SerializeEvent event, bool& skip, const Technique* tech)
                        { (void)ser; (void)event; (void)skip; (void)tech; }
        
            /** Called when pass section event raised.                  
            @param ser The MaterialSerializer instance that writes the given material.
            @param event The current section writing stage.
            @param skip May set to true by sub-class instances in order to skip the following section write.
            This parameter relevant only when stage equals MSE_PRE_WRITE. 
            @param pass The pass that is being written.     
            */
            virtual void passEventRaised(MaterialSerializer* ser, 
                SerializeEvent event, bool& skip, const Pass* pass)
                        { (void)ser; (void)event; (void)skip; (void)pass; }

            /** Called when GPU program reference section event raised.             
            @param ser The MaterialSerializer instance that writes the given material.
            @param event The current section writing stage.
            @param skip May set to true by sub-class instances in order to skip the following section write.
            This parameter relevant only when stage equals MSE_PRE_WRITE. 
            @param attrib The GPU program reference description (vertex_program_ref, fragment_program_ref, etc).        
            @param program The program being written.
            @param params The program parameters.
            @param defaultParams The default program parameters.
            */
            void gpuProgramRefEventRaised(MaterialSerializer* ser, 
                SerializeEvent event, bool& skip,
                const String& attrib, 
                const GpuProgramPtr& program, 
                const GpuProgramParametersSharedPtr& params,
                GpuProgramParameters* defaultParams)
                        {
                            (void)ser;
                            (void)event;
                            (void)skip;
                            (void)attrib;
                            (void)program;
                            (void)params;
                            (void)defaultParams;
                        }

            /** Called when texture unit state section event raised.                    
            @param ser The MaterialSerializer instance that writes the given material.
            @param event The current section writing stage.
            @param skip May set to true by sub-class instances in order to skip the following section write.
            This parameter relevant only when stage equals MSE_PRE_WRITE. 
            @param textureUnit The texture unit state that is being written.        
            */
            virtual void textureUnitStateEventRaised(MaterialSerializer* ser, 
                SerializeEvent event, bool& skip, const TextureUnitState* textureUnit)
                        {
                            (void)ser;
                            (void)event;
                            (void)skip;
                            (void)textureUnit;
                        }           
        };

    private:
        /** Internal method for saving a program definition which has been
            built up.
        */
        void finishProgramDefinition(void);

        /// Listeners list of this Serializer.
        typedef std::vector<Listener*>         ListenerList;
        typedef ListenerList::iterator          ListenerListIterator;
        typedef ListenerList::const_iterator    ListenerListConstIterator;
        ListenerList mListeners;


        void writeMaterial(const MaterialPtr& pMat, const String& materialName = "");
        void writeTechnique(const Technique* pTech);
        void writePass(const Pass* pPass);
        void writeVertexProgramRef(const Pass* pPass);
        void writeTesselationHullProgramRef(const Pass* pPass);
        void writeTesselationDomainProgramRef(const Pass* pPass);
        void writeGeometryProgramRef(const Pass* pPass);
        void writeFragmentProgramRef(const Pass* pPass);
        void writeGpuProgramRef(const String& attrib, const GpuProgramPtr& program, const GpuProgramParametersSharedPtr& params);
        void writeGpuPrograms(void);
        void writeGPUProgramParameters(const GpuProgramParametersSharedPtr& params, GpuProgramParameters* defaultParams,
                                       const unsigned short level = 4, const bool useMainBuffer = true);
        void writeNamedGpuProgramParameters(const GpuProgramParametersSharedPtr& params, GpuProgramParameters* defaultParams,
                                            const unsigned short level = 4, const bool useMainBuffer = true);
        void writeLowLevelGpuProgramParameters(const GpuProgramParametersSharedPtr& params, GpuProgramParameters* defaultParams,
                                               const unsigned short level = 4, const bool useMainBuffer = true);
        void writeGpuProgramParameter(
            const String& commandName, const String& identifier, 
            const GpuProgramParameters::AutoConstantEntry* autoEntry, 
            const GpuProgramParameters::AutoConstantEntry* defaultAutoEntry, 
            bool isFloat, bool isDouble, bool isInt, bool isUnsignedInt, 
            size_t physicalIndex, size_t physicalSize,
            const GpuProgramParametersSharedPtr& params, GpuProgramParameters* defaultParams,
            const unsigned short level, const bool useMainBuffer);
        void writeTextureUnit(const TextureUnitState *pTex);
        void writeSceneBlendFactor(const SceneBlendFactor c_src, const SceneBlendFactor c_dest, 
                                   const SceneBlendFactor a_src, const SceneBlendFactor a_dest);
        void writeSceneBlendFactor(const SceneBlendFactor sbf_src, const SceneBlendFactor sbf_dest);
        void writeSceneBlendFactor(const SceneBlendFactor sbf);
        void writeCompareFunction(const CompareFunction cf);
        void writeColourValue(const ColourValue &colour, bool writeAlpha = false);
        void writeLayerBlendOperationEx(const LayerBlendOperationEx op);
        void writeLayerBlendSource(const LayerBlendSource lbs);
        
        typedef std::multimap<TextureUnitState::TextureEffectType, TextureUnitState::TextureEffect> EffectMap;

        void writeRotationEffect(const TextureUnitState::TextureEffect& effect, const TextureUnitState *pTex);
        void writeTransformEffect(const TextureUnitState::TextureEffect& effect, const TextureUnitState *pTex);
        void writeScrollEffect(const TextureUnitState::TextureEffect& effect, const TextureUnitState *pTex);
        void writeEnvironmentMapEffect(const TextureUnitState::TextureEffect& effect, const TextureUnitState *pTex);

        String convertFiltering(FilterOptions fo);

        
        /** Internal methods that invokes registered listeners callback.
        @see Listener::materialEventRaised.
        */
        void fireMaterialEvent(SerializeEvent event, bool& skip, const Material* mat);

        /** Internal methods that invokes registered listeners callback.
        @see Listener::techniqueEventRaised.
        */
        void fireTechniqueEvent(SerializeEvent event, bool& skip, const Technique* tech);
        
        /** Internal methods that invokes registered listeners callback.
        @see Listener::passEventRaised.
        */
        void firePassEvent(SerializeEvent event, bool& skip, const Pass* pass);
        
        /** Internal methods that invokes registered listeners callback.
        @see Listener::gpuProgramRefEventRaised.
        */
        void fireGpuProgramRefEvent(SerializeEvent event, bool& skip,
            const String& attrib, 
            const GpuProgramPtr& program, 
            const GpuProgramParametersSharedPtr& params,
            GpuProgramParameters* defaultParams);
    

        /** Internal methods that invokes registered listeners callback.
        @see Listener::textureUnitStateEventRaised.
        */
        void fireTextureUnitStateEvent(SerializeEvent event, bool& skip, const TextureUnitState* textureUnit);
        
   public:      
        /** default constructor*/
        MaterialSerializer();
        /** default destructor*/
        virtual ~MaterialSerializer() {}

        /** Queue an in-memory Material to the internal buffer for export.
        @param pMat Material pointer
        @param clearQueued If true, any materials already queued will be removed
        @param exportDefaults If true, attributes which are defaulted will be
            included in the script exported, otherwise they will be omitted
        @param materialName Allow exporting the given material under a different name.
            In case of empty string the original material name will be used.
        */
        void queueForExport(const MaterialPtr& pMat, bool clearQueued = false, 
            bool exportDefaults = false, const String& materialName = "");
        /** Exports queued material(s) to a named material script file.
        @param filename the file name of the material script to be exported
        @param includeProgDef If true, vertex program and fragment program 
            definitions will be written at the top of the material script
        @param programFilename the file name of the vertex / fragment program 
            script to be exported. This is only used if there are program definitions
            to be exported and includeProgDef is false 
            when calling queueForExport.
        */
        void exportQueued(const String& filename, const bool includeProgDef = false, const String& programFilename = "");
        /** Exports a single in-memory Material to the named material script file.
        @param pMat Material pointer
        @param filename the file name of the material script to be exported
        @param exportDefaults if true then exports all values including defaults
        @param includeProgDef if true includes Gpu shader program definitions in the
            export material script otherwise if false then program definitions will
            be exported to a separate file with name programFilename if
            programFilename is not empty
        @param programFilename the file name of the vertex / fragment program 
            script to be exported. This is only used if includeProgDef is false.
        @param materialName Allow exporting the given material under a different name.
            In case of empty string the original material name will be used.
        */
        void exportMaterial(const MaterialPtr& pMat, const String& filename, bool exportDefaults = false,
            const bool includeProgDef = false, const String& programFilename = "", 
            const String& materialName = "");
        /** Returns a string representing the parsed material(s) */
        const String &getQueuedAsString() const;
        /** Clears the internal buffer */
        void clearQueue();

        /** Register a listener to this Serializer.
        @see MaterialSerializer::Listener
        */
        void addListener(Listener* listener);

        /** Remove a listener from this Serializer.
        @see MaterialSerializer::Listener
        */
        void removeListener(Listener* listener);

    private:
        String mBuffer;
        String mGpuProgramBuffer;
        typedef std::set<String> GpuProgramDefinitionContainer;
        typedef GpuProgramDefinitionContainer::iterator GpuProgramDefIterator;
        GpuProgramDefinitionContainer mGpuProgramDefinitionContainer;
        bool mDefaults;
        
    public:
        void beginSection(unsigned short level, const bool useMainBuffer = true)
        {
            String& buffer = (useMainBuffer ? mBuffer : mGpuProgramBuffer);
            buffer += "\n";
            for (unsigned short i = 0; i < level; ++i)
            {
                buffer += "\t";
            }
            buffer += "{";
        }
        void endSection(unsigned short level, const bool useMainBuffer = true)
        {
            String& buffer = (useMainBuffer ? mBuffer : mGpuProgramBuffer);
            buffer += "\n";
            for (unsigned short i = 0; i < level; ++i)
            {
                buffer += "\t";
            }
            buffer += "}";
        }

        void writeAttribute(unsigned short level, const String& att, const bool useMainBuffer = true)
        {
            String& buffer = (useMainBuffer ? mBuffer : mGpuProgramBuffer);
            buffer += "\n";
            for (unsigned short i = 0; i < level; ++i)
            {
                buffer += "\t";
            }
            buffer += att;
        }

        void writeValue(const String& val, const bool useMainBuffer = true)
        {
            String& buffer = (useMainBuffer ? mBuffer : mGpuProgramBuffer);
            buffer += (" " + val);
        }

        String quoteWord(const String& val)
        {
            if (val.find_first_of("{}$: \t") != String::npos)
                return ("\"" + val + "\"");
            else return val;
        }


        void writeComment(unsigned short level, const String& comment, const bool useMainBuffer = true)
        {
            String& buffer = (useMainBuffer ? mBuffer : mGpuProgramBuffer);
            buffer += "\n";
            for (unsigned short i = 0; i < level; ++i)
            {
                buffer += "\t";
            }
            buffer += "// " + comment;
        }



    };
    /** @} */
    /** @} */
}

<<<<<<< HEAD

=======
>>>>>>> aac7af90
#endif<|MERGE_RESOLUTION|>--- conflicted
+++ resolved
@@ -37,11 +37,6 @@
 
 #include "OgrePrerequisites.h"
 #include "OgreTextureUnitState.h"
-<<<<<<< HEAD
-=======
-#include "OgreGpuProgram.h"
-#include "OgreStringVector.h"
->>>>>>> aac7af90
 #include "OgreBlendMode.h"
 #include "OgreCommon.h"
 #include "OgreExports.h"
@@ -375,8 +370,4 @@
     /** @} */
 }
 
-<<<<<<< HEAD
-
-=======
->>>>>>> aac7af90
 #endif