/*
-----------------------------------------------------------------------------
This source file is part of OGRE
    (Object-oriented Graphics Rendering Engine)
For the latest info, see http://www.ogre3d.org/

Copyright (c) 2000-2014 Torus Knot Software Ltd

Permission is hereby granted, free of charge, to any person obtaining a copy
of this software and associated documentation files (the "Software"), to deal
in the Software without restriction, including without limitation the rights
to use, copy, modify, merge, publish, distribute, sublicense, and/or sell
copies of the Software, and to permit persons to whom the Software is
furnished to do so, subject to the following conditions:

The above copyright notice and this permission notice shall be included in
all copies or substantial portions of the Software.

THE SOFTWARE IS PROVIDED "AS IS", WITHOUT WARRANTY OF ANY KIND, EXPRESS OR
IMPLIED, INCLUDING BUT NOT LIMITED TO THE WARRANTIES OF MERCHANTABILITY,
FITNESS FOR A PARTICULAR PURPOSE AND NONINFRINGEMENT. IN NO EVENT SHALL THE
AUTHORS OR COPYRIGHT HOLDERS BE LIABLE FOR ANY CLAIM, DAMAGES OR OTHER
LIABILITY, WHETHER IN AN ACTION OF CONTRACT, TORT OR OTHERWISE, ARISING FROM,
OUT OF OR IN CONNECTION WITH THE SOFTWARE OR THE USE OR OTHER DEALINGS IN
THE SOFTWARE.
-----------------------------------------------------------------------------
*/
#ifndef __DynLibManager_H__
#define __DynLibManager_H__

#include <map>
#include <string>

#include "OgrePrerequisites.h"
#include "OgreSingleton.h"
#include "OgreExports.h"
#include "OgreMemoryAllocatorConfig.h"

namespace Ogre {
class DynLib;

    /** \addtogroup Core
    *  @{
    */
    /** \addtogroup General
    *  @{
    */
    /** Manager for Dynamic-loading Libraries.
    @remarks
        This manager keeps a track of all the open dynamic-loading
        libraries, opens them and returns references to already-open
        libraries.
    */
    class _OgreExport DynLibManager: public Singleton<DynLibManager>, public DynLibAlloc
    {
    private:
        typedef std::map<String, DynLib*> DynLibList;
        DynLibList mLibList;
    public:
        /** Default constructor.
        @note
            <br>Should never be called as the singleton is automatically
            created during the creation of the Root object.
        @see
            Root::Root
        */
        DynLibManager();

        /** Default destructor.
        @see
            Root::~Root
        */
        ~DynLibManager();

        /** Loads the passed library.
        @param filename
            The name of the library. The extension can be omitted.
        */
        DynLib* load(const String& filename);

        /** Unloads the passed library.
        @param lib
            The library.
        */
        void unload(DynLib* lib);

        /// @copydoc Singleton::getSingleton()
        static DynLibManager& getSingleton(void);
        /// @copydoc Singleton::getSingleton()
        static DynLibManager* getSingletonPtr(void);
    };
    /** @} */
    /** @} */
} // namespace Ogre

<<<<<<< HEAD

=======
>>>>>>> aac7af90
#endif // __DynLibManager_H__<|MERGE_RESOLUTION|>--- conflicted
+++ resolved
@@ -93,8 +93,4 @@
     /** @} */
 } // namespace Ogre
 
-<<<<<<< HEAD
-
-=======
->>>>>>> aac7af90
 #endif // __DynLibManager_H__