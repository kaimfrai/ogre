--- conflicted
+++ resolved
@@ -33,11 +33,6 @@
 // Precompiler options
 #include "OgrePrerequisites.h"
 #include "OgreResource.h"
-<<<<<<< HEAD
-=======
-#include "OgreGpuProgramParams.h"
-#include "OgreVector.h"
->>>>>>> aac7af90
 #include "OgreSharedPtr.h"
 #include "OgreExports.h"
 #include "OgrePlatform.h"
@@ -374,8 +369,4 @@
     /** @} */
 }
 
-<<<<<<< HEAD
-
-=======
->>>>>>> aac7af90
 #endif