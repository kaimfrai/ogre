--- conflicted
+++ resolved
@@ -425,8 +425,4 @@
 
 } // namespace Ogre
 
-<<<<<<< HEAD
-
-=======
->>>>>>> aac7af90
 #endif // __CompositorInstance_H__