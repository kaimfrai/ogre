/*
-----------------------------------------------------------------------------
This source file is part of OGRE
(Object-oriented Graphics Rendering Engine)
For the latest info, see http://www.ogre3d.org/

Copyright (c) 2000-2014 Torus Knot Software Ltd

Permission is hereby granted, free of charge, to any person obtaining a copy
of this software and associated documentation files (the "Software"), to deal
in the Software without restriction, including without limitation the rights
to use, copy, modify, merge, publish, distribute, sublicense, and/or sell
copies of the Software, and to permit persons to whom the Software is
furnished to do so, subject to the following conditions:

The above copyright notice and this permission notice shall be included in
all copies or substantial portions of the Software.

THE SOFTWARE IS PROVIDED "AS IS", WITHOUT WARRANTY OF ANY KIND, EXPRESS OR
IMPLIED, INCLUDING BUT NOT LIMITED TO THE WARRANTIES OF MERCHANTABILITY,
FITNESS FOR A PARTICULAR PURPOSE AND NONINFRINGEMENT. IN NO EVENT SHALL THE
AUTHORS OR COPYRIGHT HOLDERS BE LIABLE FOR ANY CLAIM, DAMAGES OR OTHER
LIABILITY, WHETHER IN AN ACTION OF CONTRACT, TORT OR OTHERWISE, ARISING FROM,
OUT OF OR IN CONNECTION WITH THE SOFTWARE OR THE USE OR OTHER DEALINGS IN
THE SOFTWARE.
-----------------------------------------------------------------------------
*/
#ifndef __StreamSerialiser_H__
#define __StreamSerialiser_H__

#include <stddef.h>
#include <deque>

#include "OgrePrerequisites.h"
#include "OgreCommon.h"
<<<<<<< HEAD
=======
#include "OgreDataStream.h"
>>>>>>> aac7af90
#include "OgreBuildSettings.h"
#include "OgreExports.h"
#include "OgreMemoryAllocatorConfig.h"
#include "OgrePlatform.h"
#include "OgreSharedPtr.h"

namespace Ogre 
{
class AxisAlignedBox;
class Matrix3;
class Matrix4;
class Node;
class Plane;
class Quaternion;
class Radian;
class Ray;
class Sphere;
    /** \addtogroup Core
    *  @{
    */
    /** \addtogroup Resources
    *  @{
    */

    /** Utility class providing helper methods for reading / writing 
        structured data held in a DataStream.
    @remarks
        The structure of a file read / written by this class is a series of 
        'chunks'. A chunk-based format has the advantage of being extensible later, 
        and it's robust, in that a reader can skip chunks that they are not 
        able (or willing) to process.
    @par
        Chunks are contained serially in the file, but they can also be 
        nested in order both to provide context, and to group chunks together for 
        potential skipping. 
    @par
        The data format of a chunk is as follows:
        -# Chunk ID (32-bit uint). This can be any number unique in a context, except the numbers 0x0000, 0x0001 and 0x1000, which are reserved for Ogre's use
        -# Chunk version (16-bit uint). Chunks can change over time so this version number reflects that
        -# Length (32-bit uint). The length of the chunk data section, including nested chunks. Note that
            this length excludes this header, but includes the header of any nested chunks. 
        -# Checksum (32-bit uint). Checksum value generated from the above - basically lets us check this is a valid chunk.
        -# Chunk data
        The 'Chunk data' section will contain chunk-specific data, which may include
        other nested chunks.
    */
    class _OgreExport StreamSerialiser : public StreamAlloc
    {
    public:
        /// The endianness of files
        enum Endian
        {
            /// Automatically determine endianness
            ENDIAN_AUTO,
            /// Use big endian (0x1000 is serialised as 0x10 0x00)
            ENDIAN_BIG,
            /// Use little endian (0x1000 is serialised as 0x00 0x10)
            ENDIAN_LITTLE
        };

        /// The storage format of Real values
        enum RealStorageFormat
        {
            /// Real is stored as float, reducing precision if you're using OGRE_DOUBLE_PRECISION
            REAL_FLOAT,
            /// Real as stored as double, not useful unless you're using OGRE_DOUBLE_PRECISION
            REAL_DOUBLE
        };


        /// Definition of a chunk of data in a file
        struct Chunk : public StreamAlloc
        {
            /// Identifier of the chunk (for example from makeIdentifier)  (stored)
            uint32 id;
            /// Version of the chunk (stored)
            uint16 version;
            /// Length of the chunk data in bytes, excluding the header of this chunk (stored)
            uint32 length;
            /// Location of the chunk (header) in bytes from the start of a stream (derived)
            uint32 offset;

            Chunk() : id(0), version(1), length(0), offset(0) {}
        };

        /** Constructor.
        @param stream The stream on which you will read / write data.
        @param endianMode The endian mode in which to read / writedata. If left at
            the default, when writing the endian mode will be the native platform mode, 
            and when reading it's expected that the first chunk encountered will be 
            the header chunk, which will determine the endian mode.
        @param autoHeader If true, the first write or read to this stream will 
            automatically read / write the header too. This is required if you
            set endianMode to ENDIAN_AUTO, but if you manually set the endian mode, 
            then you can skip writing / reading the header if you wish, if for example
            this stream is midway through a file which has already included header
            information.
        @param realFormat Set the format you want to write reals in. Only useful for files that 
            you're writing (since when reading this is picked up from the file), 
            and can only be changed if autoHeader is true, since real format is stored in the header. 
            Defaults to float unless you're using OGRE_DOUBLE_PRECISION.
        */
        StreamSerialiser(const DataStreamPtr& stream, Endian endianMode = ENDIAN_AUTO, 
            bool autoHeader = true, 
#if OGRE_DOUBLE_PRECISION
            RealStorageFormat realFormat = REAL_DOUBLE
#else
            RealStorageFormat realFormat = REAL_FLOAT
#endif
            );
        virtual ~StreamSerialiser();

        /** Get the endian mode.
        @remarks
            If the result is ENDIAN_AUTO, this mode will change when the first piece of
            data is read / written. 
        */
        virtual Endian getEndian() const { return mEndian; }

        /** Pack a 4-character code into a 32-bit identifier.
        @remarks
            You can use this to generate id's for your chunks based on friendlier
            4-character codes rather than assigning numerical IDs, if you like.
        @param code String to pack - must be 4 characters and '\0'
        */
        static uint32 makeIdentifier(const char (&code)[5]);

        /** Report the current depth of the chunk nesting, whether reading or writing. 
        @remarks
            Returns how many levels of nested chunks are currently being processed, 
            either writing or reading. In order to tidily finish, you must call
            read/writeChunkEnd this many times.
        */
        size_t getCurrentChunkDepth() const { return mChunkStack.size(); }

        /** Get the ID of the chunk that's currently being read/written, if any.
        @return The id of the current chunk being read / written (at the tightest
            level of nesting), or zero if no chunk is being processed.
        */
        uint32 getCurrentChunkID() const;

        /** Get the current byte position relative to the start of the data section
            of the last chunk that was read or written. 
        @return the offset. Note that a return value of 0 means that either the
            position is at the start of the chunk data section (ie right after the
            header), or that no chunk is currently active. Use getCurrentChunkID
            or getCurrentChunkDepth to determine if a chunk is active.
        */
        size_t getOffsetFromChunkStart() const;

        /** Reads the start of the next chunk in the file.
        @remarks
            Files are serialised in a chunk-based manner, meaning that each section
            of data is prepended by a chunk header. After reading this chunk header, 
            the next set of data is available directly afterwards. 
        @note
            When you have finished with this chunk, you should call readChunkEnd. 
            This will perform a bit of validation and clear the chunk from 
            the stack. 
        @return The Chunk that comes next
        */
        virtual const Chunk* readChunkBegin();

        /** Reads the start of the next chunk so long as it's of a given ID and version.
        @remarks
            This method operates like readChunkBegin, except it checks the ID and
            version.
        @param id The ID you're expecting. If the next chunk isn't of this ID, then
            the chunk read is undone and the method returns null.
        @param maxVersion The maximum version you're able to process. If the ID is correct
            but the version exceeds what is passed in here, the chunk is skipped over,
            the problem logged and null is returned. 
        @param msg Descriptive text added to the log if versions are not compatible
        @return The chunk if it passes the validation.
        */
        virtual const Chunk* readChunkBegin(uint32 id, uint16 maxVersion, const String& msg = BLANKSTRING);

        /** Call this to 'rewind' the stream to just before the start of the current
            chunk. 
        @remarks
            The most common case of wanting to use this is if you'd calledReadChunkBegin(), 
            but the chunk you read wasn't one you wanted to process, and rather than
            skipping over it (which readChunkEnd() would do), you want to backtrack
            and give something else an opportunity to read it. 
        @param id The id of the chunk that you were reading (for validation purposes)
        */
        virtual void undoReadChunk(uint32 id);

        /** Call this to 'peek' at the next chunk ID without permanently moving the stream pointer. */
        virtual uint32 peekNextChunkID(); 

        /** Finish the reading of a chunk.
        @remarks
            You can call this method at any point after calling readChunkBegin, even
            if you didn't read all the rest of the data in the chunk. If you did 
            not read to the end of a chunk, this method will automatically skip 
            over the remainder of the chunk and position the stream just after it. 
        @param id The id of the chunk that you were reading (for validation purposes)
        */
        virtual void readChunkEnd(uint32 id);

        /** Return whether the current data pointer is at the end of the current chunk.
        @param id The id of the chunk that you were reading (for validation purposes)
        */
        virtual bool isEndOfChunk(uint32 id);

        /// Reports whether the stream is at the end of file
        virtual bool eof() const;

        /** Get the definition of the current chunk being read (if any). */
        virtual const Chunk* getCurrentChunk() const;

        /** Begin writing a new chunk.
        @remarks
            This starts the process of writing a new chunk to the stream. This will 
            write the chunk header for you, and store a pointer so that the
            class can automatically go back and fill in the size for you later
            should you need it to. If you have already begun a chunk without ending
            it, then this method will start a nested chunk within it. Once written, 
            you can then start writing chunk-specific data into your stream.
        @note If this is the first chunk in the file
        @param id The identifier of the new chunk. Any value that's unique in the
            file context is valid, except for the numbers 0x0001 and 0x1000 which are reserved
            for internal header identification use. 
        @param version The version of the chunk you're writing
        */
        virtual void writeChunkBegin(uint32 id, uint16 version = 1);
        /** End writing a chunk. 
        @param id The identifier of the chunk - this is really just a safety check, 
            since you can only end the chunk you most recently started.
        */
        virtual void writeChunkEnd(uint32 id);

        /** Write arbitrary data to a stream. 
        @param buf Pointer to bytes
        @param size The size of each element to write; each will be endian-flipped if
            necessary
        @param count The number of elements to write
        */
        virtual void writeData(const void* buf, size_t size, size_t count);

        /** Catch-all method to write primitive types. */
        template <typename T>
        void write(const T* pT, size_t count = 1)
        {
            writeData(pT, sizeof(T), count);
        }

        // Special-case Real since we need to deal with single/double precision
        virtual void write(const Real* val, size_t count = 1);

        virtual void write(const Vector2* vec, size_t count = 1);
        virtual void write(const Vector3* vec, size_t count = 1);
        virtual void write(const Vector4* vec, size_t count = 1);
        virtual void write(const Quaternion* q, size_t count = 1);
        virtual void write(const Matrix3* m, size_t count = 1);
        virtual void write(const Matrix4* m, size_t count = 1);
        virtual void write(const String* string);
        virtual void write(const AxisAlignedBox* aabb, size_t count = 1);
        virtual void write(const Sphere* sphere, size_t count = 1);
        virtual void write(const Plane* plane, size_t count = 1);
        virtual void write(const Ray* ray, size_t count = 1);
        virtual void write(const Radian* angle, size_t count = 1);
        virtual void write(const Node* node, size_t count = 1);
        virtual void write(const bool* boolean, size_t count = 1);


        /** Read arbitrary data from a stream. 
        @param buf Pointer to bytes
        @param size The size of each element to read; each will be endian-flipped if
        necessary
        @param count The number of elements to read
        */
        virtual void readData(void* buf, size_t size, size_t count);

        /** Catch-all method to read primitive types. */
        template <typename T>
        void read(T* pT, size_t count = 1)
        {
            readData(pT, sizeof(T), count);
        }

        // Special case Real, single/double-precision issues
        virtual void read(Real* val, size_t count = 1);

        /// read a Vector3
        virtual void read(Vector2* vec, size_t count = 1);
        virtual void read(Vector3* vec, size_t count = 1);
        virtual void read(Vector4* vec, size_t count = 1);
        virtual void read(Quaternion* q, size_t count = 1);
        virtual void read(Matrix3* m, size_t count = 1);
        virtual void read(Matrix4* m, size_t count = 1);
        virtual void read(String* string);
        virtual void read(AxisAlignedBox* aabb, size_t count = 1);
        virtual void read(Sphere* sphere, size_t count = 1);
        virtual void read(Plane* plane, size_t count = 1);
        virtual void read(Ray* ray, size_t count = 1);
        virtual void read(Radian* angle, size_t count = 1);
        virtual void read(Node* node, size_t count = 1);
        virtual void read(bool* val, size_t count = 1);

        /** Start (un)compressing data
        @param avail_in Available bytes for uncompressing
        */
        virtual void startDeflate(size_t avail_in = 0);
        /** Stop (un)compressing data
        */
        virtual void stopDeflate();
    protected:
        DataStreamPtr mStream;
        DataStreamPtr mOriginalStream;
        Endian mEndian;
        bool mFlipEndian;
        bool mReadWriteHeader;
        RealStorageFormat mRealFormat;
        typedef std::deque<Chunk*> ChunkStack;
        /// Current list of open chunks
        ChunkStack mChunkStack;

        static uint32 HEADER_ID;
        static uint32 REVERSE_HEADER_ID;
        static uint32 CHUNK_HEADER_SIZE;

        virtual Chunk* readChunkImpl();
        virtual void writeChunkImpl(uint32 id, uint16 version);
        virtual void readHeader();
        virtual void writeHeader();
        virtual uint32 calculateChecksum(Chunk* c);
        virtual void checkStream(bool failOnEof = false, 
            bool validateReadable = false, bool validateWriteable = false) const;


        virtual void determineEndianness();
        virtual Chunk* popChunk(uint id);

        virtual void writeFloatsAsDoubles(const float* val, size_t count);
        virtual void writeDoublesAsFloats(const double* val, size_t count);
        virtual void readFloatsAsDoubles(double* val, size_t count);
        virtual void readDoublesAsFloats(float* val, size_t count);
        template <typename T, typename U>
        void writeConverted(const T* src, U typeToWrite, size_t count)
        {
            U* tmp = OGRE_ALLOC_T(U, count, MEMCATEGORY_GENERAL);
            U* pDst = tmp;
            const T* pSrc = src;
            for (size_t i = 0; i < count; ++i)
                *pDst++ = static_cast<U>(*pSrc++);
            
            writeData(tmp, sizeof(U), count);

            OGRE_FREE(tmp, MEMCATEGORY_GENERAL);
        }
        template <typename T, typename U>
        void readConverted(T* dst, U typeToRead, size_t count)
        {
            U* tmp = OGRE_ALLOC_T(U, count, MEMCATEGORY_GENERAL);
            readData(tmp, sizeof(U), count);

            T* pDst = dst;
            const U* pSrc = tmp;
            for (size_t i = 0; i < count; ++i)
                *pDst++ = static_cast<T>(*pSrc++);


            OGRE_FREE(tmp, MEMCATEGORY_GENERAL);
        }

    };
    /** @} */
    /** @} */
}

<<<<<<< HEAD

#endif
=======
#endif
>>>>>>> aac7af90
<|MERGE_RESOLUTION|>--- conflicted
+++ resolved
@@ -33,10 +33,6 @@
 
 #include "OgrePrerequisites.h"
 #include "OgreCommon.h"
-<<<<<<< HEAD
-=======
-#include "OgreDataStream.h"
->>>>>>> aac7af90
 #include "OgreBuildSettings.h"
 #include "OgreExports.h"
 #include "OgreMemoryAllocatorConfig.h"
@@ -409,9 +405,4 @@
     /** @} */
 }
 
-<<<<<<< HEAD
-
-#endif
-=======
-#endif
->>>>>>> aac7af90
+#endif