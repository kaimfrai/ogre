--- conflicted
+++ resolved
@@ -462,8 +462,4 @@
 
 }// namespace
 
-<<<<<<< HEAD
-
-=======
->>>>>>> aac7af90
 #endif