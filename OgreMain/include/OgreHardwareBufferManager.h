/*
-----------------------------------------------------------------------------
This source file is part of OGRE
    (Object-oriented Graphics Rendering Engine)
For the latest info, see http://www.ogre3d.org/

Copyright (c) 2000-2014 Torus Knot Software Ltd

Permission is hereby granted, free of charge, to any person obtaining a copy
of this software and associated documentation files (the "Software"), to deal
in the Software without restriction, including without limitation the rights
to use, copy, modify, merge, publish, distribute, sublicense, and/or sell
copies of the Software, and to permit persons to whom the Software is
furnished to do so, subject to the following conditions:

The above copyright notice and this permission notice shall be included in
all copies or substantial portions of the Software.

THE SOFTWARE IS PROVIDED "AS IS", WITHOUT WARRANTY OF ANY KIND, EXPRESS OR
IMPLIED, INCLUDING BUT NOT LIMITED TO THE WARRANTIES OF MERCHANTABILITY,
FITNESS FOR A PARTICULAR PURPOSE AND NONINFRINGEMENT. IN NO EVENT SHALL THE
AUTHORS OR COPYRIGHT HOLDERS BE LIABLE FOR ANY CLAIM, DAMAGES OR OTHER
LIABILITY, WHETHER IN AN ACTION OF CONTRACT, TORT OR OTHERWISE, ARISING FROM,
OUT OF OR IN CONNECTION WITH THE SOFTWARE OR THE USE OR OTHER DEALINGS IN
THE SOFTWARE.
-----------------------------------------------------------------------------
*/
#ifndef __HardwareBufferManager__
#define __HardwareBufferManager__

#include <stddef.h>
#include <map>
#include <set>

// Precompiler options
#include "OgrePrerequisites.h"
#include "OgreSingleton.h"
#include "OgreHardwareIndexBuffer.h"
#include "Threading/OgreThreadHeaders.h"
#include "OgreExports.h"
#include "OgreHardwareBuffer.h"
#include "OgreMemoryAllocatorConfig.h"
#include "OgreSharedPtr.h"

namespace Ogre {
class HardwareVertexBuffer;
class VertexBufferBinding;
class VertexData;
class VertexDeclaration;
    /** \addtogroup Core
    *  @{
    */
    /** \addtogroup RenderSystem
    *  @{
    */

    /** Abstract interface representing a 'licensee' of a hardware buffer copy.
    @remarks
        Often it's useful to have temporary buffers which are used for working
        but are not necessarily needed permanently. However, creating and 
        destroying buffers is expensive, so we need a way to share these 
        working areas, especially those based on existing fixed buffers. 
        This class represents a licensee of one of those temporary buffers, 
        and must be implemented by any user of a temporary buffer if they 
        wish to be notified when the license is expired. 
    */
    class _OgreExport HardwareBufferLicensee
    {
    public:
        virtual ~HardwareBufferLicensee() { }
        /** This method is called when the buffer license is expired and is about
            to be returned to the shared pool.
        */
        virtual void licenseExpired(HardwareBuffer* buffer) = 0;
    };

    /** Structure for recording the use of temporary blend buffers. */
    class _OgreExport TempBlendedBufferInfo : public HardwareBufferLicensee, public BufferAlloc
    {
    private:
        // Pre-blended 
        HardwareVertexBufferSharedPtr srcPositionBuffer;
        HardwareVertexBufferSharedPtr srcNormalBuffer;
        // Post-blended 
        HardwareVertexBufferSharedPtr destPositionBuffer;
        HardwareVertexBufferSharedPtr destNormalBuffer;
        /// Both positions and normals are contained in the same buffer.
        bool posNormalShareBuffer;
        unsigned short posBindIndex;
        unsigned short normBindIndex;
        bool bindPositions;
        bool bindNormals;

    public:
        ~TempBlendedBufferInfo(void);
        /// Utility method, extract info from the given VertexData.
        void extractFrom(const VertexData* sourceData);
        /// Utility method, checks out temporary copies of src into dest.
        void checkoutTempCopies(bool positions = true, bool normals = true);
        /// Utility method, binds dest copies into a given VertexData struct.
        void bindTempCopies(VertexData* targetData, bool suppressHardwareUpload);
        /** Overridden member from HardwareBufferLicensee. */
        void licenseExpired(HardwareBuffer* buffer);
        /** Detect currently have buffer copies checked out and touch it. */
        bool buffersCheckedOut(bool positions = true, bool normals = true) const;
    };


    /** Base definition of a hardware buffer manager.
    @remarks
        This class is deliberately not a Singleton, so that multiple types can 
        exist at once (notably DefaultHardwareBufferManagerBase).
        The Singleton is add via the inheritance in HardwareBufferManager below.
    */
    class _OgreExport HardwareBufferManagerBase : public BufferAlloc
    {
    protected:
        /** WARNING: The following member should place before all other members.
            Members destruct order is very important here, because destructing other
            members will cause notify back to this class, and then will access to this
            two members.
        */
        typedef std::set<HardwareVertexBuffer*> VertexBufferList;
        typedef std::set<HardwareIndexBuffer*> IndexBufferList;
        VertexBufferList mVertexBuffers;


        typedef std::set<VertexDeclaration*> VertexDeclarationList;
        typedef std::set<VertexBufferBinding*> VertexBufferBindingList;
        VertexDeclarationList mVertexDeclarations;
        VertexBufferBindingList mVertexBufferBindings;

        // Mutexes
        OGRE_MUTEX(mVertexBuffersMutex);
        OGRE_MUTEX(mVertexDeclarationsMutex);
        OGRE_MUTEX(mVertexBufferBindingsMutex);

        /// Internal method for destroys all vertex declarations.
        virtual void destroyAllDeclarations(void);
        /// Internal method for destroys all vertex buffer bindings.
        virtual void destroyAllBindings(void);

        /// Internal method for creates a new vertex declaration, may be overridden by certain rendering APIs.
        virtual VertexDeclaration* createVertexDeclarationImpl(void);
        /// Internal method for destroys a vertex declaration, may be overridden by certain rendering APIs.
        virtual void destroyVertexDeclarationImpl(VertexDeclaration* decl);

        /// Internal method for creates a new VertexBufferBinding, may be overridden by certain rendering APIs.
        virtual VertexBufferBinding* createVertexBufferBindingImpl(void);
        /// Internal method for destroys a VertexBufferBinding, may be overridden by certain rendering APIs.
        virtual void destroyVertexBufferBindingImpl(VertexBufferBinding* binding);

    public:

        enum BufferLicenseType
        {
            /// Licensee will only release buffer when it says so.
            BLT_MANUAL_RELEASE,
            /// Licensee can have license revoked.
            BLT_AUTOMATIC_RELEASE
        };

    private:
        /** Struct holding details of a license to use a temporary shared buffer. */
        class _OgrePrivate VertexBufferLicense
        {
        public:
            HardwareVertexBuffer* originalBufferPtr;
            BufferLicenseType licenseType;
            size_t expiredDelay;
            HardwareVertexBufferSharedPtr buffer;
            HardwareBufferLicensee* licensee;
            VertexBufferLicense(
                HardwareVertexBuffer* orig,
                BufferLicenseType ltype, 
                size_t delay,
                HardwareVertexBufferSharedPtr buf, 
                HardwareBufferLicensee* lic) 
                : originalBufferPtr(orig)
                , licenseType(ltype)
                , expiredDelay(delay)
                , buffer(buf)
                , licensee(lic)
            {}

        };

        /// Map from original buffer to temporary buffers.
        typedef std::multimap<HardwareVertexBuffer*, HardwareVertexBufferSharedPtr> FreeTemporaryVertexBufferMap;
        /// Map of current available temp buffers.
        FreeTemporaryVertexBufferMap mFreeTempVertexBufferMap;
        /// Map from temporary buffer to details of a license.
        typedef std::map<HardwareVertexBuffer*, VertexBufferLicense> TemporaryVertexBufferLicenseMap;
        /// Map of currently licensed temporary buffers.
        TemporaryVertexBufferLicenseMap mTempVertexBufferLicenses;
        /// Number of frames elapsed since temporary buffers utilization was above half the available.
        size_t mUnderUsedFrameCount;
        /// Number of frames to wait before free unused temporary buffers.
        static const size_t UNDER_USED_FRAME_THRESHOLD;
        /// Frame delay for BLT_AUTOMATIC_RELEASE temporary buffers.
        static const size_t EXPIRED_DELAY_FRAME_THRESHOLD;
        // Mutexes
        OGRE_MUTEX(mTempBuffersMutex);


        /// Creates a new buffer as a copy of the source, does not copy data.
        virtual HardwareVertexBufferSharedPtr makeBufferCopy(
            const HardwareVertexBufferSharedPtr& source, 
            HardwareBuffer::Usage usage, bool useShadowBuffer);

    public:
        HardwareBufferManagerBase();
        virtual ~HardwareBufferManagerBase();
        /** Create a hardware vertex buffer.
        @remarks
            This method creates a new vertex buffer; this will act as a source of geometry
            data for rendering objects. Note that because the meaning of the contents of
            the vertex buffer depends on the usage, this method does not specify a
            vertex format; the user of this buffer can actually insert whatever data 
            they wish, in any format. However, in order to use this with a RenderOperation,
            the data in this vertex buffer will have to be associated with a semantic element
            of the rendering pipeline, e.g. a position, or texture coordinates. This is done 
            using the VertexDeclaration class, which itself contains VertexElement structures
            referring to the source data.
        @remarks Note that because vertex buffers can be shared, they are reference
            counted so you do not need to worry about destroying themm this will be done
            automatically.
        @param vertexSize
            The size in bytes of each vertex in this buffer; you must calculate
            this based on the kind of data you expect to populate this buffer with.
        @param numVerts
            The number of vertices in this buffer.
        @param usage
            One or more members of the HardwareBuffer::Usage enumeration; you are
            strongly advised to use HBU_STATIC_WRITE_ONLY wherever possible, if you need to 
            update regularly, consider HBU_DYNAMIC_WRITE_ONLY and useShadowBuffer=true.
        @param useShadowBuffer
            If set to @c true, this buffer will be 'shadowed' by one stored in 
            system memory rather than GPU memory. You should set this flag if you intend
            to read data back from the vertex buffer, because reading data from a buffer
            in the GPU memory is very expensive, and is in fact impossible if you
            specify HBU_DETAIL_WRITE_ONLY for the main buffer. If you use this option, all
            reads and writes will be done to the shadow buffer, and the shadow buffer will
            be synchronised with the real buffer at an appropriate time.
        */
        virtual HardwareVertexBufferSharedPtr 
            createVertexBuffer(size_t vertexSize, size_t numVerts, HardwareBuffer::Usage usage, 
            bool useShadowBuffer = false) = 0;
        /** Create a hardware index buffer.
        @remarks Note that because buffers can be shared, they are reference
            counted so you do not need to worry about destroying them this will be done
            automatically.
        @param itype
            The type in index, either 16- or 32-bit, depending on how many vertices
            you need to be able to address
        @param numIndexes
            The number of indexes in the buffer
        @param usage
            One or more members of the HardwareBuffer::Usage enumeration.
        @param useShadowBuffer
            If set to @c true, this buffer will be 'shadowed' by one stored in 
            system memory rather than GPU memory. You should set this flag if you intend
            to read data back from the index buffer, because reading data from a buffer
            in the GPU memory is very expensive, and is in fact impossible if you
            specify HBU_DETAIL_WRITE_ONLY for the main buffer. If you use this option, all
            reads and writes will be done to the shadow buffer, and the shadow buffer will
            be synchronised with the real buffer at an appropriate time.
        */
        virtual HardwareIndexBufferSharedPtr 
            createIndexBuffer(HardwareIndexBuffer::IndexType itype, size_t numIndexes, 
            HardwareBuffer::Usage usage, bool useShadowBuffer = false) = 0;

        /** Create a render to vertex buffer.
        @remarks The parameters (such as vertex size etc) are determined later
            and are allocated when needed.
        */
        virtual RenderToVertexBufferSharedPtr createRenderToVertexBuffer();

        /**
         * Create uniform buffer. This type of buffer allows the upload of shader constants once,
         * and sharing between shader stages or even shaders from another materials. 
         * The update shall be triggered by GpuProgramParameters, if is dirty
         */
        virtual HardwareBufferPtr createUniformBuffer(size_t sizeBytes,
                                                      HardwareBufferUsage usage = HBU_CPU_TO_GPU,
                                                      bool useShadowBuffer = false);

        /** Creates a new vertex declaration. */
        VertexDeclaration* createVertexDeclaration(void);
        /** Destroys a vertex declaration. */
        void destroyVertexDeclaration(VertexDeclaration* decl);

        /** Creates a new VertexBufferBinding. */
        VertexBufferBinding* createVertexBufferBinding(void);
        /** Destroys a VertexBufferBinding. */
        void destroyVertexBufferBinding(VertexBufferBinding* binding);

        /** Registers a vertex buffer as a copy of another.
        @remarks
            This is useful for registering an existing buffer as a temporary buffer
            which can be allocated just like a copy.
        */
        virtual void registerVertexBufferSourceAndCopy(
            const HardwareVertexBufferSharedPtr& sourceBuffer,
            const HardwareVertexBufferSharedPtr& copy);

        /** Allocates a copy of a given vertex buffer.
        @remarks
            This method allocates a temporary copy of an existing vertex buffer.
            This buffer is subsequently stored and can be made available for 
            other purposes later without incurring the cost of construction / 
            destruction.
        @param sourceBuffer
            The source buffer to use as a copy.
        @param licenseType
            The type of license required on this buffer - automatic
            release causes this class to release licenses every frame so that 
            they can be reallocated anew.
        @param licensee
            Pointer back to the class requesting the copy, which must
            implement HardwareBufferLicense in order to be notified when the license
            expires.
        @param copyData
            If @c true, the current data is copied as well as the 
            structure of the buffer/
        */
        HardwareVertexBufferSharedPtr allocateVertexBufferCopy(
            const HardwareVertexBufferSharedPtr& sourceBuffer, 
            BufferLicenseType licenseType,
            HardwareBufferLicensee* licensee,
            bool copyData = false);

        /** Manually release a vertex buffer copy for others to subsequently use.
        @remarks
            Only required if the original call to allocateVertexBufferCopy
            included a licenseType of BLT_MANUAL_RELEASE. 
        @param bufferCopy
            The buffer copy. The caller is expected to delete
            or at least no longer use this reference, since another user may
            well begin to modify the contents of the buffer.
        */
        void releaseVertexBufferCopy(const HardwareVertexBufferSharedPtr& bufferCopy);

        /** Tell engine that the vertex buffer copy intent to reuse.
        @remarks
            Ogre internal keep an expired delay counter of BLT_AUTOMATIC_RELEASE
            buffers, when the counter count down to zero, it'll release for other
            purposes later. But you can use this function to reset the counter to
            the internal configured value, keep the buffer not get released for
            some frames.
        @param bufferCopy
            The buffer copy. The caller is expected to keep this
            buffer copy for use.
        */
        void touchVertexBufferCopy(const HardwareVertexBufferSharedPtr& bufferCopy);

        /** Free all unused vertex buffer copies.
        @remarks
            This method free all temporary vertex buffers that not in used.
            In normally, temporary vertex buffers are subsequently stored and can
            be made available for other purposes later without incurring the cost
            of construction / destruction. But in some cases you want to free them
            to save hardware memory (e.g. application was runs in a long time, you
            might free temporary buffers periodically to avoid memory overload).
        */
        void _freeUnusedBufferCopies(void);

        /** Internal method for releasing all temporary buffers which have been 
           allocated using BLT_AUTOMATIC_RELEASE; is called by OGRE.
        @param forceFreeUnused
            If @c true, free all unused temporary buffers.
            If @c false, auto detect and free all unused temporary buffers based on
            temporary buffers utilization.
        */
        void _releaseBufferCopies(bool forceFreeUnused = false);

        /** Internal method that forces the release of copies of a given buffer.
        @remarks
            This usually means that the buffer which the copies are based on has
            been changed in some fundamental way, and the owner of the original 
            wishes to make that known so that new copies will reflect the
            changes.
        @param sourceBuffer
            The source buffer as a shared pointer.  Any buffer copies created
            from the source buffer are deleted.
        */
        void _forceReleaseBufferCopies(const HardwareVertexBufferSharedPtr& sourceBuffer);

        /** Internal method that forces the release of copies of a given buffer.
        @remarks
            This usually means that the buffer which the copies are based on has
            been changed in some fundamental way, and the owner of the original 
            wishes to make that known so that new copies will reflect the
            changes.
        @param sourceBuffer
            The source buffer as a pointer. Any buffer copies created from
            the source buffer are deleted.
        */
        void _forceReleaseBufferCopies(HardwareVertexBuffer* sourceBuffer);

        /// Notification that a hardware vertex buffer has been destroyed.
        void _notifyVertexBufferDestroyed(HardwareVertexBuffer* buf);
    };

    /** Singleton wrapper for hardware buffer manager. */
    class _OgreExport HardwareBufferManager : public HardwareBufferManagerBase, public Singleton<HardwareBufferManager>
    {
    public:
        HardwareBufferManager();
        ~HardwareBufferManager();

        /// @copydoc Singleton::getSingleton()
        static HardwareBufferManager& getSingleton(void);
        /// @copydoc Singleton::getSingleton()
        static HardwareBufferManager* getSingletonPtr(void);

    };

    /** @} */
    /** @} */
} // namespace Ogre

<<<<<<< HEAD

=======
>>>>>>> aac7af90
#endif // __HardwareBufferManager__
<|MERGE_RESOLUTION|>--- conflicted
+++ resolved
@@ -420,8 +420,4 @@
     /** @} */
 } // namespace Ogre
 
-<<<<<<< HEAD
-
-=======
->>>>>>> aac7af90
 #endif // __HardwareBufferManager__
