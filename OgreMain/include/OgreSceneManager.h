--- conflicted
+++ resolved
@@ -3563,8 +3563,4 @@
 
 } // Namespace
 
-<<<<<<< HEAD
-
-=======
->>>>>>> aac7af90
 #endif