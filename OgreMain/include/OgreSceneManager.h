/*-------------------------------------------------------------------------
This source file is a part of OGRE
(Object-oriented Graphics Rendering Engine)

For the latest info, see http://www.ogre3d.org/

Copyright (c) 2000-2014 Torus Knot Software Ltd
Permission is hereby granted, free of charge, to any person obtaining a copy
of this software and associated documentation files (the "Software"), to deal
in the Software without restriction, including without limitation the rights
to use, copy, modify, merge, publish, distribute, sublicense, and/or sell
copies of the Software, and to permit persons to whom the Software is
furnished to do so, subject to the following conditions:

The above copyright notice and this permission notice shall be included in
all copies or substantial portions of the Software.

THE SOFTWARE IS PROVIDED "AS IS", WITHOUT WARRANTY OF ANY KIND, EXPRESS OR
IMPLIED, INCLUDING BUT NOT LIMITED TO THE WARRANTIES OF MERCHANTABILITY,
FITNESS FOR A PARTICULAR PURPOSE AND NONINFRINGEMENT. IN NO EVENT SHALL THE
AUTHORS OR COPYRIGHT HOLDERS BE LIABLE FOR ANY CLAIM, DAMAGES OR OTHER
LIABILITY, WHETHER IN AN ACTION OF CONTRACT, TORT OR OTHERWISE, ARISING FROM,
OUT OF OR IN CONNECTION WITH THE SOFTWARE OR THE USE OR OTHER DEALINGS IN
THE SOFTWARE

You may alternatively use this source under the terms of a specific version of
the OGRE Unrestricted License provided you have obtained such a license from
Torus Knot Software Ltd.
-------------------------------------------------------------------------*/
#ifndef __SceneManager_H__
#define __SceneManager_H__

#include <stddef.h>
#include <array>
#include <map>
#include <memory>
#include <set>
#include <string>
#include <vector>
<<<<<<< HEAD
#include <algorithm>
=======
#include <memory>
#include <thread>
#include <mutex>
#include <condition_variable>
>>>>>>> c02f2f76

// Precompiler options
#include "OgrePrerequisites.h"
#include "OgrePlane.h"
#include "OgreQuaternion.h"
#include "OgreColourValue.h"
#include "OgreCommon.h"
#include "OgreSceneQuery.h"
#include "OgreAutoParamDataSource.h"
#include "OgreAnimationState.h"
#include "OgreRenderQueue.h"
#include "OgreRenderQueueSortingGrouping.h"
#include "OgreResourceGroupManager.h"
#include "OgreInstanceManager.h"
#include "OgreManualObject.h"
#include "OgreRenderSystem.h"
#include "OgreLodListener.h"
#include "OgreNameGenerator.h"
#include "OgreAxisAlignedBox.h"
#include "OgreIteratorWrapper.h"
#include "OgreLight.h"
#include "OgreMatrix4.h"
#include "OgreMemoryAllocatorConfig.h"
#include "OgreNode.h"
#include "OgrePixelFormat.h"
#include "OgrePlaneBoundedVolume.h"
#include "OgrePlatform.h"
#include "OgreShadowCaster.h"
#include "OgreSharedPtr.h"
#include "OgreStringVector.h"
#include "OgreTextureUnitState.h"
#include "OgreVector.h"

namespace Ogre {
    class Animation;
    class BillboardChain;
    class BillboardSet;
    class Camera;
    class DebugDrawer;
    class Entity;
    class Frustum;
    class GpuProgram;
    class InstancedEntity;
    class Material;
    class MovableObject;
    class ParticleSystem;
    class Pass;
    class Ray;
    class RenderObjectListener;
    class RenderOperation;
    class RenderQueueListener;
    class Renderable;
    class RibbonTrail;
    class SceneNode;
    class Sphere;
    class StaticGeometry;
    class Viewport;
    /** \addtogroup Core
    *  @{
    */
    /** \addtogroup Scene
    *  @{
    */

    typedef std::vector<TexturePtr> ShadowTextureList;

    /** Structure containing the configuration for one shadow texture. */
    struct ShadowTextureConfig
    {
        unsigned int width;
        unsigned int height;
        PixelFormat format;
        unsigned int fsaa;
        uint16      depthBufferPoolId;

        ShadowTextureConfig() : width(512), height(512), format(PF_BYTE_RGBA), fsaa(0), depthBufferPoolId(1) {}
    };

    typedef std::vector<ShadowTextureConfig> ShadowTextureConfigList;
    typedef ConstVectorIterator<ShadowTextureConfigList> ConstShadowTextureConfigIterator;

    bool operator== ( const ShadowTextureConfig& lhs, const ShadowTextureConfig& rhs );
    bool operator!= ( const ShadowTextureConfig& lhs, const ShadowTextureConfig& rhs );

    /** Structure for holding a position & orientation pair. */
    struct ViewPoint
    {
        Vector3 position;
        Quaternion orientation;
    };

    // Forward declarations
    class CompositorChain;
    class InstancedGeometry;
    class Rectangle2D;

    /** Structure collecting together information about the visible objects
    that have been discovered in a scene.
    */
    struct VisibleObjectsBoundsInfo
    {
        /// The axis-aligned bounds of the visible objects
        AxisAlignedBox aabb;
        /// The axis-aligned bounds of the visible shadow receiver objects
        AxisAlignedBox receiverAabb;
        /// The closest a visible object is to the camera
        Real minDistance;
        /// The farthest a visible objects is from the camera
        Real maxDistance;
        /// The closest a object in the frustum regardless of visibility / shadow caster flags
        Real minDistanceInFrustum;
        /// The farthest object in the frustum regardless of visibility / shadow caster flags
        Real maxDistanceInFrustum;

        VisibleObjectsBoundsInfo();
        void reset();
        void merge(const AxisAlignedBox& boxBounds, const Sphere& sphereBounds, 
            const Camera* cam, bool receiver=true);
        /** Merge an object that is not being rendered because it's not a shadow caster, 
            but is a shadow receiver so should be included in the range.
        */
        void mergeNonRenderedButInFrustum(const AxisAlignedBox& boxBounds, 
            const Sphere& sphereBounds, const Camera* cam);


    };

    struct ShadowTextureListener
    {
        ShadowTextureListener() {}
        virtual ~ShadowTextureListener() {}
        /** Event raised after all shadow textures have been rendered into for
            all queues / targets but before any other geometry has been rendered
            (including main scene geometry and any additional shadow receiver
            passes).
        @remarks
            This callback is useful for those that wish to perform some
            additional processing on shadow textures before they are used to
            render shadows. For example you could perform some filtering by
            rendering the existing shadow textures into another alternative
            shadow texture with a shader.
        @note
            This event will only be fired when texture shadows are in use.
        @param numberOfShadowTextures The number of shadow textures in use
        */
        virtual void shadowTexturesUpdated(size_t numberOfShadowTextures)
                    { (void)numberOfShadowTextures; }

        /** This event occurs just before the view & projection matrices are
            set for rendering into a shadow texture.
        @remarks
            You can use this event hook to perform some custom processing,
            such as altering the camera being used for rendering the light's
            view, including setting custom view & projection matrices if you
            want to perform an advanced shadow technique.
        @note
            This event will only be fired when texture shadows are in use.
        @param light Pointer to the light for which shadows are being rendered
        @param camera Pointer to the camera being used to render
        @param iteration For lights that use multiple shadow textures, the iteration number
        */
        virtual void shadowTextureCasterPreViewProj(Light* light,
            Camera* camera, size_t iteration)
                    { (void)light; (void)camera; (void)iteration; }

        /** This event occurs just before the view & projection matrices are
            set for re-rendering a shadow receiver.
        @remarks
            You can use this event hook to perform some custom processing,
            such as altering the projection frustum being used for rendering
            the shadow onto the receiver to perform an advanced shadow
            technique.
        @note
            This event will only be fired when texture shadows are in use.
        @param light Pointer to the light for which shadows are being rendered
        @param frustum Pointer to the projection frustum being used to project
            the shadow texture
        */
        virtual void shadowTextureReceiverPreViewProj(Light* light,
            Frustum* frustum)
                    { (void)light; (void)frustum; }

        /** Hook to allow the listener to override the ordering of lights for
            the entire frustum.

            Whilst ordinarily lights are sorted per rendered object
            (@ref MovableObject::queryLights), texture shadows adds another issue
            in that, given there is a finite number of shadow textures, we must
            choose which lights to render texture shadows from based on the entire
            frustum. These lights should always be listed first in every objects
            own list, followed by any other lights which will not cast texture
            shadows (either because they have shadow casting off, or there aren't
            enough shadow textures to service them).

            This hook allows you to override the detailed ordering of the lights
            per frustum. The default ordering is shadow casters first (which you
            must also respect if you override this method), and ordered
            by distance from the camera within those 2 groups. Obviously the closest
            lights with shadow casting enabled will be listed first. Only lights
            within the range of the frustum will be in the list.
        @param lightList The list of lights within range of the frustum which you
            may sort.
        @return true if you sorted the list, false otherwise.
        */
        virtual bool sortLightsAffectingFrustum(LightList& lightList)
                    { (void)lightList; return false; }
    };

    /** Manages the organisation and rendering of a 'scene': a collection of objects and potentially world geometry.

        This class defines the interface and the basic behaviour of a 
        'Scene Manager'. A SceneManager organises the culling and rendering of
        the scene, in conjunction with the RenderQueue. This class is designed 
        to be extended through subclassing in order to provide more specialised
        scene organisation structures for particular needs. The default 
        SceneManager culls based on a hierarchy of node bounding boxes, other
        implementations can use an octree (see OctreeSceneManager), a BSP
        tree (see BspSceneManager), and many other options. New SceneManager
        implementations can be added at runtime by plugins, see 
        SceneManagerEnumerator for the interfaces for adding new SceneManager
        types.

        There is a distinction between 'objects' (which subclass MovableObject, 
        and are movable, discrete objects in the world), and 'world geometry',
        which is large, generally static geometry. World geometry tends to 
        influence the SceneManager organisational structure (e.g. lots of indoor
        static geometry might result in a spatial tree structure) and as such
        world geometry is generally tied to a given SceneManager implementation,
        whilst MovableObject instances can be used with any SceneManager.
        Subclasses are free to define world geometry however they please.

        Multiple SceneManager instances can exist at one time, each one with 
        a distinct scene. Which SceneManager is used to render a scene is
        dependent on the Camera, which will always call back the SceneManager
        which created it to render the scene. 
     */
    class SceneManager : public SceneMgtAlloc
    {
    public:
        enum QueryTypeMask : uint32
        {
            /// Query type mask which will be used for world geometry @see SceneQuery
            WORLD_GEOMETRY_TYPE_MASK = 0x80000000,
            /// Query type mask which will be used for entities @see SceneQuery
            ENTITY_TYPE_MASK = 0x40000000,
            /// Query type mask which will be used for effects like billboardsets / particle systems @see SceneQuery
            FX_TYPE_MASK = 0x20000000,
            /// Query type mask which will be used for StaticGeometry  @see SceneQuery
            STATICGEOMETRY_TYPE_MASK = 0x10000000,
            /// Query type mask which will be used for lights  @see SceneQuery
            LIGHT_TYPE_MASK = 0x08000000,
            /// Query type mask which will be used for frusta and cameras @see SceneQuery
            FRUSTUM_TYPE_MASK = 0x04000000,
            /// User type mask limit
            USER_TYPE_MASK_LIMIT = FRUSTUM_TYPE_MASK
        };
        /** Comparator for material map, for sorting materials into render order (e.g. transparent last).
        */
        struct materialLess
        {
            bool operator()(const Material* x, const Material* y) const;
        };
        /// Comparator for sorting lights relative to a point
        struct lightLess
        {
            bool operator()(const Light* a, const Light* b) const;
        };

        /// Describes the stage of rendering when performing complex illumination
        enum IlluminationRenderStage
        {
            /// No special illumination stage
            IRS_NONE,
            /// Render to texture stage, used for texture based shadows
            IRS_RENDER_TO_TEXTURE,
            /// Render from shadow texture to receivers stage
            IRS_RENDER_RECEIVER_PASS
        };

        /** Enumeration of the possible modes allowed for processing the special case
        render queue list.
        @see SceneManager::setSpecialCaseRenderQueueMode
        */
        enum SpecialCaseRenderQueueMode
        {
            /// Render only the queues in the special case list
            SCRQM_INCLUDE,
            /// Render all except the queues in the special case list
            SCRQM_EXCLUDE
        };

        struct SkyDomeGenParameters
        {
            Real skyDomeCurvature;
            Real skyDomeTiling;
            Real skyDomeDistance;
            int skyDomeXSegments; 
            int skyDomeYSegments;
            int skyDomeYSegments_keep;
        };

        struct SkyPlaneGenParameters
        {
            Real skyPlaneScale;
            Real skyPlaneTiling; 
            Real skyPlaneBow; 
            int skyPlaneXSegments; 
            int skyPlaneYSegments; 
        };

        struct SkyBoxGenParameters
        {
            Real skyBoxDistance;
        };

        /** Class that allows listening in on the various stages of SceneManager
            processing, so that custom behaviour can be implemented from outside.
        */
        class Listener
        {
        public:
            Listener() {}
            virtual ~Listener() {}

            /** Called prior to updating the scene graph in this SceneManager.
            @remarks
                This is called before updating the scene graph for a camera.
            @param source The SceneManager instance raising this event.
            @param camera The camera being updated.
            */
            virtual void preUpdateSceneGraph(SceneManager* source, Camera* camera)
                        { (void)source; (void)camera; }

            /** Called after updating the scene graph in this SceneManager.
            @remarks
                This is called after updating the scene graph for a camera.
            @param source The SceneManager instance raising this event.
            @param camera The camera being updated.
            */
            virtual void postUpdateSceneGraph(SceneManager* source, Camera* camera)
                        { (void)source; (void)camera; }

            /** Called prior to searching for visible objects in this SceneManager.
            @remarks
                Note that the render queue at this stage will be full of the last
                render's contents and will be cleared after this method is called.
            @param source The SceneManager instance raising this event.
            @param irs The stage of illumination being dealt with. IRS_NONE for 
                a regular render, IRS_RENDER_TO_TEXTURE for a shadow caster render.
            @param v The viewport being updated. You can get the camera from here.
            */
            virtual void preFindVisibleObjects(SceneManager* source, 
                IlluminationRenderStage irs, Viewport* v)
                        { (void)source; (void)irs; (void)v; }

            /** Called after searching for visible objects in this SceneManager.
            @remarks
                Note that the render queue at this stage will be full of the current
                scenes contents, ready for rendering. You may manually add renderables
                to this queue if you wish.
            @param source The SceneManager instance raising this event.
            @param irs The stage of illumination being dealt with. IRS_NONE for 
                a regular render, IRS_RENDER_TO_TEXTURE for a shadow caster render.
            @param v The viewport being updated. You can get the camera from here.
            */
            virtual void postFindVisibleObjects(SceneManager* source, 
                IlluminationRenderStage irs, Viewport* v)
                        { (void)source; (void)irs; (void)v; }

            /** Event notifying the listener of the SceneManager's destruction. */
            virtual void sceneManagerDestroyed(SceneManager* source)
                        { (void)source; }
        };

        /** Inner helper class to implement the visitor pattern for rendering objects
            in a queue. 
        */
        class SceneMgrQueuedRenderableVisitor : public QueuedRenderableVisitor
        {
        private:
            /// Pass that was actually used at the grouping level
            const Pass* mUsedPass;
        public:
            SceneMgrQueuedRenderableVisitor() 
                :transparentShadowCastersMode(false) {}
            ~SceneMgrQueuedRenderableVisitor() {}
            void visit(const Pass* p, RenderableList& rs);
            void visit(RenderablePass* rp);

            /// Target SM to send renderables to
            SceneManager* targetSceneMgr;
            /// Are we in transparent shadow caster mode?
            bool transparentShadowCastersMode;
            /// Automatic light handling?
            bool autoLights;
            /// Manual light list
            const LightList* manualLightList;
            /// Scissoring if requested?
            bool scissoring;

            /** Render a set of objects

                transparentShadowCastersMode is intended to be used to render the shadows of transparent objects which have
                transparency_casts_shadows set to 'on' in their material
                @see SceneManager::_injectRenderWithPass
            */
            void renderObjects(const QueuedRenderableCollection& objs, QueuedRenderableCollection::OrganisationMode om,
                               bool lightScissoringClipping, bool doLightIteration,
                               const LightList* manualLightList = 0, bool transparentShadowCastersMode = false);
        };
        /// Allow visitor helper to access protected methods
        friend class SceneMgrQueuedRenderableVisitor;

        typedef std::map<String, Camera* > CameraList;
        typedef std::map<String, Animation*> AnimationList;
        typedef std::map<String, MovableObject*> MovableObjectMap;
    protected:

        /// Subclasses can override this to ensure their specialised SceneNode is used.
        virtual SceneNode* createSceneNodeImpl(void);
        /// Subclasses can override this to ensure their specialised SceneNode is used.
        virtual SceneNode* createSceneNodeImpl(const String& name);

        /// Instance name
        String mName;

        /// Queue of objects for rendering
        std::unique_ptr<RenderQueue> mRenderQueue;

        /// The rendering system to send the scene to
        RenderSystem *mDestRenderSystem;

        /** Central list of cameras - for easy memory management and lookup.
        */
        CameraList mCameras;

        typedef std::map<String, StaticGeometry* > StaticGeometryList;
        StaticGeometryList mStaticGeometryList;
        typedef std::map<String, InstancedGeometry* > InstancedGeometryList;
        InstancedGeometryList mInstancedGeometryList;

        typedef std::map<String, InstanceManager*> InstanceManagerMap;
        InstanceManagerMap  mInstanceManagerMap;

        typedef std::vector<SceneNode*> SceneNodeList;

        /** Central list of SceneNodes - for easy memory management.
            @note
                Note that this list is used only for memory management; the structure of the scene
                is held using the hierarchy of SceneNodes starting with the root node. However you
                can look up nodes this way.
        */
        SceneNodeList mSceneNodes;

        /// additional map to speed up lookup by name
        std::map<String, SceneNode*> mNamedNodes;

        /// Camera in progress
        Camera* mCameraInProgress;
        /// Current Viewport
        Viewport* mCurrentViewport;

        /// Root scene node
        std::unique_ptr<SceneNode> mSceneRoot;

        /// Autotracking scene nodes
        typedef std::set<SceneNode*> AutoTrackingSceneNodes;
        AutoTrackingSceneNodes mAutoTrackingSceneNodes;

        // Sky params
        class SkyRenderer : public Listener, public Node::Listener
        {
        protected:
            SceneManager* mSceneManager;
            virtual void _updateRenderQueue(RenderQueue* queue) = 0;
            void nodeDestroyed(const Node*);
        public:
            enum BoxPlane
            {
                BP_FRONT = 0,
                BP_BACK = 1,
                BP_LEFT = 2,
                BP_RIGHT = 3,
                BP_UP = 4,
                BP_DOWN = 5
            };

            SkyRenderer(SceneManager* owner);

            SceneNode* mSceneNode;
            bool mEnabled;

            void setEnabled(bool enable);
            void postFindVisibleObjects(SceneManager* source, IlluminationRenderStage irs, Viewport* vp);
        };

        class SkyPlaneRenderer : public SkyRenderer
        {
            Entity* mSkyPlaneEntity;
            Plane mSkyPlane;
            void _updateRenderQueue(RenderQueue* queue);
        public:
            SkyPlaneRenderer(SceneManager* owner) : SkyRenderer(owner), mSkyPlaneEntity(0) {}
            SkyPlaneGenParameters mSkyPlaneGenParameters;
            void setSkyPlane(bool enable, const Plane& plane, const String& materialName,
                             Real scale, Real tiling, uint8 renderQueue, Real bow, int xsegments,
                             int ysegments, const String& groupName);
        } mSkyPlane;

        class SkyBoxRenderer : public SkyRenderer
        {
            std::unique_ptr<ManualObject> mSkyBoxObj;

            Quaternion mSkyBoxOrientation;
            void _updateRenderQueue(RenderQueue* queue);
        public:
            SkyBoxRenderer(SceneManager* owner) : SkyRenderer(owner) {}
            SkyBoxGenParameters mSkyBoxGenParameters;
            void setSkyBox(bool enable, const String& materialName, Real distance,
                           uint8 renderQueue, const Quaternion& orientation,
                           const String& groupName);
        } mSkyBox;

        class SkyDomeRenderer : public SkyRenderer
        {
            std::array<Entity*, 5> mSkyDomeEntity;
            Quaternion mSkyDomeOrientation;

            MeshPtr createSkydomePlane(
                BoxPlane bp,
                Real curvature, Real tiling, Real distance,
                const Quaternion& orientation,
                int xsegments, int ysegments, int ySegmentsToKeep,
                const String& groupName);
            void _updateRenderQueue(RenderQueue* queue);
        public:
            SkyDomeRenderer(SceneManager* owner)  : SkyRenderer(owner) {}
            SkyDomeGenParameters mSkyDomeGenParameters;
            void setSkyDome(bool enable, const String& materialName, Real curvature, Real tiling,
                            Real distance, uint8 renderQueue, const Quaternion& orientation,
                            int xsegments, int ysegments, int ysegments_keep,
                            const String& groupName);
        } mSkyDome;

        // Fog
        FogMode mFogMode;
        ColourValue mFogColour;
        Real mFogStart;
        Real mFogEnd;
        Real mFogDensity;

        typedef std::set<uint8> SpecialCaseRenderQueueList;
        SpecialCaseRenderQueueList mSpecialCaseQueueList;
        SpecialCaseRenderQueueMode mSpecialCaseQueueMode;
        uint8 mWorldGeometryRenderQueue;
        
        unsigned long mLastFrameNumber;
        bool mResetIdentityView;
        bool mResetIdentityProj;

        bool mNormaliseNormalsOnScale;
        bool mFlipCullingOnNegativeScale;
        CullingMode mPassCullingMode;

    protected:

        /** Visible objects bounding box list.
            @remarks
                Holds an ABB for each camera that contains the physical extends of the visible
                scene elements by each camera. The map is crucial for shadow algorithms which
                have a focus step to limit the shadow sample distribution to only valid visible
                scene elements.
        */
        typedef std::map< const Camera*, VisibleObjectsBoundsInfo> CamVisibleObjectsMap;
        CamVisibleObjectsMap mCamVisibleObjectsMap; 

        /// Cached light information, used to tracking light's changes
        struct LightInfo
        {
            Light* light;       /// Just a pointer for comparison, the light might destroyed for some reason
            int type;           /// Use int instead of Light::LightTypes to avoid header file dependence
            Real range;         /// Sets to zero if directional light
            Vector3 position;   /// Sets to zero if directional light
            uint32 lightMask;   /// Light mask

            bool operator== (const LightInfo& rhs) const
            {
                return light == rhs.light && type == rhs.type &&
                    range == rhs.range && position == rhs.position && lightMask == rhs.lightMask;
            }

            bool operator!= (const LightInfo& rhs) const
            {
                return !(*this == rhs);
            }
        };

        typedef std::vector<LightInfo> LightInfoList;

        LightList mLightsAffectingFrustum;
        LightInfoList mCachedLightInfos;
        LightInfoList mTestLightInfos; // potentially new list
        ulong mLightsDirtyCounter;

        /// Simple structure to hold MovableObject map and a mutex to go with it.
        struct MovableObjectCollection
        {
                    MovableObjectMap map;
        };
        typedef std::map<String, MovableObjectCollection*> MovableObjectCollectionMap;
        MovableObjectCollectionMap mMovableObjectCollectionMap;
        NameGenerator mMovableNameGenerator;
        /** Gets the movable object collection for the given type name.
        @remarks
            This method create new collection if the collection does not exist.
        */
        MovableObjectCollection* getMovableObjectCollection(const String& typeName);
        /** Gets the movable object collection for the given type name.
        @remarks
            This method throw exception if the collection does not exist.
        */
        const MovableObjectCollection* getMovableObjectCollection(const String& typeName) const;

        /** Internal method for initialising the render queue.
        @remarks
            Subclasses can use this to install their own RenderQueue implementation.
        */
        virtual void initRenderQueue(void);

        struct ShadowRenderer
        {
            typedef std::vector<Camera*> CameraList;
            typedef std::map< const Camera*, const Light* > ShadowCamLightMapping;

            ShadowRenderer(SceneManager* owner);
            ~ShadowRenderer();

            SceneManager* mSceneManager;
            RenderSystem* mDestRenderSystem;

            ShadowTechnique mShadowTechnique;
            ColourValue mShadowColour;

            /// A pass designed to let us render shadow colour on white for texture shadows
            Pass* mShadowCasterPlainBlackPass;
            /// A pass designed to let us render shadow receivers for texture shadows
            Pass* mShadowReceiverPass;

            Pass* mShadowModulativePass;

            Pass* mShadowDebugPass;
            Pass* mShadowStencilPass;
            HardwareIndexBufferSharedPtr mShadowIndexBuffer;
            size_t mShadowIndexBufferSize;
            size_t mShadowIndexBufferUsedSize;
            static GpuProgramParametersSharedPtr msInfiniteExtrusionParams;
            static GpuProgramParametersSharedPtr msFiniteExtrusionParams;

            Pass* mShadowTextureCustomCasterPass;
            Pass* mShadowTextureCustomReceiverPass;

            SamplerPtr mBorderSampler;

            TexturePtr mSpotFadeTexture;
            TexturePtr mNullShadowTexture;
            CameraList mShadowTextureCameras;
            LightList mShadowTextureCurrentCasterLightList; // remove for 13.4: unused
            // ShadowCamera to light mapping
            ShadowCamLightMapping mShadowCamLightMapping;
            // Array defining shadow texture index in light list.
            std::vector<size_t> mShadowTextureIndexLightList;

            Rectangle2D* mFullScreenQuad;

            ShadowTextureList mShadowTextures;

            bool mShadowAdditiveLightClip;
            bool mDebugShadows;
            bool mShadowMaterialInitDone;
            bool mShadowUseInfiniteFarPlane;
            Real mShadowDirLightExtrudeDist;

            Real mDefaultShadowFarDist;
            Real mDefaultShadowFarDistSquared;
            Real mShadowTextureOffset; /// Proportion of texture offset in view direction e.g. 0.4
            Real mShadowTextureFadeStart; /// As a proportion e.g. 0.6
            Real mShadowTextureFadeEnd; /// As a proportion e.g. 0.9
            bool mShadowTextureSelfShadow;
            bool mShadowTextureConfigDirty;
            bool mShadowCasterRenderBackFaces;

            ShadowTextureConfigList mShadowTextureConfigList;

            /// Array defining shadow count per light type.
            size_t mShadowTextureCountPerType[3];

            /// default shadow camera setup
            ShadowCameraSetupPtr mDefaultShadowCameraSetup;

            void setShadowTechnique(ShadowTechnique technique);

            /// Internal method for creating shadow textures (texture-based shadows)
            void ensureShadowTexturesCreated();
            void prepareShadowTextures(Camera* cam, Viewport* vp, const LightList* lightList);
            /// Internal method for destroying shadow textures (texture-based shadows)
            void destroyShadowTextures(void);

            /** Internal method for turning a regular pass into a shadow caster pass.
            @remarks
                This is only used for texture shadows, basically we're trying to
                ensure that objects are rendered solid black.
                This method will usually return the standard solid black pass for
                all fixed function passes, but will merge in a vertex program
                and fudge the AutoParamDataSource to set black lighting for
                passes with vertex programs.
            */
            const Pass* deriveShadowCasterPass(const Pass* pass);
            /** Internal method for turning a regular pass into a shadow receiver pass.
            @remarks
            This is only used for texture shadows, basically we're trying to
            ensure that objects are rendered with a projective texture.
            This method will usually return a standard single-texture pass for
            all fixed function passes, but will merge in a vertex program
            for passes with vertex programs.
            */
            const Pass* deriveShadowReceiverPass(const Pass* pass);

            void initShadowVolumeMaterials();
            void setShadowTextureCasterMaterial(const MaterialPtr& mat);
            void setShadowTextureReceiverMaterial(const MaterialPtr& mat);
            void setShadowColour(const ColourValue& colour);
            void render(RenderQueueGroup* group, QueuedRenderableCollection::OrganisationMode om);

            /** Render a group with the added complexity of additive stencil shadows. */
            void renderAdditiveStencilShadowedQueueGroupObjects(RenderQueueGroup* group,
                QueuedRenderableCollection::OrganisationMode om);
            /** Render a group with the added complexity of modulative stencil shadows. */
            void renderModulativeStencilShadowedQueueGroupObjects(RenderQueueGroup* group,
                QueuedRenderableCollection::OrganisationMode om);
            /** Render a group rendering only shadow casters. */
            void renderTextureShadowCasterQueueGroupObjects(RenderQueueGroup* group,
                QueuedRenderableCollection::OrganisationMode om);
            /** Render a group rendering only shadow receivers. */
            void renderTextureShadowReceiverQueueGroupObjects(RenderQueueGroup* group,
                QueuedRenderableCollection::OrganisationMode om);
            /** Render a group with the added complexity of modulative texture shadows. */
            void renderModulativeTextureShadowedQueueGroupObjects(RenderQueueGroup* group,
                QueuedRenderableCollection::OrganisationMode om);

            /** Render a group with additive texture shadows. */
            void renderAdditiveTextureShadowedQueueGroupObjects(RenderQueueGroup* group,
                QueuedRenderableCollection::OrganisationMode om);

            /**  Returns the shadow caster AAB for a specific light-camera combination */
            const VisibleObjectsBoundsInfo& getShadowCasterBoundsInfo(const Light* light, size_t iteration) const;

            /** Internal method for rendering all the objects for a given light into the
                stencil buffer.
            @param light The light source
            @param cam The camera being viewed from
            @param calcScissor Whether the method should set up any scissor state, or
                false if that's already been done
            */
            void renderShadowVolumesToStencil(const Light* light, const Camera* cam,
                bool calcScissor);

            /** Internal utility method for setting stencil state for rendering shadow volumes.
            @param secondpass Is this the second pass?
            @param zfail Should we be using the zfail method?
            @param twosided Should we use a 2-sided stencil?
            */
            void setShadowVolumeStencilState(bool secondpass, bool zfail, bool twosided);
            /** Render a set of shadow renderables. */
            void renderShadowVolumeObjects(const ShadowCaster::ShadowRenderableList& shadowRenderables,
                Pass* pass, const LightList *manualLightList, unsigned long flags,
                bool secondpass, bool zfail, bool twosided);

            size_t getShadowTexIndex(size_t lightIndex);

            void setShadowIndexBufferSize(size_t size);

            const TexturePtr& getShadowTexture(size_t shadowIndex);

            void resolveShadowTexture(TextureUnitState* tu, size_t shadowIndex, size_t shadowTexUnitIndex) const;

            void setShadowTextureSettings(uint16 size, uint16 count, PixelFormat fmt, uint16 fsaa,
                                          uint16 depthBufferPoolId);
            void setShadowTextureSize(unsigned short size);
            void setShadowTextureCount(size_t count);
            void setShadowTexturePixelFormat(PixelFormat fmt);
            void setShadowTextureFSAA(unsigned short fsaa);
            void setShadowTextureConfig(size_t shadowIndex, const ShadowTextureConfig& config);
            void setShadowTextureConfig(size_t shadowIndex, uint16 width, uint16 height, PixelFormat format,
                                        uint16 fsaa, uint16 depthBufferPoolId);

            typedef std::vector<ShadowCaster*> ShadowCasterList;
            ShadowCasterList mShadowCasterList;
            std::unique_ptr<SphereSceneQuery> mShadowCasterSphereQuery;
            std::unique_ptr<AxisAlignedBoxSceneQuery> mShadowCasterAABBQuery;

            typedef std::vector<ShadowTextureListener*> ListenerList;
            ListenerList mListeners;

            /// Inner class to use as callback for shadow caster scene query
            class ShadowCasterSceneQueryListener : public SceneQueryListener, public SceneMgtAlloc
            {
            protected:
                SceneManager* mSceneMgr;
                ShadowCasterList* mCasterList;
                bool mIsLightInFrustum;
                const PlaneBoundedVolumeList* mLightClipVolumeList;
                const Camera* mCamera;
                const Light* mLight;
                Real mFarDistSquared;
            public:
                ShadowCasterSceneQueryListener(SceneManager* sm) : mSceneMgr(sm),
                    mCasterList(0), mIsLightInFrustum(false), mLightClipVolumeList(0),
                    mCamera(0), mFarDistSquared(0) {}
                // Prepare the listener for use with a set of parameters
                void prepare(bool lightInFrustum, const PlaneBoundedVolumeList* lightClipVolumes,
                             const Light* light, const Camera* cam, ShadowCasterList* casterList,
                             Real farDistSquared)
                {
                    mCasterList = casterList;
                    mIsLightInFrustum = lightInFrustum;
                    mLightClipVolumeList = lightClipVolumes;
                    mCamera = cam;
                    mLight = light;
                    mFarDistSquared = farDistSquared;
                }
                bool queryResult(MovableObject* object);
                bool queryResult(SceneQuery::WorldFragment* fragment);
            };

            std::unique_ptr<ShadowCasterSceneQueryListener> mShadowCasterQueryListener;

            /** Internal method for locating a list of shadow casters which
                could be affecting the frustum for a given light.
            */
            const ShadowCasterList& findShadowCastersForLight(const Light* light, const Camera* camera);
            /// Internal method for firing the texture shadows updated event
            void fireShadowTexturesUpdated(size_t numberOfShadowTextures);
            /// Internal method for firing the pre caster texture shadows event
            void fireShadowTexturesPreCaster(Light* light, Camera* camera, size_t iteration);
            /// Internal method for firing the pre receiver texture shadows event
            void fireShadowTexturesPreReceiver(Light* light, Frustum* f);
            void sortLightsAffectingFrustum(LightList& lightList);
        } mShadowRenderer;

        /** Internal method to validate whether a Pass should be allowed to render.
        @remarks
            Called just before a pass is about to be used for rendering a group to
            allow the SceneManager to omit it if required. A return value of false
            skips this pass. 
        */
        bool validatePassForRendering(const Pass* pass);

        /** Internal method to validate whether a Renderable should be allowed to render.
        @remarks
        Called just before a pass is about to be used for rendering a Renderable to
        allow the SceneManager to omit it if required. A return value of false
        skips it. 
        */
        bool validateRenderableForRendering(const Pass* pass, const Renderable* rend);

        /// Flag indicating whether SceneNodes will be rendered as a set of 3 axes
        bool mDisplayNodes;
        std::unique_ptr<DebugDrawer> mDebugDrawer;

        /// Storage of animations, lookup by name
        AnimationList mAnimationsList;
        AnimationStateSet mAnimationStates;
        
        /** Internal method used by _renderSingleObject to set the world transform */
        void setWorldTransform(Renderable* rend);

        /** Internal method used by _renderSingleObject to render a single light pass */
        void issueRenderWithLights(Renderable* rend, const Pass* pass,
                                   const LightList* pLightListToUse,
                                   bool lightScissoringClipping);

        /** Internal method used by _renderSingleObject to deal with renderables
            which override the camera's own view / projection matrices. */
        void resetViewProjMode();

        typedef std::vector<RenderQueueListener*> RenderQueueListenerList;
        RenderQueueListenerList mRenderQueueListeners;

        typedef std::vector<RenderObjectListener*> RenderObjectListenerList;
        RenderObjectListenerList mRenderObjectListeners;
        typedef std::vector<Listener*> ListenerList;
        ListenerList mListeners;
        /// Internal method for firing the queue start event
        void firePreRenderQueues();
        /// Internal method for firing the queue end event
        void firePostRenderQueues();
        /// Internal method for firing the queue start event, returns true if queue is to be skipped
        virtual bool fireRenderQueueStarted(uint8 id, const String& invocation);
        /// Internal method for firing the queue end event, returns true if queue is to be repeated
        virtual bool fireRenderQueueEnded(uint8 id, const String& invocation);
        /// Internal method for firing when rendering a single object.
        void fireRenderSingleObject(Renderable* rend, const Pass* pass, const AutoParamDataSource* source,
            const LightList* pLightList, bool suppressRenderStateChanges);
        /// Internal method for firing pre update scene graph event
        void firePreUpdateSceneGraph(Camera* camera);
        /// Internal method for firing post update scene graph event
        void firePostUpdateSceneGraph(Camera* camera);
        /// Internal method for firing find visible objects event
        void firePreFindVisibleObjects(Viewport* v);
        /// Internal method for firing find visible objects event
        void firePostFindVisibleObjects(Viewport* v);
        /// Internal method for firing destruction event
        void fireSceneManagerDestroyed();
        /** Internal method for setting the destination viewport for the next render. */
        void setViewport(Viewport *vp);

        /** Flag that indicates if all of the scene node's bounding boxes should be shown as a wireframe. */
        bool mShowBoundingBoxes;      

        /** Internal method for rendering all objects using the default queue sequence. */
        void renderVisibleObjectsDefaultSequence(void);
        /** Internal method for preparing the render queue for use with each render. */
        void prepareRenderQueue(void);


        /** Internal utility method for rendering a single object. 
        @remarks
            Assumes that the pass has already been set up.
        @copydetail _injectRenderWithPass
        @param lightScissoringClipping If true, passes that have the getLightScissorEnabled
        and/or getLightClipPlanesEnabled flags will cause calculation and setting of
        scissor rectangle and user clip planes.
        */
        void renderSingleObject(Renderable* rend, const Pass* pass,
            bool lightScissoringClipping, bool doLightIteration, const LightList* manualLightList = 0);

        /** Internal method for creating the AutoParamDataSource instance. */
        AutoParamDataSource* createAutoParamDataSource(void) const
        {
            return new AutoParamDataSource();
        }

        /// Utility class for calculating automatic parameters for gpu programs
        std::unique_ptr<AutoParamDataSource> mAutoParamDataSource;

        GpuProgramParametersPtr mFixedFunctionParams;

        CompositorChain* mActiveCompositorChain;
        bool mLateMaterialResolving;

        IlluminationRenderStage mIlluminationStage;

        /// Struct for caching light clipping information for re-use in a frame
        struct LightClippingInfo
        {
            RealRect scissorRect;
            PlaneList clipPlanes;
            bool scissorValid;
            unsigned long clipPlanesValid;
            LightClippingInfo() : scissorValid(false), clipPlanesValid(false) {}

        };
        typedef std::map<Light*, LightClippingInfo> LightClippingInfoMap;
        LightClippingInfoMap mLightClippingInfoMap;
        unsigned long mLightClippingInfoMapFrameNumber;

        /** Default sorting routine which sorts lights which cast shadows
            to the front of a list, sub-sorting by distance.
        @remarks
            Since shadow textures are generated from lights based on the
            frustum rather than individual objects, a shadow and camera-wise sort is
            required to pick the best lights near the start of the list. Up to 
            the number of shadow textures will be generated from this.
        */
        struct lightsForShadowTextureLess
        {
            bool operator()(const Light* l1, const Light* l2) const;
        };


        /** Internal method for locating a list of lights which could be affecting the frustum.
        @remarks
            Custom scene managers are encouraged to override this method to make use of their
            scene partitioning scheme to more efficiently locate lights, and to eliminate lights
            which may be occluded by world geometry.
            If the list of lights is different to the list returned by
            SceneManager::_getLightsAffectingFrustum before this method was called, then this
            method should update that cached list and call SceneManager::_notifyLightsDirty to
            mark that the internal light cache has changed.
        */
        virtual void findLightsAffectingFrustum(const Camera* camera);
        /// Internal method for setting up materials for shadows
        virtual void initShadowVolumeMaterials(void);
        /// Internal method for creating shadow textures (texture-based shadows)
        virtual void ensureShadowTexturesCreated();
        /// Internal method for destroying shadow textures (texture-based shadows)
        virtual void destroyShadowTextures(void);

        typedef std::vector<InstanceManager*>      InstanceManagerVec;
        InstanceManagerVec mDirtyInstanceManagers;
        InstanceManagerVec mDirtyInstanceMgrsTmp;

        /** Updates all instance managaers with dirty instance batches. @see _addDirtyInstanceManager */
        void updateDirtyInstanceManagers(void);
        
        void _destroySceneNode(SceneNodeList::iterator it);
    public:
        //A render context, used to store internal data for pausing/resuming rendering
        struct RenderContext
        {
            RenderQueue* renderQueue;   
            Viewport* viewport;
            Camera* camera;
            CompositorChain* activeChain;
            RenderSystem::RenderSystemContext* rsContext;
        };

        /** Pause rendering of the frame. This has to be called when inside a renderScene call
            (Usually using a listener of some sort)
        */
        RenderContext* _pauseRendering();
        /** Resume rendering of the frame. This has to be called after a _pauseRendering call
        @param context The rendring context, as returned by the _pauseRendering call
        */
        void _resumeRendering(RenderContext* context);

    protected:
        /// Visibility mask used to show / hide objects
        uint32 mVisibilityMask;
        bool mFindVisibleObjects;

        /** Render a group in the ordinary way */
        void renderBasicQueueGroupObjects(RenderQueueGroup* pGroup,
            QueuedRenderableCollection::OrganisationMode om);

        /** Update the state of the global render queue splitting based on a shadow
        option change. */
        void updateRenderQueueSplitOptions(void);
        /** Update the state of the render queue group splitting based on a shadow
        option change. */
        void updateRenderQueueGroupSplitOptions(RenderQueueGroup* group,
            bool suppressShadows, bool suppressRenderState);

        /// Set up a scissor rectangle from a group of lights
        ClipResult buildAndSetScissor(const LightList& ll, const Camera* cam);
        /// Update a scissor rectangle from a single light
        void buildScissor(const Light* l, const Camera* cam, RealRect& rect);
        void resetScissor();
        /// Build a set of user clip planes from a single non-directional light
        ClipResult buildAndSetLightClip(const LightList& ll);
        void buildLightClip(const Light* l, PlaneList& planes);
        void resetLightClip();
        void checkCachedLightClippingInfo(bool forceScissorRectsInvalidation = false);

        /// The active renderable visitor class - subclasses could override this
        SceneMgrQueuedRenderableVisitor* mActiveQueuedRenderableVisitor;
        /// Storage for default renderable visitor
        SceneMgrQueuedRenderableVisitor mDefaultQueuedRenderableVisitor;

        /// Whether to use camera-relative rendering
        bool mCameraRelativeRendering;
        Affine3 mCachedViewMatrix;

        /// Last light sets
        uint32 mLastLightHash;
        /// Gpu params that need rebinding (mask of GpuParamVariability)
        uint16 mGpuParamsDirty;

        void useLights(const LightList* lights, ushort limit);
        void bindGpuProgram(GpuProgram* prog);
        void updateGpuProgramParameters(const Pass* p);

        /// Set of registered LOD listeners
        typedef std::set<LodListener*> LodListenerSet;
        LodListenerSet mLodListeners;

        /// List of movable object LOD changed events
        typedef std::vector<MovableObjectLodChangedEvent> MovableObjectLodChangedEventList;
        MovableObjectLodChangedEventList mMovableObjectLodChangedEvents;

        /// List of entity mesh LOD changed events
        typedef std::vector<EntityMeshLodChangedEvent> EntityMeshLodChangedEventList;
        EntityMeshLodChangedEventList mEntityMeshLodChangedEvents;

        /// List of entity material LOD changed events
        typedef std::vector<EntityMaterialLodChangedEvent> EntityMaterialLodChangedEventList;
        EntityMaterialLodChangedEventList mEntityMaterialLodChangedEvents;

    public:
        /** Constructor.
        */
        SceneManager(const String& instanceName);

        /** Default destructor.
        */
        virtual ~SceneManager();

        /** Return the instance name of this SceneManager. */
        const String& getName(void) const { return mName; }

        /** Retrieve the type name of this scene manager.
        @remarks
            This method has to be implemented by subclasses. It should
            return the type name of this SceneManager which agrees with 
            the type name of the SceneManagerFactory which created it.
        */
        virtual const String& getTypeName(void) const = 0;

        typedef MapIterator<CameraList> CameraIterator;
        /// @name Cameras
        /// @{
        /** Creates a camera to be managed by this scene manager.
            @remarks
                This camera must be added to the scene at a later time using
                the attachObject method of the SceneNode class.
            @param
                name Name to give the new camera.
        */
        virtual Camera* createCamera(const String& name);

        /** Retrieves a pointer to the named camera.
        @note Throws an exception if the named instance does not exist
        */
        Camera* getCamera(const String& name) const;

        /** Returns whether a camera with the given name exists.
        */
        bool hasCamera(const String& name) const;

        /** Removes a camera from the scene.
            @remarks
                This method removes a previously added camera from the scene.
                The camera is deleted so the caller must ensure no references
                to it's previous instance (e.g. in a SceneNode) are used.
            @param
                cam Pointer to the camera to remove
        */
        virtual void destroyCamera(Camera *cam);

        /** Removes a camera from the scene.
            @remarks
                This method removes an camera from the scene based on the
                camera's name rather than a pointer.
        */
        virtual void destroyCamera(const String& name);

        /** Removes (and destroys) all cameras from the scene.
            @remarks
                Some cameras are internal created to dealing with texture shadow,
                their aren't supposed to destroy outside. So, while you are using
                texture shadow, don't call this method, or you can set the shadow
                technique other than texture-based, which will destroy all internal
                created shadow cameras and textures.
        */
        virtual void destroyAllCameras(void);

        /** Set whether to use camera-relative co-ordinates when rendering, ie
            to always place the camera at the origin and move the world around it.
        @remarks
            This is a technique to alleviate some of the precision issues associated with
            rendering far from the origin, where single-precision floats as used in most
            GPUs begin to lose their precision. Instead of including the camera
            translation in the view matrix, it only includes the rotation, and
            the world matrices of objects must be expressed relative to this.
        @note
            If you need this option, you will probably also need to enable double-precision
            mode in Ogre (OGRE_DOUBLE_PRECISION), since even though this will
            alleviate the rendering precision, the source camera and object positions will still
            suffer from precision issues leading to jerky movement.
        */
        void setCameraRelativeRendering(bool rel) { mCameraRelativeRendering = rel; }

        /** Get whether to use camera-relative co-ordinates when rendering, ie
            to always place the camera at the origin and move the world around it.
        */
        bool getCameraRelativeRendering() const { return mCameraRelativeRendering; }

        /** Returns a const version of the camera list.
        */
        const CameraList& getCameras() const { return mCameras; }
        /// @}

        /// @name Lights
        /// @{
        /** Creates a light for use in the scene.
            @remarks
                Lights can either be in a fixed position and independent of the
                scene graph, or they can be attached to SceneNodes so they derive
                their position from the parent node. Either way, they are created
                using this method so that the SceneManager manages their
                existence.
            @param
                name The name of the new light, to identify it later.
        */
        virtual Light* createLight(const String& name);

        /// @overload
        Light* createLight(const String& name, Light::LightTypes type)
        {
            auto l = createLight(name);
            l->setType(type);
            return l;
        }

        /** Creates a light with a generated name. */
        virtual Light* createLight();

        /// @overload
        Light* createLight(Light::LightTypes type)
        {
            auto l = createLight();
            l->setType(type);
            return l;
        }

        /// @copydoc getMovableObject()
        virtual Light* getLight(const String& name) const;

        /// @copydoc hasMovableObject()
        virtual bool hasLight(const String& name) const;

        /** Retrieve a set of clipping planes for a given light. 
        */
        const PlaneList& getLightClippingPlanes(Light* l);

        /** Retrieve a scissor rectangle for a given light and camera. 
        */
        const RealRect& getLightScissorRect(Light* l, const Camera* cam);

        /** Scissor rects are cached during frame, and this cache should be explicitly invalidated
            if several renders are done during one frame using different projections matrices,
            for example for tiled, stereo or multiview orthographic projection rendering.
        */
        virtual void invalidatePerFrameScissorRectCache();

        /** Removes the light from the scene and destroys it.
            @remarks
                Any pointers held to this light after calling this method will be invalid.
        */
        virtual void destroyLight(const String& name);

        /// @overload
        void destroyLight(Light* light) { destroyMovableObject(light); }
        /** Removes and destroys all lights in the scene.
        */
        virtual void destroyAllLights(void);

        /** Advanced method to increase the lights dirty counter due to lights having changed.
        @remarks
            The SceneManager tracks the list of lights affecting the current frustum, and if
            changes are detected (including changes to the light list itself or to a light's
            position or attenuation range) then it increases the lights dirty counter.
        @par
            You could call this method to force all the objects in the scene to re-populate
            their light list, but doing so may harm performance so should be avoided if possible.
        */
        void _notifyLightsDirty(void);

        /** Advanced method to gets the lights dirty counter.
        @remarks
            The SceneManager tracks the list of lights affecting the current frustum, and if
            changes are detected (including changes to the light list itself or to a light's
            position or attenuation range) then it increases the lights dirty counter.
        */
        ulong _getLightsDirtyCounter(void) const { return mLightsDirtyCounter; }

        /** Get the list of lights which could be affecting the frustum.
        @remarks
            This returns a cached light list which is populated when rendering the scene.
        */
        const LightList& _getLightsAffectingFrustum(void) const;

        /** Populate a light list with an ordered set of the lights which are closest
        to the position specified.
        @remarks
            Note that since directional lights have no position, they are always considered
            closer than any point lights and as such will always take precedence.
            The returned lights are those in the cached list of lights (i.e. those
            returned by SceneManager::_getLightsAffectingFrustum) sorted by distance.
        @par
            The number of items in the list may exceed the maximum number of lights supported
            by the renderer, but the extraneous ones will never be used. In fact the limit will
            be imposed by Pass::getMaxSimultaneousLights.
        @param position The position at which to evaluate the list of lights
        @param radius The bounding radius to test
        @param destList List to be populated with ordered set of lights; will be cleared by
            this method before population.
        @param lightMask The mask with which to include / exclude lights
        */
        void _populateLightList(const Vector3& position, Real radius, LightList& destList, uint32 lightMask = 0xFFFFFFFF);

        /// @overload
        void _populateLightList(const SceneNode* sn, Real radius, LightList& destList, uint32 lightMask = 0xFFFFFFFF);
        /// @}

        /// @name Scene Nodes
        /// @{
        /** Creates an instance of a SceneNode.
            @remarks
                Note that this does not add the SceneNode to the scene hierarchy.
                This method is for convenience, since it allows an instance to
                be created for which the SceneManager is responsible for
                allocating and releasing memory, which is convenient in complex
                scenes.
            @par
                To include the returned SceneNode in the scene, use the addChild
                method of the SceneNode which is to be it's parent.
            @par
                Note that this method takes no parameters, and the node created is unnamed (it is
                actually given a generated name, which you can retrieve if you want).
                If you wish to create a node with a specific name, call the alternative method
                which takes a name parameter.
        */
        virtual SceneNode* createSceneNode(void);

        /// @overload
        virtual SceneNode* createSceneNode(const String& name);

        /** Destroys a SceneNode.
        @remarks
            This allows you to physically delete an individual SceneNode if you want to.
            Note that this is not normally recommended, it's better to allow SceneManager
            to delete the nodes when the scene is cleared.
        */
        virtual void destroySceneNode(SceneNode* sn);

        /// @overload
        virtual void destroySceneNode(const String& name);

        /** Gets the SceneNode at the root of the scene hierarchy.
            @remarks
                The entire scene is held as a hierarchy of nodes, which
                allows things like relative transforms, general changes in
                rendering state etc (See the SceneNode class for more info).
                In this basic SceneManager class, the application using
                Ogre is free to structure this hierarchy however it likes,
                since it has no real significance apart from making transforms
                relative to each node (more specialised subclasses will
                provide utility methods for building specific node structures
                e.g. loading a BSP tree).
            @par
                However, in all cases there is only ever one root node of
                the hierarchy, and this method returns a pointer to it.
        */
        SceneNode* getRootSceneNode(void);

        /** Retrieves a named SceneNode from the scene graph.

            If you chose to name a SceneNode as you created it, you can look it
            up wherever it is in the scene graph using this method.
            @param name
            @param throwExceptionIfNotFound Throws an exception if the named instance does not exist
        */
        SceneNode* getSceneNode(const String& name, bool throwExceptionIfNotFound = true) const;

        /** Returns whether a scene node with the given name exists.
        */
        bool hasSceneNode(const String& name) const { return getSceneNode(name, false) != NULL; }

        /** Tells the SceneManager whether it should render the SceneNodes which
            make up the scene as well as the objects in the scene.
        @remarks
            This method is mainly for debugging purposes. If you set this to 'true',
            each node will be rendered as a set of 3 axes to allow you to easily see
            the orientation of the nodes.
        */
        void setDisplaySceneNodes(bool display);
        /** Returns true if all scene nodes axis are to be displayed */
        bool getDisplaySceneNodes(void) const {return mDisplayNodes;}

        /** Allows all bounding boxes of scene nodes to be displayed. */
        void showBoundingBoxes(bool bShow);

        /** Returns if all bounding boxes of scene nodes are to be displayed */
        bool getShowBoundingBoxes() const;

        DebugDrawer* getDebugDrawer() const { return mDebugDrawer.get(); }
        /// @}

        /** Prefab shapes available without loading a model.
            @note
                Minimal implementation at present.
            @todo
                Add more prefabs (teapots, teapots!!!)
        */
        enum PrefabType {
            PT_PLANE,
            PT_CUBE,
            PT_SPHERE
        };
        /// @name Entities
        /// @{
        /** Create an Entity (instance of a discrete mesh).
            @param
                entityName The name to be given to the entity (must be unique).
            @param
                meshName The name of the Mesh it is to be based on (e.g. 'knot.oof'). The
                mesh will be loaded if it is not already.
            @param groupName The resource name where the mesh lives
        */
        Entity* createEntity(const String& entityName, const String& meshName, const String& groupName = ResourceGroupManager::AUTODETECT_RESOURCE_GROUP_NAME );

        /** Create an Entity (instance of a discrete mesh).
            @param
                entityName The name to be given to the entity (must be unique).
            @param
                pMesh The pointer to the Mesh it is to be based on.
        */
        Entity* createEntity(const String& entityName, const MeshPtr& pMesh );

        /** Create an Entity (instance of a discrete mesh) with an autogenerated name.
            @param
                meshName The name of the Mesh it is to be based on (e.g. 'knot.oof'). The
                mesh will be loaded if it is not already.
        */
        Entity* createEntity(const String& meshName);

        /** Create an Entity (instance of a discrete mesh) with an autogenerated name.
            @param
                pMesh The pointer to the Mesh it is to be based on.
        */
        Entity* createEntity(const MeshPtr& pMesh);

        /** Create an Entity (instance of a discrete mesh) from a range of prefab shapes.
            @param
                entityName The name to be given to the entity (must be unique).
            @param
                ptype The prefab type.
        */
        Entity* createEntity(const String& entityName, PrefabType ptype);

        /** Create an Entity (instance of a discrete mesh) from a range of prefab shapes, generating the name.
            @param ptype The prefab type.
        */
        Entity* createEntity(PrefabType ptype);
        /// @copydoc getMovableObject()
        Entity* getEntity(const String& name) const;
        /// @copydoc hasMovableObject()
        bool hasEntity(const String& name) const;

        /** Removes & destroys an Entity from the SceneManager.
            @warning
                Must only be done if the Entity is not attached
                to a SceneNode. It may be safer to wait to clear the whole
                scene if you are unsure use clearScene.
            @see
                SceneManager::clearScene
        */
        void destroyEntity(MovableObject* ent) { destroyMovableObject(ent); }

        /// @overload
        void destroyEntity(const String& name);

        /** Removes & destroys all Entities.
            @warning
                Again, use caution since no Entity must be referred to
                elsewhere e.g. attached to a SceneNode otherwise a crash
                is likely. Use clearScene if you are unsure (it clears SceneNode
                entries too.)
            @see
                SceneManager::clearScene
        */
        virtual void destroyAllEntities(void);
        /// @}

        /// @name Manual Objects
        /// @{
        /** Create a ManualObject, an object which you populate with geometry
            manually through a GL immediate-mode style interface.
        @param
            name The name to be given to the object (must be unique).
        */
        ManualObject* createManualObject(const String& name);
        /** Create a ManualObject, an object which you populate with geometry
        manually through a GL immediate-mode style interface, generating the name.
        */
        ManualObject* createManualObject();
        /// @copydoc getMovableObject()
        ManualObject* getManualObject(const String& name) const;
        /// @copydoc hasMovableObject()
        bool hasManualObject(const String& name) const;

        /** Removes & destroys a ManualObject from the SceneManager.
        */
        void destroyManualObject(MovableObject* obj) {  destroyMovableObject(obj); }
        /// @overload
        void destroyManualObject(const String& name);
        /** Removes & destroys all ManualObjects from the SceneManager.
        */
        void destroyAllManualObjects(void);
        /// @}

        /// @name Screenspace Rectangles
        /// @{
        /** Creates a Rectangle2D that can be displayed for screen space effects or
        showing a basic GUI.
        @param name The name to be given to the object (must be unique).
        @param includeTextureCoords whether to create texture coordinates
        */
        Rectangle2D* createScreenSpaceRect(const String& name, bool includeTextureCoords = false);
        /// @overload
        Rectangle2D* createScreenSpaceRect(bool includeTextureCoords = false);
        /// @copydoc hasMovableObject()
        bool hasScreenSpaceRect(const String& name) const;
        /// @copydoc getMovableObject()
        Rectangle2D* getScreenSpaceRect(const String& name) const;
        /// @}

        /// @name Billboard Chains
        /// @{
        /** Create a BillboardChain, an object which you can use to render
            a linked chain of billboards.
        @param
            name The name to be given to the object (must be unique).
        */
        BillboardChain* createBillboardChain(const String& name);
        /** Create a BillboardChain, an object which you can use to render
        a linked chain of billboards, with a generated name.
        */
        BillboardChain* createBillboardChain();
        /// @copydoc getMovableObject()
        BillboardChain* getBillboardChain(const String& name) const;
        /// @copydoc hasMovableObject()
        bool hasBillboardChain(const String& name) const;

        /** Removes & destroys a BillboardChain from the SceneManager.
        */
        void destroyBillboardChain(MovableObject* obj) { destroyMovableObject(obj); }
        /// @overload
        void destroyBillboardChain(const String& name);
        /** Removes & destroys all BillboardChains from the SceneManager.
        */
        void destroyAllBillboardChains(void);
        /** Create a RibbonTrail, an object which you can use to render
            a linked chain of billboards which follows one or more nodes.
        @param
            name The name to be given to the object (must be unique).
        */
        RibbonTrail* createRibbonTrail(const String& name);
        /** Create a RibbonTrail, an object which you can use to render
        a linked chain of billboards which follows one or more nodes, generating the name.
        */
        RibbonTrail* createRibbonTrail();
        /// @copydoc getMovableObject()
        RibbonTrail* getRibbonTrail(const String& name) const;
        /// @copydoc hasMovableObject()
        bool hasRibbonTrail(const String& name) const;

        /** Removes & destroys a RibbonTrail from the SceneManager.
        */
        void destroyRibbonTrail(MovableObject* obj) { destroyMovableObject(obj); }
        /// @overload
        void destroyRibbonTrail(const String& name);
        /** Removes & destroys all RibbonTrails from the SceneManager.
        */
        void destroyAllRibbonTrails(void);
        /// @}

        /// @name Particle System
        /// @{
        /** Creates a particle system based on a template.
        @remarks
            This method creates a new ParticleSystem instance based on the named template
            (defined through ParticleSystemManager::createTemplate) and returns a 
            pointer to the caller. The caller should not delete this object, it will be freed at system shutdown, 
            or can be released earlier using the destroyParticleSystem method.
        @par
            Each system created from a template takes the template's settings at the time of creation, 
            but is completely separate from the template from there on. 
        @par
            Creating a particle system does not make it a part of the scene. As with other MovableObject
            subclasses, a ParticleSystem is not rendered until it is attached to a SceneNode. 
        @par
            This is probably the more useful particle system creation method since it does not require manual
            setup of the system. Note that the initial quota is based on the template but may be changed later.
        @param 
            name The name to give the new particle system instance.
        @param 
            templateName The name of the template to base the new instance on.
        */
        ParticleSystem* createParticleSystem(const String& name,
            const String& templateName);
        /** Create a blank particle system.
        @remarks
            This method creates a new, blank ParticleSystem instance and returns a pointer to it.
            The caller should not delete this object, it will be freed at system shutdown, or can
            be released earlier using the destroyParticleSystem method.
        @par
            The instance returned from this method won't actually do anything because on creation a
            particle system has no emitters. The caller should manipulate the instance through it's 
            ParticleSystem methods to actually create a real particle effect. 
        @par
            Creating a particle system does not make it a part of the scene. As with other MovableObject
            subclasses, a ParticleSystem is not rendered until it is attached to a SceneNode. 
        @param
            name The name to give the ParticleSystem.
        @param 
            quota The maximum number of particles to allow in this system. 
        @param
            resourceGroup The resource group which will be used to load dependent resources
        */
        ParticleSystem* createParticleSystem(const String& name,
            size_t quota = 500, 
            const String& resourceGroup = ResourceGroupManager::DEFAULT_RESOURCE_GROUP_NAME);

        /// @overload
        ParticleSystem* createParticleSystem(size_t quota = 500,
            const String& resourceGroup = ResourceGroupManager::DEFAULT_RESOURCE_GROUP_NAME);
        /// @copydoc getMovableObject()
        ParticleSystem* getParticleSystem(const String& name) const;
        /// @copydoc hasMovableObject()
        bool hasParticleSystem(const String& name) const;

        /** Removes & destroys a ParticleSystem from the SceneManager.
        */
        void destroyParticleSystem(MovableObject* obj) { destroyMovableObject(obj); }
        /// @overload
        void destroyParticleSystem(const String& name);
        /** Removes & destroys all ParticleSystems from the SceneManager.
        */
        void destroyAllParticleSystems(void);
        /// @}

        /** Empties the entire scene, inluding all SceneNodes, Entities, Lights, 
            BillboardSets etc. Cameras are not deleted at this stage since
            they are still referenced by viewports, which are not destroyed during
            this process.
        */
        virtual void clearScene(void);

        /** Sets the ambient light level to be used for the scene.
            @remarks
                This sets the colour and intensity of the ambient light in the scene, i.e. the
                light which is 'sourceless' and illuminates all objects equally.
                The colour of an object is affected by a combination of the light in the scene,
                and the amount of light that object reflects (in this case based on the Material::ambient
                property).
            @remarks
                By default the ambient light in the scene is ColourValue::Black, i.e. no ambient light. This
                means that any objects rendered with a Material which has lighting enabled (see Material::setLightingEnabled)
                will not be visible unless you have some dynamic lights in your scene.
        */
        void setAmbientLight(const ColourValue& colour);

        /** Returns the ambient light level to be used for the scene.
        */
        const ColourValue& getAmbientLight(void) const;

        /// @name World Geometry
        /// @{
        /** Sets the source of the 'world' geometry, i.e. the large, mainly static geometry
            making up the world e.g. rooms, landscape etc.
            @remarks
                Depending on the type of SceneManager (subclasses will be specialised
                for particular world geometry types) you have requested via the Root or
                SceneManagerEnumerator classes, you can pass a filename to this method and it
                will attempt to load the world-level geometry for use. If you try to load
                an inappropriate type of world data an exception will be thrown. The default
                SceneManager cannot handle any sort of world geometry and so will always
                throw an exception. However subclasses like BspSceneManager can load
                particular types of world geometry e.g. "q3dm1.bsp".
        */
        virtual void setWorldGeometry(const String& filename);

        /** @overload
            @param stream Data stream containing data to load
            @param typeName String identifying the type of world geometry
                contained in the stream - not required if this manager only 
                supports one type of world geometry.
        */
        virtual void setWorldGeometry(DataStreamPtr& stream, 
            const String& typeName = BLANKSTRING);

        /** Estimate the number of loading stages required to load the named
            world geometry. 
        @remarks
            This method should be overridden by SceneManagers that provide
            custom world geometry that can take some time to load. They should
            return from this method a count of the number of stages of progress
            they can report on whilst loading. During real loading (setWorldGeometry),
            they should call ResourceGroupManager::_notifyCustomStage* exactly
            that number of times when loading the geometry for real.
        @note 
            The default is to return 0, ie to not report progress. 
        */
        virtual size_t estimateWorldGeometry(const String& filename)
        { (void)filename; return 0; }

        /** @overload
        @param stream Data stream containing data to load
        @param typeName String identifying the type of world geometry
            contained in the stream - not required if this manager only 
            supports one type of world geometry.
        */      
        virtual size_t estimateWorldGeometry(DataStreamPtr& stream, 
            const String& typeName = BLANKSTRING)
        { (void)stream; (void)typeName; return 0; }
        /// @}

        /** Asks the SceneManager to provide a suggested viewpoint from which the scene should be viewed.
            @remarks
                Typically this method returns the origin unless a) world geometry has been loaded using
                SceneManager::setWorldGeometry and b) that world geometry has suggested 'start' points.
                If there is more than one viewpoint which the scene manager can suggest, it will always suggest
                the first one unless the random parameter is true.
            @param
                random If true, and there is more than one possible suggestion, a random one will be used. If false
                the same one will always be suggested.
            @return
                On success, true is returned.
            @par
                On failure, false is returned.
        */
        virtual ViewPoint getSuggestedViewpoint(bool random = false);

        /** Method for setting a specific option of the Scene Manager. These options are usually
            specific for a certain implemntation of the Scene Manager class, and may (and probably
            will) not exist across different implementations.
            @param
                strKey The name of the option to set
            @param
                pValue A pointer to the value - the size should be calculated by the scene manager
                based on the key
            @return
                On success, true is returned.
            @par
                On failure, false is returned.
        */
        virtual bool setOption( const String& strKey, const void* pValue )
        { (void)strKey; (void)pValue; return false; }

        /** Method for getting the value of an implementation-specific Scene Manager option.
            @param
                strKey The name of the option
            @param
                pDestValue A pointer to a memory location where the value will
                be copied. Currently, the memory will be allocated by the
                scene manager, but this may change
            @return
                On success, true is returned and pDestValue points to the value of the given
                option.
            @par
                On failure, false is returned and pDestValue is set to NULL.
        */
        virtual bool getOption( const String& strKey, void* pDestValue )
        { (void)strKey; (void)pDestValue; return false; }

        /** Method for verifying whether the scene manager has an implementation-specific
            option.
            @param
                strKey The name of the option to check for.
            @return
                If the scene manager contains the given option, true is returned.
            @remarks
                If it does not, false is returned.
        */
        virtual bool hasOption( const String& strKey ) const
        { (void)strKey; return false; }

        /** Method for getting all possible values for a specific option. When this list is too large
            (i.e. the option expects, for example, a float), the return value will be true, but the
            list will contain just one element whose size will be set to 0.
            Otherwise, the list will be filled with all the possible values the option can
            accept.
            @param
                strKey The name of the option to get the values for.
            @param
                refValueList A reference to a list that will be filled with the available values.
            @return
                On success (the option exists), true is returned.
            @par
                On failure, false is returned.
        */
        virtual bool getOptionValues( const String& strKey, StringVector& refValueList )
        { (void)strKey; (void)refValueList; return false; }

        /** Method for getting all the implementation-specific options of the scene manager.
            @param
                refKeys A reference to a list that will be filled with all the available options.
            @return
                On success, true is returned. On failure, false is returned.
        */
        virtual bool getOptionKeys( StringVector& refKeys )
        { (void)refKeys; return false; }

        /** Internal method for updating the scene graph ie the tree of SceneNode instances managed by this class.
            @remarks
                This must be done before issuing objects to the rendering pipeline, since derived transformations from
                parent nodes are not updated until required. This SceneManager is a basic implementation which simply
                updates all nodes from the root. This ensures the scene is up to date but requires all the nodes
                to be updated even if they are not visible. Subclasses could trim this such that only potentially visible
                nodes are updated.
        */
        virtual void _updateSceneGraph(Camera* cam);

        /** Internal method which parses the scene to find visible objects to render.
            @remarks
                If you're implementing a custom scene manager, this is the most important method to
                override since it's here you can apply your custom world partitioning scheme. Once you
                have added the appropriate objects to the render queue, you can let the default
                SceneManager objects _renderVisibleObjects handle the actual rendering of the objects
                you pick.
            @par
                Any visible objects will be added to a rendering queue, which is indexed by material in order
                to ensure objects with the same material are rendered together to minimise render state changes.
        */
        virtual void _findVisibleObjects(Camera* cam, VisibleObjectsBoundsInfo* visibleBounds, bool onlyShadowCasters);

        /** Internal method for issuing the render operation.*/
        void _issueRenderOp(Renderable* rend, const Pass* pass);

        /** Sends visible objects found in _findVisibleObjects to the rendering engine.
        */
        void _renderVisibleObjects(void) { renderVisibleObjectsDefaultSequence(); }

        /** Prompts the class to send its contents to the renderer.
            @remarks
                This method prompts the scene manager to send the
                contents of the scene it manages to the rendering
                pipeline, possibly preceded by some sorting, culling
                or other scene management tasks. Note that this method is not normally called
                directly by the user application; it is called automatically
                by the Ogre rendering loop.
            @param camera Pointer to a camera from whose viewpoint the scene is to
                be rendered.
            @param vp The target viewport
            @param includeOverlays unused
        */
        virtual void _renderScene(Camera* camera, Viewport* vp, bool includeOverlays = true);

        /** Notifies the scene manager of its destination render system
            @remarks
                Called automatically by RenderSystem::addSceneManager
                this method simply notifies the manager of the render
                system to which its output must be directed.
            @param
                sys Pointer to the RenderSystem subclass to be used as a render target.
        */
        void _setDestinationRenderSystem(RenderSystem* sys);

        /** Notifies the scene manager that hardware resources were lost
            @remarks
                Called automatically by RenderSystem if hardware resources
                were lost and can not be restored using some internal mechanism.
                Among affected resources are manual meshes without loaders, 
                manual textures without loaders, ManualObjects, etc.
        */
        void _releaseManualHardwareResources();

        /** Notifies the scene manager that hardware resources should be restored
            @remarks
                Called automatically by RenderSystem if hardware resources
                were lost and can not be restored using some internal mechanism.
                Among affected resources are manual meshes without loaders, 
                manual textures without loaders, ManualObjects, etc.
        */
        void _restoreManualHardwareResources();

        /// @name Sky Rendering
        /// @{
        /** Enables / disables a 'sky plane' i.e. a plane at constant
            distance from the camera representing the sky.
            @remarks
                You can create sky planes yourself using the standard mesh and
                entity methods, but this creates a plane which the camera can
                never get closer or further away from - it moves with the camera.
                (NB you could create this effect by creating a world plane which
                was attached to the same SceneNode as the Camera too, but this
                would only apply to a single camera whereas this plane applies to
                any camera using this scene manager).
            @note
                To apply scaling, scrolls etc to the sky texture(s) you
                should use the TextureUnitState class methods.
            @param
                enable True to enable the plane, false to disable it
            @param
                plane Details of the plane, i.e. it's normal and it's
                distance from the camera.
            @param
                materialName The name of the material the plane will use
            @param
                scale The scaling applied to the sky plane - higher values
                mean a bigger sky plane - you may want to tweak this
                depending on the size of plane.d and the other
                characteristics of your scene
            @param
                tiling How many times to tile the texture across the sky.
                Applies to all texture layers. If you need finer control use
                the TextureUnitState texture coordinate transformation methods.
            @param
                drawFirst If true, the plane is drawn before all other
                geometry in the scene, without updating the depth buffer.
                This is the safest rendering method since all other objects
                will always appear in front of the sky. However this is not
                the most efficient way if most of the sky is often occluded
                by other objects. If this is the case, you can set this
                parameter to false meaning it draws <em>after</em> all other
                geometry which can be an optimisation - however you must
                ensure that the plane.d value is large enough that no objects
                will 'poke through' the sky plane when it is rendered.
            @param
                bow If zero, the plane will be completely flat (like previous
                versions.  If above zero, the plane will be curved, allowing
                the sky to appear below camera level.  Curved sky planes are 
                simular to skydomes, but are more compatible with fog.
            @param xsegments, ysegments
                Determines the number of segments the plane will have to it. This
                is most important when you are bowing the plane, but may also be useful
                if you need tessellation on the plane to perform per-vertex effects.
            @param groupName
                The name of the resource group to which to assign the plane mesh.
        */

        void setSkyPlane(
            bool enable,
            const Plane& plane, const String& materialName, Real scale = 1000,
            Real tiling = 10, bool drawFirst = true, Real bow = 0, 
            int xsegments = 1, int ysegments = 1, 
            const String& groupName = ResourceGroupManager::AUTODETECT_RESOURCE_GROUP_NAME);
        /// @overload
        void _setSkyPlane(
            bool enable,
            const Plane& plane, const String& materialName, Real scale = 1000,
            Real tiling = 10, uint8 renderQueue = RENDER_QUEUE_SKIES_EARLY, Real bow = 0, 
            int xsegments = 1, int ysegments = 1, 
            const String& groupName = ResourceGroupManager::AUTODETECT_RESOURCE_GROUP_NAME);

        /** Enables / disables a 'sky plane' */
        void setSkyPlaneEnabled(bool enable) { mSkyPlane.setEnabled(enable); }

        /** Return whether a key plane is enabled */
        bool isSkyPlaneEnabled(void) const { return mSkyPlane.mEnabled; }

        /** Get the sky plane node, if enabled. */
        SceneNode* getSkyPlaneNode(void) const { return mSkyPlane.mSceneNode; }

        /** Get the parameters used to construct the SkyPlane, if any **/
        const SkyPlaneGenParameters& getSkyPlaneGenParameters(void) const { return mSkyPlane.mSkyPlaneGenParameters; }

        /** Enables / disables a 'sky box' i.e. a 6-sided box at constant
            distance from the camera representing the sky.
            @remarks
                You could create a sky box yourself using the standard mesh and
                entity methods, but this creates a plane which the camera can
                never get closer or further away from - it moves with the camera.
                (NB you could create this effect by creating a world box which
                was attached to the same SceneNode as the Camera too, but this
                would only apply to a single camera whereas this skybox applies
                to any camera using this scene manager).
            @par
                The material you use for the skybox can either contain layers
                which are single textures, or they can be cubic textures, i.e.
                made up of 6 images, one for each plane of the cube. See the
                TextureUnitState class for more information.
            @param
                enable True to enable the skybox, false to disable it
            @param
                materialName The name of the material the box will use
            @param
                distance Distance in world coorinates from the camera to
                each plane of the box. The default is normally OK.
            @param
                drawFirst If true, the box is drawn before all other
                geometry in the scene, without updating the depth buffer.
                This is the safest rendering method since all other objects
                will always appear in front of the sky. However this is not
                the most efficient way if most of the sky is often occluded
                by other objects. If this is the case, you can set this
                parameter to false meaning it draws <em>after</em> all other
                geometry which can be an optimisation - however you must
                ensure that the distance value is large enough that no
                objects will 'poke through' the sky box when it is rendered.
            @param
                orientation Optional parameter to specify the orientation
                of the box. By default the 'top' of the box is deemed to be
                in the +y direction, and the 'front' at the -z direction.
                You can use this parameter to rotate the sky if you want.
            @param groupName
                The name of the resource group to which to assign the plane mesh.
        */
        void setSkyBox(
            bool enable, const String& materialName, Real distance = 5000,
            bool drawFirst = true, const Quaternion& orientation = Quaternion::IDENTITY,
            const String& groupName = ResourceGroupManager::AUTODETECT_RESOURCE_GROUP_NAME);

        /// @overload
        void _setSkyBox(
            bool enable, const String& materialName, Real distance = 5000,
            uint8 renderQueue = RENDER_QUEUE_SKIES_EARLY, const Quaternion& orientation = Quaternion::IDENTITY,
            const String& groupName = ResourceGroupManager::AUTODETECT_RESOURCE_GROUP_NAME);

        /** Enables / disables a 'sky box' */
        void setSkyBoxEnabled(bool enable) { mSkyBox.setEnabled(enable); }

        /** Return whether a skybox is enabled */
        bool isSkyBoxEnabled(void) const { return mSkyBox.mEnabled; }

        /** Get the skybox node, if enabled. */
        SceneNode* getSkyBoxNode(void) const { return mSkyBox.mSceneNode; }

        /** Get the parameters used to generate the current SkyBox, if any */
        const SkyBoxGenParameters& getSkyBoxGenParameters(void) const { return mSkyBox.mSkyBoxGenParameters; }

        /** Enables / disables a 'sky dome' i.e. an illusion of a curved sky.
            @remarks
                A sky dome is actually formed by 5 sides of a cube, but with
                texture coordinates generated such that the surface appears
                curved like a dome. Sky domes are appropriate where you need a
                realistic looking sky where the scene is not going to be
                'fogged', and there is always a 'floor' of some sort to prevent
                the viewer looking below the horizon (the distortion effect below
                the horizon can be pretty horrible, and there is never anyhting
                directly below the viewer). If you need a complete wrap-around
                background, use the setSkyBox method instead. You can actually
                combine a sky box and a sky dome if you want, to give a positional
                backdrop with an overlayed curved cloud layer.
            @par
                Sky domes work well with 2D repeating textures like clouds. You
                can change the apparent 'curvature' of the sky depending on how
                your scene is viewed - lower curvatures are better for 'open'
                scenes like landscapes, whilst higher curvatures are better for
                say FPS levels where you don't see a lot of the sky at once and
                the exaggerated curve looks good.
            @param
                enable True to enable the skydome, false to disable it
            @param
                materialName The name of the material the dome will use
            @param
                curvature The curvature of the dome. Good values are
                between 2 and 65. Higher values are more curved leading to
                a smoother effect, lower values are less curved meaning
                more distortion at the horizons but a better distance effect.
            @param
                tiling How many times to tile the texture(s) across the
                dome.
            @param
                distance Distance in world coorinates from the camera to
                each plane of the box the dome is rendered on. The default
                is normally OK.
            @param
                drawFirst If true, the dome is drawn before all other
                geometry in the scene, without updating the depth buffer.
                This is the safest rendering method since all other objects
                will always appear in front of the sky. However this is not
                the most efficient way if most of the sky is often occluded
                by other objects. If this is the case, you can set this
                parameter to false meaning it draws <em>after</em> all other
                geometry which can be an optimisation - however you must
                ensure that the distance value is large enough that no
                objects will 'poke through' the sky when it is rendered.
            @param
                orientation Optional parameter to specify the orientation
                of the dome. By default the 'top' of the dome is deemed to
                be in the +y direction, and the 'front' at the -z direction.
                You can use this parameter to rotate the sky if you want.
            @param groupName
                The name of the resource group to which to assign the plane mesh.
            @param xsegments, ysegments, ysegments_keep see @ref MeshManager::createCurvedIllusionPlane
                */
        void setSkyDome(
            bool enable, const String& materialName, Real curvature = 10,
            Real tiling = 8, Real distance = 4000, bool drawFirst = true,
            const Quaternion& orientation = Quaternion::IDENTITY,
            int xsegments = 16, int ysegments = 16, int ysegments_keep = -1,
            const String& groupName = ResourceGroupManager::AUTODETECT_RESOURCE_GROUP_NAME);

        /// @overload
        void _setSkyDome(
            bool enable, const String& materialName, Real curvature = 10,
            Real tiling = 8, Real distance = 4000, uint8 renderQueue = RENDER_QUEUE_SKIES_EARLY,
            const Quaternion& orientation = Quaternion::IDENTITY,
            int xsegments = 16, int ysegments = 16, int ysegments_keep = -1,
            const String& groupName = ResourceGroupManager::AUTODETECT_RESOURCE_GROUP_NAME);

        /** Enables / disables a 'sky dome' */
        void setSkyDomeEnabled(bool enable) { mSkyDome.setEnabled(enable); }

        /** Return whether a skydome is enabled */
        bool isSkyDomeEnabled(void) const { return mSkyDome.mEnabled; }

        /** Get the sky dome node, if enabled. */
        SceneNode* getSkyDomeNode(void) const { return mSkyDome.mSceneNode; }

        /** Get the parameters used to generate the current SkyDome, if any */
        const SkyDomeGenParameters& getSkyDomeGenParameters(void) const { return mSkyDome.mSkyDomeGenParameters; }
        /// @}

        /// @name Fogging
        /// @{
        /** Sets the fogging mode applied to the scene.
            @remarks
                This method sets up the scene-wide fogging effect. These settings
                apply to all geometry rendered, UNLESS the material with which it
                is rendered has it's own fog settings (see Material::setFog).
            @param
                mode Set up the mode of fog as described in the FogMode
                enum, or set to FOG_NONE to turn off.
            @param
                colour The colour of the fog. Either set this to the same
                as your viewport background colour, or to blend in with a
                skydome or skybox.
            @param
                expDensity The density of the fog in FOG_EXP or FOG_EXP2
                mode, as a value between 0 and 1. The default is 0.001. 
            @param
                linearStart Distance in world units at which linear fog starts to
                encroach. Only applicable if mode is
                FOG_LINEAR.
            @param
                linearEnd Distance in world units at which linear fog becomes completely
                opaque. Only applicable if mode is
                FOG_LINEAR.
        */
        void setFog(
            FogMode mode = FOG_NONE, const ColourValue& colour = ColourValue::White,
            Real expDensity = 0.001f, Real linearStart = 0.0f, Real linearEnd = 1.0f);

        /** Returns the fog mode for the scene.
        */
        FogMode getFogMode(void) const;

        /** Returns the fog colour for the scene.
        */
        const ColourValue& getFogColour(void) const;

        /** Returns the fog start distance for the scene.
        */
        Real getFogStart(void) const;

        /** Returns the fog end distance for the scene.
        */
        Real getFogEnd(void) const;

        /** Returns the fog density for the scene.
        */
        Real getFogDensity(void) const;
        /// @}

        /// @name Billboard Sets
        /// @{
        /** Creates a new BillboardSet for use with this scene manager.

                This method creates a new BillboardSet which is registered with
                the SceneManager. The SceneManager will destroy this object when
                it shuts down or when the SceneManager::clearScene method is
                called, so the caller does not have to worry about destroying
                this object (in fact, it definitely should not do this).
            @par
                See the BillboardSet documentations for full details of the
                returned class.
            @param
                poolSize The initial size of the pool of billboards (see BillboardSet for more information)
            @see
                BillboardSet
        */
        BillboardSet* createBillboardSet(unsigned int poolSize = 20);

        /** @overload
            @copydoc createBillboardSet(unsigned int)
            @param
                name The name to give to this billboard set. Must be unique.
        */
        BillboardSet* createBillboardSet(const String& name, unsigned int poolSize = 20);

        /** Retrieves a pointer to the named BillboardSet.
        @note Throws an exception if the named instance does not exist
        */
        BillboardSet* getBillboardSet(const String& name) const;
        /** Returns whether a billboardset with the given name exists.
        */
        bool hasBillboardSet(const String& name) const;

        /** Removes & destroys an BillboardSet from the SceneManager.
            @warning
                Must only be done if the BillboardSet is not attached
                to a SceneNode. It may be safer to wait to clear the whole
                scene. If you are unsure, use clearScene.
        */
        void destroyBillboardSet(MovableObject* set) { destroyMovableObject(set); }

        /// @overload
        void destroyBillboardSet(const String& name);

        /** Removes & destroys all BillboardSets.
        @warning
        Again, use caution since no BillboardSet must be referred to
        elsewhere e.g. attached to a SceneNode otherwise a crash
        is likely. Use clearScene if you are unsure (it clears SceneNode
        entries too.)
        @see
        SceneManager::clearScene
        */
        void destroyAllBillboardSets(void);
        /// @}

        typedef MapIterator<AnimationList> AnimationIterator;
        /// @name Scene Node Animation
        /// @{
        /** Internal method for applying animations to scene nodes.
        @remarks
            Uses the internally stored AnimationState objects to apply animation to SceneNodes.
        */
        void _applySceneAnimations(void);

        /** Creates an animation which can be used to animate scene nodes.
        @remarks
            An animation is a collection of 'tracks' which over time change the position / orientation
            of Node objects. In this case, the animation will likely have tracks to modify the position
            / orientation of SceneNode objects, e.g. to make objects move along a path.
        @par
            You don't need to use an Animation object to move objects around - you can do it yourself
            using the methods of the Node in your FrameListener class. However, when you need relatively
            complex scripted animation, this is the class to use since it will interpolate between
            keyframes for you and generally make the whole process easier to manage.
        @par
            A single animation can affect multiple Node objects (each AnimationTrack affects a single Node).
            In addition, through animation blending a single Node can be affected by multiple animations,
            athough this is more useful when performing skeletal animation (see Skeleton::createAnimation).
        @par
            Note that whilst it uses the same classes, the animations created here are kept separate from the
            skeletal animations of meshes (each Skeleton owns those animations).
        @param name The name of the animation, must be unique within this SceneManager.
        @param length The total length of the animation.
        */
        Animation* createAnimation(const String& name, Real length);

        /** Looks up an Animation object previously created with createAnimation. 
        @note Throws an exception if the named instance does not exist
        */
        Animation* getAnimation(const String& name) const;
        /** Returns whether an animation with the given name exists.
        */
        bool hasAnimation(const String& name) const;

        /** Destroys an Animation. 
        @remarks
            You should ensure that none of your code is referencing this animation objects since the 
            memory will be freed.
        */
        void destroyAnimation(const String& name);

        /** Removes all animations created using this SceneManager. */
        void destroyAllAnimations(void);

        /** Create an AnimationState object for managing application of animations.
        @remarks
            You can create Animation objects for animating SceneNode obejcts using the
            createAnimation method. However, in order to actually apply those animations
            you have to call methods on Node and Animation in a particular order (namely
            Node::resetToInitialState and Animation::apply). To make this easier and to
            help track the current time position of animations, the AnimationState object
            is provided.
            So if you don't want to control animation application manually, call this method,
            update the returned object as you like every frame and let SceneManager apply 
            the animation state for you.
        @par
            Remember, AnimationState objects are disabled by default at creation time. 
            Turn them on when you want them using their setEnabled method.
        @par
            Note that any SceneNode affected by this automatic animation will have it's state
            reset to it's initial position before application of the animation. Unless specifically
            modified using Node::setInitialState the Node assumes it's initial state is at the
            origin. If you want the base state of the SceneNode to be elsewhere, make your changes
            to the node using the standard transform methods, then call setInitialState to 
            'bake' this reference position into the node.
        @par
            If the target of your animation is to be a generic AnimableValue, you
            should ensure that it has a base value set (unlike nodes this has no
            default). @see AnimableValue::setAsBaseValue.
        @param animName The name of an animation created already with createAnimation.
        */
        AnimationState* createAnimationState(const String& animName);

        /** Retrieves animation state as previously created using createAnimationState. 
        @note Throws an exception if the named instance does not exist
        */
        AnimationState* getAnimationState(const String& animName) const;
        /** Returns whether an animation state with the given name exists.
        */
        bool hasAnimationState(const String& name) const;

        /** Destroys an AnimationState. 
        @remarks
            You should ensure that none of your code is referencing this animation 
            state object since the memory will be freed.
        */
        void destroyAnimationState(const String& name);

        /** Removes all animation states created using this SceneManager. */
        void destroyAllAnimationStates(void);

        /** Returns a const version of the animation list.
        */
        const AnimationList& getAnimations() const { return mAnimationsList; }

        /** Returns a specialised Map over all animation states in the scene. */
        const AnimationStateMap& getAnimationStates() {
            return mAnimationStates.getAnimationStates();
        }
        /// @}

        /** Manual rendering method, for advanced users only.
        @remarks
            This method allows you to send rendering commands through the pipeline on
            demand, bypassing OGRE's normal world processing. You should only use this if you
            really know what you're doing; OGRE does lots of things for you that you really should
            let it do. However, there are times where it may be useful to have this manual interface,
            for example overlaying something on top of the scene rendered by OGRE.
        @par
            Because this is an instant rendering method, timing is important. The best 
            time to call it is from a RenderTargetListener event handler.
        @par
            Don't call this method a lot, it's designed for rare (1 or 2 times per frame) use. 
            Calling it regularly per frame will cause frame rate drops!
        @param rend A RenderOperation object describing the rendering op
        @param pass The Pass to use for this render
        @param vp Pointer to the viewport to render to, or 0 to use the current viewport
        @param worldMatrix The transform to apply from object to world space
        @param viewMatrix The transform to apply from world to view space
        @param projMatrix The transform to apply from view to screen space
        @param doBeginEndFrame If true, beginFrame() and endFrame() are called, 
            otherwise not. You should leave this as false if you are calling
            this within the main render loop.
        */
        void manualRender(RenderOperation* rend, Pass* pass, Viewport* vp,
            const Affine3& worldMatrix, const Affine3& viewMatrix, const Matrix4& projMatrix,
            bool doBeginEndFrame = false) ;

        /** Manual rendering method for rendering a single object. 
        @param rend The renderable to issue to the pipeline
        @param pass The pass to use
        @param vp Pointer to the viewport to render to, or 0 to use the existing viewport
        @param doBeginEndFrame If true, beginFrame() and endFrame() are called, 
        otherwise not. You should leave this as false if you are calling
        this within the main render loop.
        @param viewMatrix The transform to apply from world to view space
        @param projMatrix The transform to apply from view to screen space
        @param lightScissoringClipping If true, passes that have the getLightScissorEnabled
        and/or getLightClipPlanesEnabled flags will cause calculation and setting of 
        scissor rectangle and user clip planes. 
        @param doLightIteration If true, this method will issue the renderable to
        the pipeline possibly multiple times, if the pass indicates it should be
        done once per light
        @param manualLightList Only applicable if doLightIteration is false, this
        method allows you to pass in a previously determined set of lights
        which will be used for a single render of this object.
        */
        void manualRender(Renderable* rend, const Pass* pass, Viewport* vp,
            const Affine3& viewMatrix, const Matrix4& projMatrix, bool doBeginEndFrame = false, bool lightScissoringClipping = true,
            bool doLightIteration = true, const LightList* manualLightList = 0);

        /** Retrieves the internal render queue, for advanced users only.
        @remarks
            The render queue is mainly used internally to manage the scene object 
            rendering queue, it also exports some methods to allow advanced users 
            to configure the behavior of rendering process.
            Most methods provided by RenderQueue are supposed to be used 
            internally only, you should reference to the RenderQueue API for 
            more information. Do not access this directly unless you know what 
            you are doing.
        */
        RenderQueue* getRenderQueue(void);

        /** Registers a new RenderQueueListener which will be notified when render queues
            are processed.
        */
        void addRenderQueueListener(RenderQueueListener* newListener);

        /** Removes a listener previously added with addRenderQueueListener. */
        void removeRenderQueueListener(RenderQueueListener* delListener);
        
        /** Registers a new Render Object Listener which will be notified when rendering an object.     
        */
        void addRenderObjectListener(RenderObjectListener* newListener);
        /** Removes a listener previously added with addRenderObjectListener. */
        void removeRenderObjectListener(RenderObjectListener* delListener);

        /** Adds an item to the 'special case' render queue list.
        @remarks
            Normally all render queues are rendered, in their usual sequence, 
            only varying if a RenderQueueListener nominates for the queue to be 
            repeated or skipped. This method allows you to add a render queue to 
            a 'special case' list, which varies the behaviour. The effect of this
            list depends on the 'mode' in which this list is in, which might be
            to exclude these render queues, or to include them alone (excluding
            all other queues). This allows you to perform broad selective
            rendering without requiring a RenderQueueListener.
        @param qid The identifier of the queue which should be added to the
            special case list. Nothing happens if the queue is already in the list.
        */
        void addSpecialCaseRenderQueue(uint8 qid);
        /** Removes an item to the 'special case' render queue list.
        @see SceneManager::addSpecialCaseRenderQueue
        @param qid The identifier of the queue which should be removed from the
            special case list. Nothing happens if the queue is not in the list.
        */
        void removeSpecialCaseRenderQueue(uint8 qid);
        /** Clears the 'special case' render queue list.
        @see SceneManager::addSpecialCaseRenderQueue
        */
        void clearSpecialCaseRenderQueues(void);
        /** Sets the way the special case render queue list is processed.
        @see SceneManager::addSpecialCaseRenderQueue
        @param mode The mode of processing
        */
        void setSpecialCaseRenderQueueMode(SpecialCaseRenderQueueMode mode);
        /** Gets the way the special case render queue list is processed. */
        SpecialCaseRenderQueueMode getSpecialCaseRenderQueueMode(void);
        /** Returns whether or not the named queue will be rendered based on the
            current 'special case' render queue list and mode.
        @see SceneManager::addSpecialCaseRenderQueue
        @param qid The identifier of the queue which should be tested
        @return true if the queue will be rendered, false otherwise
        */
        bool isRenderQueueToBeProcessed(uint8 qid);

        /** Sets the render queue that the world geometry (if any) this SceneManager
            renders will be associated with.
        @remarks
            SceneManagers which provide 'world geometry' should place it in a 
            specialised render queue in order to make it possible to enable / 
            disable it easily using the addSpecialCaseRenderQueue method. Even 
            if the SceneManager does not use the render queues to render the 
            world geometry, it should still pick a queue to represent it's manual
            rendering, and check isRenderQueueToBeProcessed before rendering.
        @note
            Setting this may not affect the actual ordering of rendering the
            world geometry, if the world geometry is being rendered manually
            by the SceneManager. If the SceneManager feeds world geometry into
            the queues, however, the ordering will be affected. 
        */
        void setWorldGeometryRenderQueue(uint8 qid);
        /** Gets the render queue that the world geometry (if any) this SceneManager
            renders will be associated with.
        @remarks
            SceneManagers which provide 'world geometry' should place it in a 
            specialised render queue in order to make it possible to enable / 
            disable it easily using the addSpecialCaseRenderQueue method. Even 
            if the SceneManager does not use the render queues to render the 
            world geometry, it should still pick a queue to represent it's manual
            rendering, and check isRenderQueueToBeProcessed before rendering.
        */
        uint8 getWorldGeometryRenderQueue(void);

        /** Internal method for notifying the manager that a SceneNode is autotracking. */
        void _notifyAutotrackingSceneNode(SceneNode* node, bool autoTrack);

        /// @name Scene Queries
        /// @{
        /** Creates an AxisAlignedBoxSceneQuery for this scene manager. 
        @remarks
            This method creates a new instance of a query object for this scene manager, 
            for an axis aligned box region. See SceneQuery and AxisAlignedBoxSceneQuery 
            for full details.
        @par
            The instance returned from this method must be destroyed by calling
            SceneManager::destroyQuery when it is no longer required.
        @param box Details of the box which describes the region for this query.
        @param mask The query mask to apply to this query; can be used to filter out
            certain objects; see SceneQuery for details.
        */
        virtual AxisAlignedBoxSceneQuery* 
            createAABBQuery(const AxisAlignedBox& box, uint32 mask = 0xFFFFFFFF);
        /** Creates a SphereSceneQuery for this scene manager. 
        @remarks
            This method creates a new instance of a query object for this scene manager, 
            for a spherical region. See SceneQuery and SphereSceneQuery 
            for full details.
        @par
            The instance returned from this method must be destroyed by calling
            SceneManager::destroyQuery when it is no longer required.
        @param sphere Details of the sphere which describes the region for this query.
        @param mask The query mask to apply to this query; can be used to filter out
            certain objects; see SceneQuery for details.
        */
        virtual SphereSceneQuery* 
            createSphereQuery(const Sphere& sphere, uint32 mask = 0xFFFFFFFF);
        /** Creates a PlaneBoundedVolumeListSceneQuery for this scene manager. 
        @remarks
        This method creates a new instance of a query object for this scene manager, 
        for a region enclosed by a set of planes (normals pointing inwards). 
        See SceneQuery and PlaneBoundedVolumeListSceneQuery for full details.
        @par
        The instance returned from this method must be destroyed by calling
        SceneManager::destroyQuery when it is no longer required.
        @param volumes Details of the volumes which describe the region for this query.
        @param mask The query mask to apply to this query; can be used to filter out
        certain objects; see SceneQuery for details.
        */
        virtual PlaneBoundedVolumeListSceneQuery* 
            createPlaneBoundedVolumeQuery(const PlaneBoundedVolumeList& volumes, uint32 mask = 0xFFFFFFFF);


        /** Creates a RaySceneQuery for this scene manager. 
        @remarks
            This method creates a new instance of a query object for this scene manager, 
            looking for objects which fall along a ray. See SceneQuery and RaySceneQuery 
            for full details.
        @par
            The instance returned from this method must be destroyed by calling
            SceneManager::destroyQuery when it is no longer required.
        @param ray Details of the ray which describes the region for this query.
        @param mask The query mask to apply to this query; can be used to filter out
            certain objects; see SceneQuery for details.
        */
        virtual RaySceneQuery* 
            createRayQuery(const Ray& ray, uint32 mask = 0xFFFFFFFF);

        /** Creates an IntersectionSceneQuery for this scene manager. 
        @remarks
            This method creates a new instance of a query object for locating
            intersecting objects. See SceneQuery and IntersectionSceneQuery
            for full details.
        @par
            The instance returned from this method must be destroyed by calling
            SceneManager::destroyQuery when it is no longer required.
        @param mask The query mask to apply to this query; can be used to filter out
            certain objects; see SceneQuery for details.
        */
        virtual IntersectionSceneQuery* 
            createIntersectionQuery(uint32 mask = 0xFFFFFFFF);

        /** Destroys a scene query of any type. */
        void destroyQuery(SceneQuery* query);
        /// @}

        /// @name Shadow Setup
        /// @{
        /** Sets the general shadow technique to be used in this scene.
        @remarks   
            There are multiple ways to generate shadows in a scene, and each has 
            strengths and weaknesses. 
            <ul><li>Stencil-based approaches can be used to 
            draw very long, extreme shadows without loss of precision and the 'additive'
            version can correctly show the shadowing of complex effects like bump mapping
            because they physically exclude the light from those areas. However, the edges
            are very sharp and stencils cannot handle transparency, and they involve a 
            fair amount of CPU work in order to calculate the shadow volumes, especially
            when animated objects are involved.</li>
            <li>Texture-based approaches are good for handling transparency (they can, for
            example, correctly shadow a mesh which uses alpha to represent holes), and they
            require little CPU overhead, and can happily shadow geometry which is deformed
            by a vertex program, unlike stencil shadows. However, they have a fixed precision 
            which can introduce 'jaggies' at long range and have fillrate issues of their own.</li>
            </ul>
        @par
            We support 2 kinds of stencil shadows, and 2 kinds of texture-based shadows, and one
            simple decal approach. The 2 stencil approaches differ in the amount of multipass work 
            that is required - the modulative approach simply 'darkens' areas in shadow after the 
            main render, which is the least expensive, whilst the additive approach has to perform 
            a render per light and adds the cumulative effect, which is more expensive but more 
            accurate. The texture based shadows both work in roughly the same way, the only difference is
            that the shadowmap approach is slightly more accurate, but requires a more recent
            graphics card.
        @par
            Note that because mixing many shadow techniques can cause problems, only one technique
            is supported at once. Also, you should call this method at the start of the 
            scene setup. 
        @param technique The shadowing technique to use for the scene.
        */
        void setShadowTechnique(ShadowTechnique technique);
        
        /** Gets the current shadow technique. */
        ShadowTechnique getShadowTechnique(void) const { return mShadowRenderer.mShadowTechnique; }

        /** Enables / disables the rendering of debug information for shadows. */
        void setShowDebugShadows(bool debug) { mShadowRenderer.mDebugShadows = debug; }
        /** Are debug shadows shown? */
        bool getShowDebugShadows(void ) const { return mShadowRenderer.mDebugShadows; }

        /** Set the colour used to modulate areas in shadow. 
        @remarks This is only applicable for shadow techniques which involve 
            darkening the area in shadow, as opposed to masking out the light. 
            This colour provided is used as a modulative value to darken the
            areas.
        */
        void setShadowColour(const ColourValue& colour) { mShadowRenderer.setShadowColour(colour); }
        /** Get the colour used to modulate areas in shadow. 
        @remarks This is only applicable for shadow techniques which involve 
        darkening the area in shadow, as opposed to masking out the light. 
        This colour provided is used as a modulative value to darken the
        areas.
        */
        const ColourValue& getShadowColour(void) const;
        /** Sets the distance a shadow volume is extruded for a directional light.
        @remarks
            Although directional lights are essentially infinite, there are many
            reasons to limit the shadow extrusion distance to a finite number, 
            not least of which is compatibility with older cards (which do not
            support infinite positions), and shadow caster elimination.
        @par
            The default value is 10,000 world units. This does not apply to
            point lights or spotlights, since they extrude up to their 
            attenuation range.
        */
        void setShadowDirectionalLightExtrusionDistance(Real dist);
        /** Gets the distance a shadow volume is extruded for a directional light.
        */
        Real getShadowDirectionalLightExtrusionDistance(void) const;
        /** Sets the default maximum distance away from the camera that shadows
        will be visible. You have to call this function before you create lights
        or the default distance of zero will be used.
        @remarks
        Shadow techniques can be expensive, therefore it is a good idea
        to limit them to being rendered close to the camera if possible,
        and to skip the expense of rendering shadows for distance objects.
        This method allows you to set the distance at which shadows will no
        longer be rendered.
        @note
        Each shadow technique can interpret this subtely differently.
        For example, one technique may use this to eliminate casters,
        another might use it to attenuate the shadows themselves.
        You should tweak this value to suit your chosen shadow technique
        and scene setup.
        */
        void setShadowFarDistance(Real distance);
        /** Gets the default maximum distance away from the camera that shadows
        will be visible.
        */
        Real getShadowFarDistance(void) const
        { return mShadowRenderer.mDefaultShadowFarDist; }
        Real getShadowFarDistanceSquared(void) const
        { return mShadowRenderer.mDefaultShadowFarDistSquared; }

        /** Sets the maximum size of the index buffer used to render shadow
            primitives.
        @remarks
            This method allows you to tweak the size of the index buffer used
            to render shadow primitives (including stencil shadow volumes). The
            default size is 51,200 entries, which is 100k of GPU memory, or
            enough to render approximately 17,000 triangles. You can reduce this
            as long as you do not have any models / world geometry chunks which 
            could require more than the amount you set.
        @par
            The maximum number of triangles required to render a single shadow 
            volume (including light and dark caps when needed) will be 3x the 
            number of edges on the light silhouette, plus the number of 
            light-facing triangles. On average, half the 
            triangles will be facing toward the light, but the number of 
            triangles in the silhouette entirely depends on the mesh - 
            angular meshes will have a higher silhouette tris/mesh tris
            ratio than a smooth mesh. You can estimate the requirements for
            your particular mesh by rendering it alone in a scene with shadows
            enabled and a single light - rotate it or the light and make a note
            of how high the triangle count goes (remembering to subtract the 
            mesh triangle count)
        @param size The number of indexes; divide this by 3 to determine the
            number of triangles.
        */
        void setShadowIndexBufferSize(size_t size);
        /// Get the size of the shadow index buffer
        size_t getShadowIndexBufferSize(void) const { return mShadowRenderer.mShadowIndexBufferSize; }
        /** Get the shadow camera setup in use for all lights which don't have
            their own shadow camera setup.
        @see ShadowCameraSetup
        */
        const ShadowCameraSetupPtr& getShadowCameraSetup() const;

        /** Sets whether we should use an inifinite camera far plane
            when rendering stencil shadows.
        @remarks
            Stencil shadow coherency is very reliant on the shadow volume
            not being clipped by the far plane. If this clipping happens, you
            get a kind of 'negative' shadow effect. The best way to achieve
            coherency is to move the far plane of the camera out to infinity,
            thus preventing the far plane from clipping the shadow volumes.
            When combined with vertex program extrusion of the volume to
            infinity, which Ogre does when available, this results in very
            robust shadow volumes. For this reason, when you enable stencil
            shadows, Ogre automatically changes your camera settings to
            project to infinity if the card supports it. You can disable this
            behaviour if you like by calling this method; although you can
            never enable infinite projection if the card does not support it.
        @par
            If you disable infinite projection, or it is not available,
            you need to be far more careful with your light attenuation /
            directional light extrusion distances to avoid clipping artefacts
            at the far plane.
        @note
            Recent cards will generally support infinite far plane projection.
            However, we have found some cases where they do not, especially
            on Direct3D. There is no standard capability we can check to
            validate this, so we use some heuristics based on experience:
            <UL>
            <LI>OpenGL always seems to support it no matter what the card</LI>
            <LI>Direct3D on non-vertex program capable systems (including
            vertex program capable cards on Direct3D7) does not
            support it</LI>
            <LI>Direct3D on GeForce3 and GeForce4 Ti does not seem to support
            infinite projection<LI>
            </UL>
            Therefore in the RenderSystem implementation, we may veto the use
            of an infinite far plane based on these heuristics.
        */
        void setShadowUseInfiniteFarPlane(bool enable) {
            mShadowRenderer.mShadowUseInfiniteFarPlane = enable; }

        /** Is there a stencil shadow based shadowing technique in use? */
        bool isShadowTechniqueStencilBased(void) const
        { return (mShadowRenderer.mShadowTechnique & SHADOWDETAILTYPE_STENCIL) != 0; }
        /** Is there a texture shadow based shadowing technique in use? */
        bool isShadowTechniqueTextureBased(void) const
        { return (mShadowRenderer.mShadowTechnique & SHADOWDETAILTYPE_TEXTURE) != 0; }
        /** Is there a modulative shadowing technique in use? */
        bool isShadowTechniqueModulative(void) const
        { return (mShadowRenderer.mShadowTechnique & SHADOWDETAILTYPE_MODULATIVE) != 0; }
        /** Is there an additive shadowing technique in use? */
        bool isShadowTechniqueAdditive(void) const
        { return (mShadowRenderer.mShadowTechnique & SHADOWDETAILTYPE_ADDITIVE) != 0; }
        /** Is the shadow technique integrated into primary materials? */
        bool isShadowTechniqueIntegrated(void) const
        { return (mShadowRenderer.mShadowTechnique & SHADOWDETAILTYPE_INTEGRATED) != 0; }
        /** Is there any shadowing technique in use? */
        bool isShadowTechniqueInUse(void) const
        { return mShadowRenderer.mShadowTechnique != SHADOWTYPE_NONE; }
        /** Sets whether when using a built-in additive shadow mode, user clip
            planes should be used to restrict light rendering.
        */
        void setShadowUseLightClipPlanes(bool enabled) { mShadowRenderer.mShadowAdditiveLightClip = enabled; }
        /** Gets whether when using a built-in additive shadow mode, user clip
        planes should be used to restrict light rendering.
        */
        bool getShadowUseLightClipPlanes() const { return mShadowRenderer.mShadowAdditiveLightClip; }
        /// @}

        /// @name Shadow Texture Config
        /// @{

        /// Method for preparing shadow textures ready for use in a regular render
        /// Do not call manually unless before frame start or rendering is paused
        /// If lightList is not supplied, will render all lights in frustum
        virtual void prepareShadowTextures(Camera* cam, Viewport* vp, const LightList* lightList = 0);

        /** Set the size of the texture used for all texture-based shadows.
        @remarks
            The larger the shadow texture, the better the detail on 
            texture based shadows, but obviously this takes more memory.
            The default size is 512. Sizes must be a power of 2.
        @note This is the simple form, see setShadowTextureConfig for the more 
            complex form.
        */
        void setShadowTextureSize(unsigned short size) { mShadowRenderer.setShadowTextureSize(size); }

        /** Set the detailed configuration for a shadow texture.
        @param shadowIndex The index of the texture to configure, must be < the
            number of shadow textures setting
        @param width The width of the texture
        @param height The height of the texture
        @param format The pixel format of the texture
        @param fsaa The level of multisampling to use. Ignored if the device does not support it.
        @param depthBufferPoolId The pool # it should query the depth buffers from
        */
        void setShadowTextureConfig(size_t shadowIndex, uint16 width, uint16 height, PixelFormat format,
                                    uint16 fsaa = 0, uint16 depthBufferPoolId = 1)
        {
            mShadowRenderer.setShadowTextureConfig(shadowIndex, width, height, format, fsaa, depthBufferPoolId);
        }
        /** Set the detailed configuration for a shadow texture.
        @param shadowIndex The index of the texture to configure, must be < the
            number of shadow textures setting
        @param config Configuration structure
        */
        void setShadowTextureConfig(size_t shadowIndex, const ShadowTextureConfig& config)
        {
            mShadowRenderer.setShadowTextureConfig(shadowIndex, config);
        }

        /** Get the current shadow texture settings. */
        const ShadowTextureConfigList& getShadowTextureConfigList() const { return mShadowRenderer.mShadowTextureConfigList; }

        /** Set the pixel format of the textures used for texture-based shadows.
        @remarks
            By default, a colour texture is used (PF_X8R8G8B8) for texture shadows,
            but if you want to use more advanced texture shadow types you can 
            alter this. If you do, you will have to also call
            setShadowTextureCasterMaterial and setShadowTextureReceiverMaterial
            to provide shader-based materials to use these customised shadow
            texture formats.
        @note This is the simple form, see setShadowTextureConfig for the more 
            complex form.
        */
        void setShadowTexturePixelFormat(PixelFormat fmt)
        {
            mShadowRenderer.setShadowTexturePixelFormat(fmt);
        }
        /** Set the level of multisample AA of the textures used for texture-based shadows.
        @remarks
            By default, the level of multisample AA is zero.
        @note This is the simple form, see setShadowTextureConfig for the more 
            complex form.
        */
        void setShadowTextureFSAA(unsigned short fsaa) { mShadowRenderer.setShadowTextureFSAA(fsaa); }

        /** Set the number of textures allocated for texture-based shadows.
        @remarks
            The default number of textures assigned to deal with texture based
            shadows is 1; however this means you can only have one light casting
            shadows at the same time. You can increase this number in order to 
            make this more flexible, but be aware of the texture memory it will use.
        */
        void setShadowTextureCount(size_t count) { mShadowRenderer.setShadowTextureCount(count); }

        /** Set the number of shadow textures a light type uses.
        @remarks
            The default for all light types is 1. This means that each light uses only 1 shadow
            texture. Call this if you need more than 1 shadow texture per light, E.G. PSSM. 
        @note
            This feature only works with the Integrated shadow technique.
            Also remember to increase the total number of shadow textures you request
            appropriately (e.g. via setShadowTextureCount)!!
        */
        void setShadowTextureCountPerLightType(Light::LightTypes type, size_t count)
        { mShadowRenderer.mShadowTextureCountPerType[type] = count; }
        /// Get the number of shadow textures is assigned for the given light type.
        size_t getShadowTextureCountPerLightType(Light::LightTypes type) const
        {return mShadowRenderer.mShadowTextureCountPerType[type]; }

        /** Sets the size and count of textures used in texture-based shadows. 
        @see setShadowTextureSize and setShadowTextureCount for details, this
            method just allows you to change both at once, which can save on
            reallocation if the textures have already been created.
        @note This is the simple form, see setShadowTextureConfig for the more 
            complex form.
        */
        void setShadowTextureSettings(uint16 size, uint16 count, PixelFormat fmt = PF_BYTE_RGBA,
                                      uint16 fsaa = 0, uint16 depthBufferPoolId = 1)
        {
            mShadowRenderer.setShadowTextureSettings(size, count, fmt, fsaa, depthBufferPoolId);
        }

        /** Get a reference to the shadow texture currently in use at the given index.
        @note
            If you change shadow settings, this reference may no longer
            be correct, so be sure not to hold the returned reference over 
            texture shadow configuration changes.
        */
        const TexturePtr& getShadowTexture(size_t shadowIndex)
        {
            return mShadowRenderer.getShadowTexture(shadowIndex);
        }

        /** Sets the proportional distance which a texture shadow which is generated from a
            directional light will be offset into the camera view to make best use of texture space.

            When generating a shadow texture from a directional light, an approximation is used
            since it is not possible to render the entire scene to one texture. 
            The texture is projected onto an area centred on the camera, and is
            the shadow far distance * 2 in length (it is square). This wastes
            a lot of texture space outside the frustum though, so this offset allows
            you to move the texture in front of the camera more. However, be aware
            that this can cause a little shadow 'jittering' during rotation, and
            that if you move it too far then you'll start to get artefacts close 
            to the camera. The value is represented as a proportion of the shadow
            far distance, and the default is 0.6.
        */
        void setShadowDirLightTextureOffset(Real offset) { mShadowRenderer.mShadowTextureOffset = offset;}
        /** Gets the proportional distance which a texture shadow which is generated from a
        directional light will be offset into the camera view to make best use of texture space.
        */
        Real getShadowDirLightTextureOffset(void)  const { return mShadowRenderer.mShadowTextureOffset; }
        /** Sets the proportional distance at which texture shadows begin to fade out.
        @remarks
            To hide the edges where texture shadows end (in directional lights)
            Ogre will fade out the shadow in the distance. This value is a proportional
            distance of the entire shadow visibility distance at which the shadow
            begins to fade out. The default is 0.7
        */
        void setShadowTextureFadeStart(Real fadeStart)
        { mShadowRenderer.mShadowTextureFadeStart = fadeStart; }
        /** Sets the proportional distance at which texture shadows finish to fading out.
        @remarks
        To hide the edges where texture shadows end (in directional lights)
        Ogre will fade out the shadow in the distance. This value is a proportional
        distance of the entire shadow visibility distance at which the shadow
        is completely invisible. The default is 0.9.
        */
        void setShadowTextureFadeEnd(Real fadeEnd)
        { mShadowRenderer.mShadowTextureFadeEnd = fadeEnd; }

        /** Sets whether or not texture shadows should attempt to self-shadow.
        @remarks
            The default implementation of texture shadows uses a fixed-function 
            colour texture projection approach for maximum compatibility, and 
            as such cannot support self-shadowing. However, if you decide to 
            implement a more complex shadowing technique using the 
            setShadowTextureCasterMaterial and setShadowTextureReceiverMaterial 
            there is a possibility you may be able to support 
            self-shadowing (e.g by implementing a shader-based shadow map). In 
            this case you might want to enable this option.
        @param selfShadow Whether to attempt self-shadowing with texture shadows
        */
        void setShadowTextureSelfShadow(bool selfShadow);

        /// Gets whether or not texture shadows attempt to self-shadow.
        bool getShadowTextureSelfShadow(void) const
        { return mShadowRenderer.mShadowTextureSelfShadow; }
        /** Sets the default material to use for rendering shadow casters.
        @remarks
            By default shadow casters are rendered into the shadow texture using
            an automatically generated fixed-function pass. This allows basic
            projective texture shadows, but it's possible to use more advanced
            shadow techniques by overriding the caster and receiver materials, for
            example providing vertex and fragment programs to implement shadow
            maps.
        @par
            You can rely on the ambient light in the scene being set to the 
            requested texture shadow colour, if that's useful. 
        @note
            Individual objects may also override the vertex program in
            your default material if their materials include 
            shadow_caster_vertex_program_ref, shadow_receiver_vertex_program_ref
            shadow_caster_material entries, so if you use both make sure they are compatible.           
        @note
            Only a single pass is allowed in your material, although multiple
            techniques may be used for hardware fallback.
        */
        void setShadowTextureCasterMaterial(const MaterialPtr& mat)
        { mShadowRenderer.setShadowTextureCasterMaterial(mat); }

        /** Sets the default material to use for rendering shadow receivers.
        @remarks
            By default shadow receivers are rendered as a post-pass using basic
            modulation. This allows basic projective texture shadows, but it's 
            possible to use more advanced shadow techniques by overriding the 
            caster and receiver materials, for example providing vertex and 
            fragment programs to implement shadow maps.
        @par
            You can rely on texture unit 0 containing the shadow texture, and 
            for the unit to be set to use projective texturing from the light 
            (only useful if you're using fixed-function, which is unlikely; 
            otherwise you should rely on the texture_viewproj_matrix auto binding)
        @note
            Individual objects may also override the vertex program in
            your default material if their materials include 
            shadow_caster_vertex_program_ref shadow_receiver_vertex_program_ref
            shadow_receiver_material entries, so if you use both make sure they are compatible.
        @note
            Only a single pass is allowed in your material, although multiple
            techniques may be used for hardware fallback.
        */
        void setShadowTextureReceiverMaterial(const MaterialPtr& mat)
        { mShadowRenderer.setShadowTextureReceiverMaterial(mat); }

        /** Sets whether or not shadow casters should be rendered into shadow
            textures using their back faces rather than their front faces. 
        @remarks
            Rendering back faces rather than front faces into a shadow texture
            can help minimise depth comparison issues, if you're using depth
            shadowmapping. You will probably still need some biasing but you
            won't need as much. For solid objects the result is the same anyway,
            if you have objects with holes you may want to turn this option off.
            The default is to enable this option.
        */
        void setShadowCasterRenderBackFaces(bool bf) { mShadowRenderer.mShadowCasterRenderBackFaces = bf; }

        /** Gets whether or not shadow casters should be rendered into shadow
            textures using their back faces rather than their front faces. 
        */
        bool getShadowCasterRenderBackFaces() const { return mShadowRenderer.mShadowCasterRenderBackFaces; }

        /** Set the shadow camera setup to use for all lights which don't have
            their own shadow camera setup.
        @see ShadowCameraSetup
        */
        void setShadowCameraSetup(const ShadowCameraSetupPtr& shadowSetup);
        /// @}

        /** Sets the active compositor chain of the current scene being rendered.
            @note CompositorChain does this automatically, no need to call manually.
        */
        void _setActiveCompositorChain(CompositorChain* chain) { mActiveCompositorChain = chain; }

        /** Sets whether to use late material resolving or not. If set, materials will be resolved
            from the materials at the pass-setting stage and not at the render queue building stage.
            This is useful when the active material scheme during the render queue building stage
            is different from the one during the rendering stage.
        */
        void setLateMaterialResolving(bool isLate) { mLateMaterialResolving = isLate; }
        
        /** Gets whether using late material resolving or not.
            @see setLateMaterialResolving */
        bool isLateMaterialResolving() const { return mLateMaterialResolving; }

        /** Gets the active compositor chain of the current scene being rendered */
        CompositorChain* _getActiveCompositorChain() const { return mActiveCompositorChain; }

        /** Add a listener which will get called back on scene manager events.
        */
        void addListener(Listener* s);
        /** Remove a listener
        */
        void removeListener(Listener* s);

        /** Add a listener which will get called back on shadow texture events.
        */
        void addShadowTextureListener(ShadowTextureListener* s);
        /** Remove a listener
        */
        void removeShadowTextureListener(ShadowTextureListener* s);

        /// @name Static Geometry
        /// @{
        /** Creates a StaticGeometry instance suitable for use with this
            SceneManager.
        @remarks
            StaticGeometry is a way of batching up geometry into a more 
            efficient form at the expense of being able to move it. Please 
            read the StaticGeometry class documentation for full information.
        @param name The name to give the new object
        @return The new StaticGeometry instance
        */
        StaticGeometry* createStaticGeometry(const String& name);
        /** Retrieve a previously created StaticGeometry instance. 
        @note Throws an exception if the named instance does not exist
        */
        StaticGeometry* getStaticGeometry(const String& name) const;
        /** Returns whether a static geometry instance with the given name exists. */
        bool hasStaticGeometry(const String& name) const;
        /** Remove & destroy a StaticGeometry instance. */
        void destroyStaticGeometry(StaticGeometry* geom);
        /** Remove & destroy a StaticGeometry instance. */
        void destroyStaticGeometry(const String& name);
        /** Remove & destroy all StaticGeometry instances. */
        void destroyAllStaticGeometry(void);
        /// @}

        /// @name Instancing
        /// @{
        /** Creates an InstanceManager interface to create & manipulate instanced entities
            You need to call this function at least once before start calling createInstancedEntity
            to build up an instance based on the given mesh.
        @remarks
            Instancing is a way of batching up geometry into a much more 
            efficient form, but with some limitations, and still be able to move & animate it.
            Please see @ref InstanceManager class documentation for full information.
        @param customName Custom name for referencing. Must be unique
        @param meshName The mesh name the instances will be based upon
        @param groupName The resource name where the mesh lives
        @param technique Technique to use, which may be shader based, or hardware based.
        @param numInstancesPerBatch Suggested number of instances per batch. The actual number
        may end up being lower if the technique doesn't support having so many. It can't be zero
        @param flags Flags to pass to the InstanceManager see #InstanceManagerFlags
        @param subMeshIdx InstanceManager only supports using one submesh from the base mesh. This parameter
        says which submesh to pick (must be <= Mesh::getNumSubMeshes())
        @return The new InstanceManager instance
        */
        InstanceManager* createInstanceManager( const String &customName, const String &meshName,
                                                        const String &groupName,
                                                        InstanceManager::InstancingTechnique technique,
                                                        size_t numInstancesPerBatch, uint16 flags=0,
                                                        unsigned short subMeshIdx=0 );

        /** Retrieves an existing InstanceManager by it's name.
        @note Throws an exception if the named InstanceManager does not exist
        */
        InstanceManager* getInstanceManager( const String &managerName ) const;

        /** Returns whether an InstanceManager with the given name exists. */
        bool hasInstanceManager( const String &managerName ) const;

        /** Destroys an InstanceManager <b>if</b> it was created with createInstanceManager()
        @remarks
            Be sure you don't have any InstancedEntity referenced somewhere which was created with
            this manager, since it will become a dangling pointer.
        @param name Name of the manager to remove
        */
        void destroyInstanceManager( const String &name );
        void destroyInstanceManager( InstanceManager *instanceManager );

        void destroyAllInstanceManagers(void);

        /** @see InstanceManager::getMaxOrBestNumInstancesPerBatch
        @remarks
            If you've already created an InstanceManager, you can call it's
            getMaxOrBestNumInstancesPerBatch() function directly.
            Another (not recommended) way to know if the technique is unsupported is by creating
            an InstanceManager and use createInstancedEntity, which will return null pointer.
            The input parameter "numInstancesPerBatch" is a suggested value when using IM_VTFBESTFIT
            flag (in that case it should be non-zero)
        @return
            The ideal (or maximum, depending on flags) number of instances per batch for
            the given technique. Zero if technique is unsupported or errors were spotted
        */
        size_t getNumInstancesPerBatch( const String &meshName, const String &groupName,
                                                const String &materialName,
                                                InstanceManager::InstancingTechnique technique,
                                                size_t numInstancesPerBatch, uint16 flags=0,
                                                unsigned short subMeshIdx=0 );

        /** Creates an InstancedEntity based on an existing InstanceManager

        - Return value may be null if the InstanceManger technique isn't supported
        - Try to keep the number of entities with different materials <b>to a minimum</b>

        Alternatively you can call @ref InstanceManager::createInstancedEntity using the returned
        pointer from createInstanceManager()
        @see InstanceBatch
        @param materialName Material name 
        @param managerName Name of the instance manager
        @return An InstancedEntity ready to be attached to a SceneNode
        */
        InstancedEntity* createInstancedEntity( const String &materialName,
                                                        const String &managerName );

        /** Removes an InstancedEntity, @see SceneManager::createInstancedEntity &
            @see InstanceBatch::removeInstancedEntity
        @param instancedEntity Instance to remove
        */
        void destroyInstancedEntity( InstancedEntity *instancedEntity );

        /** Called by an InstanceManager when it has at least one InstanceBatch that needs their bounds
            to be updated for proper culling
            @param dirtyManager The manager with dirty batches to update
        */
        void _addDirtyInstanceManager( InstanceManager *dirtyManager );
        /// @}

        typedef MapIterator<MovableObjectMap> MovableObjectIterator;
        /// @name Movable Objects
        /// @{
        /** Create a movable object of the type specified.
        @remarks
            This is the generalised form of MovableObject creation where you can
            create a MovableObject of any specialised type generically, including
            any new types registered using plugins.
        @param name The name to give the object. Must be unique within type.
        @param typeName The type of object to create
        @param params Optional name/value pair list to give extra parameters to
            the created object.
        */
        MovableObject* createMovableObject(const String& name,
            const String& typeName, const NameValuePairList* params = 0);
        /// @overload
        MovableObject* createMovableObject(const String& typeName, const NameValuePairList* params = 0);
        /** Destroys a MovableObject with the name specified, of the type specified.
        @remarks
            The MovableObject will automatically detach itself from any nodes
            on destruction.
        */
        void destroyMovableObject(const String& name, const String& typeName);
        /** Destroys a MovableObject.
        @remarks
            The MovableObject will automatically detach itself from any nodes
            on destruction.
        */
        void destroyMovableObject(MovableObject* m);
        /** Destroy all MovableObjects of a given type. */
        void destroyAllMovableObjectsByType(const String& typeName);
        /** Destroy all MovableObjects. */
        void destroyAllMovableObjects(void);
        /** Get a reference to a previously created object instance
        @note Throws an exception if the named instance does not exist
        */
        MovableObject* getMovableObject(const String& name, const String& typeName) const;
        /** Returns whether a object instance with the given name exists. */
        bool hasMovableObject(const String& name, const String& typeName) const;
        /** Get all MovableObect instances of a given type.
        @note
            The iterator returned from this method is not thread safe, do not use this
            if you are creating or deleting objects of this type in another thread.
        */
        const MovableObjectMap& getMovableObjects(const String& typeName);

        /** Inject a MovableObject instance created externally.
        @remarks
            This method 'injects' a MovableObject instance created externally into
            the MovableObject instance registry held in the SceneManager. You
            might want to use this if you have a MovableObject which you don't
            want to register a factory for; for example a MovableObject which 
            cannot be generally constructed by clients. 
        @note
            It is important that the MovableObject has a unique name for the type,
            and that its getMovableType() method returns a proper type name.
        */
        void injectMovableObject(MovableObject* m);
        /** Extract a previously injected MovableObject.
        @remarks
            Essentially this does the same as destroyMovableObject, but only
            removes the instance from the internal lists, it does not attempt
            to destroy it.
        */
        void extractMovableObject(const String& name, const String& typeName);
        /// @overload
        void extractMovableObject(MovableObject* m);
        /** Extract all injected MovableObjects of a given type.
        @remarks
            Essentially this does the same as destroyAllMovableObjectsByType, 
            but only removes the instances from the internal lists, it does not 
            attempt to destroy them.
        */
        void extractAllMovableObjectsByType(const String& typeName);
        /// @}

        /** Sets a mask which is bitwise 'and'ed with objects own visibility masks
            to determine if the object is visible.
        @remarks
            Note that this is combined with any per-viewport visibility mask
            through an 'and' operation. @see Viewport::setVisibilityMask
        */
        void setVisibilityMask(uint32 vmask) { mVisibilityMask = vmask; }

        /** Gets a mask which is bitwise 'and'ed with objects own visibility masks
            to determine if the object is visible.
        */
        uint32 getVisibilityMask(void) { return mVisibilityMask; }

        /** Internal method for getting the combination between the global visibility
            mask and the per-viewport visibility mask.
        */
        uint32 _getCombinedVisibilityMask(void) const;

        /** Sets whether the SceneManager should search for visible objects, or
            whether they are being manually handled.
        @remarks
            This is an advanced function, you should not use this unless you know
            what you are doing.
        */
        void setFindVisibleObjects(bool find) { mFindVisibleObjects = find; }

        /** Gets whether the SceneManager should search for visible objects, or
            whether they are being manually handled.
        */
        bool getFindVisibleObjects(void) { return mFindVisibleObjects; }

        /** Set whether to automatically normalise normals on objects whenever they
            are scaled.
        @remarks
            Scaling can distort normals so the default behaviour is to compensate
            for this, but it has a cost. If you would prefer to manually manage 
            this, set this option to 'false' and use Pass::setNormaliseNormals
            only when needed.
        */
        void setNormaliseNormalsOnScale(bool n) { mNormaliseNormalsOnScale = n; }

        /** Get whether to automatically normalise normals on objects whenever they
            are scaled.
        */
        bool getNormaliseNormalsOnScale() const { return mNormaliseNormalsOnScale; }

        /** Set whether to automatically flip the culling mode on objects whenever they
            are negatively scaled.
        @remarks
            Negativelyl scaling an object has the effect of flipping the triangles, 
            so the culling mode should probably be inverted to deal with this. 
            If you would prefer to manually manage this, set this option to 'false' 
            and use different materials with Pass::setCullingMode set manually as needed.
        */
        void setFlipCullingOnNegativeScale(bool n) { mFlipCullingOnNegativeScale = n; }

        /** Get whether to automatically flip the culling mode on objects whenever they
            are negatively scaled.
        */
        bool getFlipCullingOnNegativeScale() const { return mFlipCullingOnNegativeScale; }

        /** Render something as if it came from the current queue.
        @param rend The renderable to issue to the pipeline
        @param pass The pass which is being used
        @param doLightIteration If true, this method will issue the renderable to
            the pipeline possibly multiple times, if the pass indicates it should be
            done once per light
        @param manualLightList Only applicable if doLightIteration is false, this
            method allows you to pass in a previously determined set of lights
            which will be used for a single render of this object.
        @param shadowDerivation If false, disables the derivation of shadow
            passes from original passes
         */
        void _injectRenderWithPass(Pass *pass, Renderable *rend, bool shadowDerivation = true,
            bool doLightIteration = false, const LightList* manualLightList = 0);

        /** Internal method for setting up the renderstate for a rendering pass.
            @param pass The Pass details to set.
            @param evenIfSuppressed unused
            @param shadowDerivation If false, disables the derivation of shadow
                passes from original passes
            @return
                A Pass object that was used instead of the one passed in, can
                happen when rendering shadow passes
        */
        const Pass* _setPass(const Pass* pass,
            bool evenIfSuppressed = false, bool shadowDerivation = true);
        
        /** Method to allow you to mark gpu parameters as dirty, causing them to 
            be updated according to the mask that you set when updateGpuProgramParameters is
            next called. Only really useful if you're controlling parameter state in 
            inner rendering loop callbacks.
            @param mask Some combination of GpuParamVariability which is bitwise OR'ed with the
                current dirty state.
        */
        void _markGpuParamsDirty(uint16 mask);

        /** Render the objects in a given queue group
        */
        void _renderQueueGroupObjects(RenderQueueGroup* group,
            QueuedRenderableCollection::OrganisationMode om);

        /** Advanced method for supplying an alternative visitor, used for parsing the
            render queues and sending the results to the renderer.
        @remarks
            You can use this method to insert your own implementation of the 
            QueuedRenderableVisitor interface, which receives calls as the queued
            renderables are parsed in a given order
            and are sent to the renderer. If you provide your own implementation of
            this visitor, you are responsible for either calling the rendersystem, 
            or passing the calls on to the base class implementation.
        @note
            Ownership is not taken of this pointer, you are still required to 
            delete it yourself once you're finished.
        @param visitor Your implementation of SceneMgrQueuedRenderableVisitor. 
            If you pass 0, the default implementation will be used.
        */
        void setQueuedRenderableVisitor(SceneMgrQueuedRenderableVisitor* visitor);

        /** Gets the current visitor object which processes queued renderables. */
        SceneMgrQueuedRenderableVisitor* getQueuedRenderableVisitor(void) const
        {
            return mActiveQueuedRenderableVisitor;
        }

        /** Get the rendersystem subclass to which the output of this Scene Manager
            gets sent
        */
        RenderSystem *getDestinationRenderSystem();

        /** Gets the current viewport being rendered (advanced use only, only 
            valid during viewport update. */
        Viewport* getCurrentViewport(void) const { return mCurrentViewport; }

        /** Returns a visibility boundary box for a specific camera. */
        const VisibleObjectsBoundsInfo& getVisibleObjectsBoundsInfo(const Camera* cam) const;

        /**  Returns the shadow caster AAB for a specific light-camera combination */
        const VisibleObjectsBoundsInfo& getShadowCasterBoundsInfo(const Light* light, size_t iteration = 0) const;

        /** Add a level of detail listener. */
        void addLodListener(LodListener *listener);

        /**
        Remove a level of detail listener.
        @remarks
            Do not call from inside an LodListener callback method.
        */
        void removeLodListener(LodListener *listener);

        /** Notify that a movable object LOD change event has occurred. */
        void _notifyMovableObjectLodChanged(MovableObjectLodChangedEvent& evt);

        /** Notify that an entity mesh LOD change event has occurred. */
        void _notifyEntityMeshLodChanged(EntityMeshLodChangedEvent& evt);

        /** Notify that an entity material LOD change event has occurred. */
        void _notifyEntityMaterialLodChanged(EntityMaterialLodChangedEvent& evt);

        /** Handle LOD events. */
        void _handleLodEvents();

        IlluminationRenderStage _getCurrentRenderStage() {return mIlluminationStage;}

        const AutoParamDataSource* _getAutoParamDataSource() { return mAutoParamDataSource.get(); }
    };

    /// Interface for visualising debugging the SceneManager state
    class DebugDrawer : public SceneManager::Listener
    {
    public:
        virtual ~DebugDrawer() {}
        virtual void drawSceneNode(const SceneNode* node) = 0;
        virtual void drawBone(const Node* node) = 0;
        virtual void drawFrustum(const Frustum* frust) = 0;
    };

    /** Default implementation of IntersectionSceneQuery. */
    class DefaultIntersectionSceneQuery : 
        public IntersectionSceneQuery
    {
    public:
        DefaultIntersectionSceneQuery(SceneManager* creator);
        ~DefaultIntersectionSceneQuery();

        void execute(IntersectionSceneQueryListener* listener) override;
    };

    /** Default implementation of RaySceneQuery. */
    class DefaultRaySceneQuery : public RaySceneQuery
    {
    public:
        DefaultRaySceneQuery(SceneManager* creator);
        ~DefaultRaySceneQuery();

        void execute(RaySceneQueryListener* listener) override;
    };
    /** Default implementation of SphereSceneQuery. */
    class DefaultSphereSceneQuery : public SphereSceneQuery
    {
    public:
        DefaultSphereSceneQuery(SceneManager* creator);
        ~DefaultSphereSceneQuery();

        void execute(SceneQueryListener* listener) override;
    };
    /** Default implementation of PlaneBoundedVolumeListSceneQuery. */
    class DefaultPlaneBoundedVolumeListSceneQuery : public PlaneBoundedVolumeListSceneQuery
    {
    public:
        DefaultPlaneBoundedVolumeListSceneQuery(SceneManager* creator);
        ~DefaultPlaneBoundedVolumeListSceneQuery();

        void execute(SceneQueryListener* listener) override;
    };
    /** Default implementation of AxisAlignedBoxSceneQuery. */
    class DefaultAxisAlignedBoxSceneQuery : public AxisAlignedBoxSceneQuery
    {
    public:
        DefaultAxisAlignedBoxSceneQuery(SceneManager* creator);
        ~DefaultAxisAlignedBoxSceneQuery();

        void execute(SceneQueryListener* listener) override;
    };

    /** Structure containing information about a scene manager. */
    struct SceneManagerMetaData
    {
        /// A globally unique string identifying the scene manager type
        String typeName;
        /// Flag indicating whether world geometry is supported
        bool worldGeometrySupported;
    };



    /** Class which will create instances of a given SceneManager. */
    class SceneManagerFactory : public SceneMgtAlloc
    {
    protected:
        mutable SceneManagerMetaData mMetaData;
        mutable bool mMetaDataInit;
        /// Internal method to initialise the metadata, must be implemented
        virtual void initMetaData(void) const = 0;
    public:
        SceneManagerFactory() : mMetaDataInit(true) {}
        virtual ~SceneManagerFactory() {}
        /** Get information about the SceneManager type created by this factory. */
        virtual const SceneManagerMetaData& getMetaData(void) const 
        {
            if (mMetaDataInit)
            {
                initMetaData();
                mMetaDataInit = false;
            }
            return mMetaData; 
        }
        /** Create a new instance of a SceneManager.
        @remarks
        Don't call directly, use SceneManagerEnumerator::createSceneManager.
        */
        virtual SceneManager* createInstance(const String& instanceName) = 0;
        /** Destroy an instance of a SceneManager. */
        virtual void destroyInstance(SceneManager* instance) { delete instance; }

    };

    /** @} */
    /** @} */


} // Namespace

#endif<|MERGE_RESOLUTION|>--- conflicted
+++ resolved
@@ -37,14 +37,11 @@
 #include <set>
 #include <string>
 #include <vector>
-<<<<<<< HEAD
 #include <algorithm>
-=======
 #include <memory>
 #include <thread>
 #include <mutex>
 #include <condition_variable>
->>>>>>> c02f2f76
 
 // Precompiler options
 #include "OgrePrerequisites.h"
