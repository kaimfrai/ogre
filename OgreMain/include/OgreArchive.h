/*
-----------------------------------------------------------------------------
This source file is part of OGRE
(Object-oriented Graphics Rendering Engine)
For the latest info, see http://www.ogre3d.org/

Copyright (c) 2000-2014 Torus Knot Software Ltd

Permission is hereby granted, free of charge, to any person obtaining a copy
of this software and associated documentation files (the "Software"), to deal
in the Software without restriction, including without limitation the rights
to use, copy, modify, merge, publish, distribute, sublicense, and/or sell
copies of the Software, and to permit persons to whom the Software is
furnished to do so, subject to the following conditions:

The above copyright notice and this permission notice shall be included in
all copies or substantial portions of the Software.

THE SOFTWARE IS PROVIDED "AS IS", WITHOUT WARRANTY OF ANY KIND, EXPRESS OR
IMPLIED, INCLUDING BUT NOT LIMITED TO THE WARRANTIES OF MERCHANTABILITY,
FITNESS FOR A PARTICULAR PURPOSE AND NONINFRINGEMENT. IN NO EVENT SHALL THE
AUTHORS OR COPYRIGHT HOLDERS BE LIABLE FOR ANY CLAIM, DAMAGES OR OTHER
LIABILITY, WHETHER IN AN ACTION OF CONTRACT, TORT OR OTHERWISE, ARISING FROM,
OUT OF OR IN CONNECTION WITH THE SOFTWARE OR THE USE OR OTHER DEALINGS IN
THE SOFTWARE.
-----------------------------------------------------------------------------
*/
#ifndef _Archive_H__
#define _Archive_H__

#include <ctime>
#include <vector>

#include "OgrePrerequisites.h"
#include "OgreStringVector.h"
#include "OgreExports.h"
#include "OgreMemoryAllocatorConfig.h"
#include "OgreSharedPtr.h"

namespace Ogre {
class Archive;

    /** \addtogroup Core
    *  @{
    */
    /** \addtogroup Resources
    *  @{
    */
    /** Information about a file/directory within the archive will be
    returned using a FileInfo struct.
    @see
    Archive
    */
    struct FileInfo {
        /// The archive in which the file has been found (for info when performing
        /// multi-Archive searches, note you should still open through ResourceGroupManager)
        const Archive* archive;
        /// The file's fully qualified name
        String filename;
        /// Path name; separated by '/' and ending with '/'
        String path;
        /// Base filename
        String basename;
        /// Compressed size
        size_t compressedSize;
        /// Uncompressed size
        size_t uncompressedSize;
    };

    typedef std::vector<FileInfo> FileInfoList;
    typedef SharedPtr<FileInfoList> FileInfoListPtr;

    /** Archive-handling class.
    @remarks
        An archive is a generic term for a container of files. This may be a
        filesystem folder, it may be a compressed archive, it may even be 
        a remote location shared on the web. This class is designed to be 
        subclassed to provide access to a range of file locations. 
    @par
        Instances of this class are never constructed or even handled by end-user
        applications. They are constructed by custom ArchiveFactory classes, 
        which plugins can register new instances of using ArchiveManager. 
        End-user applications will typically use ResourceManager or 
        ResourceGroupManager to manage resources at a higher level, rather than 
        reading files directly through this class. Doing it this way allows you
        to benefit from OGRE's automatic searching of multiple file locations 
        for the resources you are looking for.
    */
    class _OgreExport Archive : public ArchiveAlloc
    {
    protected:
        /// Archive name
        String mName; 
        /// Archive type code
        String mType;
        /// Read-only flag
        bool mReadOnly;
    public:


        /** Constructor - don't call direct, used by ArchiveFactory.
        */
        Archive( const String& name, const String& archType )
            : mName(name), mType(archType), mReadOnly(true) {}

        /** Default destructor.
        */
        virtual ~Archive() {}

        /// Get the name of this archive
        const String& getName(void) const { return mName; }

        /// Returns whether this archive is case sensitive in the way it matches files
        virtual bool isCaseSensitive(void) const = 0;

        /** Loads the archive.
        @remarks
            This initializes all the internal data of the class.
        @warning
            Do not call this function directly, it is meant to be used
            only by the ArchiveManager class.
        */
        virtual void load() = 0;

        /** Unloads the archive.
        @warning
            Do not call this function directly, it is meant to be used
            only by the ArchiveManager class.
        */
        virtual void unload() = 0;

        /** Reports whether this Archive is read-only, or whether the contents
            can be updated. 
        */
        virtual bool isReadOnly() const { return mReadOnly; }

        /** Open a stream on a given file. 
        @note
            There is no equivalent 'close' method; the returned stream
            controls the lifecycle of this file operation.
        @param filename The fully qualified name of the file
        @param readOnly Whether to open the file in read-only mode or not (note, 
            if the archive is read-only then this cannot be set to false)
        @return A shared pointer to a DataStream which can be used to 
            read / write the file. If the file is not present, returns a null
            shared pointer.
        */
        virtual DataStreamPtr open(const String& filename, bool readOnly = true) const = 0;

        /** Create a new file (or overwrite one already there). 
        @note If the archive is read-only then this method will fail.
        @param filename The fully qualified name of the file
        @return A shared pointer to a DataStream which can be used to 
        read / write the file. 
        */
        virtual DataStreamPtr create(const String& filename);

        /** Delete a named file.
        @remarks Not possible on read-only archives
        @param filename The fully qualified name of the file
        */
        virtual void remove(const String& filename);

        /** List all file names in the archive.
        @note
            This method only returns filenames, you can also retrieve other
            information using listFileInfo.
        @param recursive Whether all paths of the archive are searched (if the 
            archive has a concept of that)
        @param dirs Set to true if you want the directories to be listed
            instead of files
        @return A list of filenames matching the criteria, all are fully qualified
        */
        virtual StringVectorPtr list(bool recursive = true, bool dirs = false) const = 0;
        
        /** List all files in the archive with accompanying information.
        @param recursive Whether all paths of the archive are searched (if the 
            archive has a concept of that)
        @param dirs Set to true if you want the directories to be listed
            instead of files
        @return A list of structures detailing quite a lot of information about
            all the files in the archive.
        */
        virtual FileInfoListPtr listFileInfo(bool recursive = true, bool dirs = false) const = 0;

        /** Find all file or directory names matching a given pattern
            in this archive.
        @note
            This method only returns filenames, you can also retrieve other
            information using findFileInfo.
        @param pattern The pattern to search for; wildcards (*) are allowed
        @param recursive Whether all paths of the archive are searched (if the 
            archive has a concept of that)
        @param dirs Set to true if you want the directories to be listed
            instead of files
        @return A list of filenames matching the criteria, all are fully qualified
        */
        virtual StringVectorPtr find(const String& pattern, bool recursive = true,
            bool dirs = false) const = 0;

        /** Find out if the named file exists (note: fully qualified filename required) */
        virtual bool exists(const String& filename) const = 0;

        /** Retrieve the modification time of a given file */
        virtual time_t getModifiedTime(const String& filename) const = 0;


        /** Find all files or directories matching a given pattern in this
            archive and get some detailed information about them.
        @param pattern The pattern to search for; wildcards (*) are allowed
        @param recursive Whether all paths of the archive are searched (if the 
        archive has a concept of that)
        @param dirs Set to true if you want the directories to be listed
            instead of files
        @return A list of file information structures for all files matching 
            the criteria.
        */
        virtual FileInfoListPtr findFileInfo(const String& pattern, 
            bool recursive = true, bool dirs = false) const = 0;

        /// Return the type code of this Archive
        const String& getType(void) const { return mType; }
        
    };
    /** @} */
    /** @} */

}

<<<<<<< HEAD

=======
>>>>>>> aac7af90
#endif<|MERGE_RESOLUTION|>--- conflicted
+++ resolved
@@ -227,8 +227,4 @@
 
 }
 
-<<<<<<< HEAD
-
-=======
->>>>>>> aac7af90
 #endif