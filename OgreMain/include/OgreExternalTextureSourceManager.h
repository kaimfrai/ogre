--- conflicted
+++ resolved
@@ -39,12 +39,6 @@
 date                 : Jan 1 2004
 email                : pjcast@yahoo.com
 ***************************************************************************/
-<<<<<<< HEAD
-#include "OgreSingleton.h"
-#include "OgreResourceGroupManager.h"
-=======
-#include "OgreExternalTextureSource.h"
->>>>>>> f281b785
 #include "OgreMemoryAllocatorConfig.h"
 #include "OgrePrerequisites.h"
 #include "OgreResourceGroupManager.h"
