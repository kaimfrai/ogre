/*
-----------------------------------------------------------------------------
This source file is part of OGRE
    (Object-oriented Graphics Rendering Engine)
For the latest info, see http://www.ogre3d.org/

Copyright (c) 2000-2014 Torus Knot Software Ltd

Permission is hereby granted, free of charge, to any person obtaining a copy
of this software and associated documentation files (the "Software"), to deal
in the Software without restriction, including without limitation the rights
to use, copy, modify, merge, publish, distribute, sublicense, and/or sell
copies of the Software, and to permit persons to whom the Software is
furnished to do so, subject to the following conditions:

The above copyright notice and this permission notice shall be included in
all copies or substantial portions of the Software.

THE SOFTWARE IS PROVIDED "AS IS", WITHOUT WARRANTY OF ANY KIND, EXPRESS OR
IMPLIED, INCLUDING BUT NOT LIMITED TO THE WARRANTIES OF MERCHANTABILITY,
FITNESS FOR A PARTICULAR PURPOSE AND NONINFRINGEMENT. IN NO EVENT SHALL THE
AUTHORS OR COPYRIGHT HOLDERS BE LIABLE FOR ANY CLAIM, DAMAGES OR OTHER
LIABILITY, WHETHER IN AN ACTION OF CONTRACT, TORT OR OTHERWISE, ARISING FROM,
OUT OF OR IN CONNECTION WITH THE SOFTWARE OR THE USE OR OTHER DEALINGS IN
THE SOFTWARE.
-----------------------------------------------------------------------------
*/
#ifndef __ANIMABLE_H__
#define __ANIMABLE_H__

#include <string.h>
#include <map>
#include <string>

#include "OgrePrerequisites.h"
#include "OgreCommon.h"
#include "OgreVector.h"
#include "OgreColourValue.h"
#include "OgreStringVector.h"
#include "OgreException.h"
#include "OgreExports.h"
#include "OgreMath.h"
#include "OgreMemoryAllocatorConfig.h"
#include "OgreQuaternion.h"
#include "OgreSharedPtr.h"

namespace Ogre {

    class Any;

    /** \addtogroup Core
    *  @{
    */

    /** \addtogroup Animation
    *  @{
    */

    /** Defines an object property which is animable, i.e. may be keyframed.
    @remarks
        Animable properties are those which can be altered over time by a 
        predefined keyframe sequence. They may be set directly, or they may
        be modified from their existing state (common if multiple animations
        are expected to apply at once). Implementors of this interface are
        expected to override the 'setValue', 'setCurrentStateAsBaseValue' and 
        'applyDeltaValue' methods appropriate to the type in question, and to 
        initialise the type.
    @par
        AnimableValue instances are accessible through any class which extends
        AnimableObject in order to expose it's animable properties.
    @note
        This class is an instance of the Adapter pattern, since it generalises
        access to a particular property. Whilst it could have been templated
        such that the type which was being referenced was compiled in, this would
        make it more difficult to aggregated generically, and since animations
        are often comprised of multiple properties it helps to be able to deal
        with all values through a single class.
    */
    class _OgreExport AnimableValue : public AnimableAlloc
    {
    public:
        /// The type of the value being animated
        enum ValueType
        {
            INT,
            REAL,
            VECTOR2,
            VECTOR3,
            VECTOR4,
            QUATERNION,
            COLOUR,
            RADIAN,
            DEGREE
        };
    protected:
        /// Value type
        ValueType mType;

        /// Base value data
        union
        {
            int mBaseValueInt;
            Real mBaseValueReal[4];
        };

        /// Internal method to set a value as base
        virtual void setAsBaseValue(int val) { mBaseValueInt = val; }
        /// Internal method to set a value as base
        virtual void setAsBaseValue(Real val) { mBaseValueReal[0] = val; }
        /// Internal method to set a value as base
        virtual void setAsBaseValue(const Vector2& val) 
        { memcpy(mBaseValueReal, val.ptr(), sizeof(Real)*2); }
        /// Internal method to set a value as base
        virtual void setAsBaseValue(const Vector3& val) 
        { memcpy(mBaseValueReal, val.ptr(), sizeof(Real)*3); }
        /// Internal method to set a value as base
        virtual void setAsBaseValue(const Vector4& val) 
        { memcpy(mBaseValueReal, val.ptr(), sizeof(Real)*4); }
        /// Internal method to set a value as base
        virtual void setAsBaseValue(const Quaternion& val)
        {
            mBaseValueReal[0] = val.w;
            mBaseValueReal[1] = val.x;
            mBaseValueReal[2] = val.y;
            mBaseValueReal[3] = val.z;
        }
        /// Internal method to set a value as base
        virtual void setAsBaseValue(const Any& val);
        /// Internal method to set a value as base
        virtual void setAsBaseValue(const ColourValue& val)
        { 
            mBaseValueReal[0] = val.r;
            mBaseValueReal[1] = val.g;
            mBaseValueReal[2] = val.b;
            mBaseValueReal[3] = val.a;
        }
        /// Internal method to set a value as base
        virtual void setAsBaseValue(const Radian& val)
        { 
            mBaseValueReal[0] = val.valueRadians();
        }
        /// Internal method to set a value as base
        virtual void setAsBaseValue(const Degree& val)
        { 
            mBaseValueReal[0] = val.valueRadians();
        }


    public:
        AnimableValue(ValueType t) : mType(t) {}
        virtual ~AnimableValue() {}

        /// Gets the value type of this animable value
        ValueType getType(void) const { return mType; }

        /// Sets the current state as the 'base' value; used for delta animation
        virtual void setCurrentStateAsBaseValue(void) = 0;

        /// Set value 
        virtual void setValue(int) {
            OGRE_EXCEPT(Exception::ERR_NOT_IMPLEMENTED, "", "");
        }
        /// Set value 
        virtual void setValue(Real) {
            OGRE_EXCEPT(Exception::ERR_NOT_IMPLEMENTED, "", "");
        }
        /// Set value 
        virtual void setValue(const Vector2&) {
            OGRE_EXCEPT(Exception::ERR_NOT_IMPLEMENTED, "", "");
        }
        /// Set value 
        virtual void setValue(const Vector3&) {
            OGRE_EXCEPT(Exception::ERR_NOT_IMPLEMENTED, "", "");
        }
        /// Set value 
        virtual void setValue(const Vector4&) {
            OGRE_EXCEPT(Exception::ERR_NOT_IMPLEMENTED, "", "");
        }
        /// Set value 
        virtual void setValue(const Quaternion&) {
            OGRE_EXCEPT(Exception::ERR_NOT_IMPLEMENTED, "", "");
        }
        /// Set value 
        virtual void setValue(const ColourValue&) {
            OGRE_EXCEPT(Exception::ERR_NOT_IMPLEMENTED, "", "");
        }
        /// Set value 
        virtual void setValue(const Radian&) {
            OGRE_EXCEPT(Exception::ERR_NOT_IMPLEMENTED, "", "");
        }
        /// Set value 
        virtual void setValue(const Degree&) {
            OGRE_EXCEPT(Exception::ERR_NOT_IMPLEMENTED, "", "");
        }
        /// Set value 
        virtual void setValue(const Any& val);

        // reset to base value
        virtual void resetToBaseValue(void);

        /// Apply delta value
        virtual void applyDeltaValue(int) {
            OGRE_EXCEPT(Exception::ERR_NOT_IMPLEMENTED, "", "");
        }
        /// Set value 
        virtual void applyDeltaValue(Real) {
            OGRE_EXCEPT(Exception::ERR_NOT_IMPLEMENTED, "", "");
        }
        /// Apply delta value 
        virtual void applyDeltaValue(const Vector2&) {
            OGRE_EXCEPT(Exception::ERR_NOT_IMPLEMENTED, "", "");
        }
        /// Apply delta value 
        virtual void applyDeltaValue(const Vector3&) {
            OGRE_EXCEPT(Exception::ERR_NOT_IMPLEMENTED, "", "");
        }
        /// Apply delta value 
        virtual void applyDeltaValue(const Vector4&) {
            OGRE_EXCEPT(Exception::ERR_NOT_IMPLEMENTED, "", "");
        }
        /// Apply delta value 
        virtual void applyDeltaValue(const Quaternion&) {
            OGRE_EXCEPT(Exception::ERR_NOT_IMPLEMENTED, "", "");
        }
        /// Apply delta value 
        virtual void applyDeltaValue(const ColourValue&) {
            OGRE_EXCEPT(Exception::ERR_NOT_IMPLEMENTED, "", "");
        }
        /// Apply delta value 
        virtual void applyDeltaValue(const Degree&) {
            OGRE_EXCEPT(Exception::ERR_NOT_IMPLEMENTED, "", "");
        }
        /// Apply delta value 
        virtual void applyDeltaValue(const Radian&) {
            OGRE_EXCEPT(Exception::ERR_NOT_IMPLEMENTED, "", "");
        }
        /// Apply delta value 
        virtual void applyDeltaValue(const Any& val);


    };

    /** Defines an interface to classes which have one or more AnimableValue
        instances to expose.
    */
    class _OgreExport AnimableObject
    {
    protected:
        typedef std::map<String, StringVector> AnimableDictionaryMap;
        /// Static map of class name to list of animable value names
        static AnimableDictionaryMap msAnimableDictionary;
        /** Get the name of the animable dictionary for this class.
        @remarks
            Subclasses must override this if they want to support animation of
            their values.
        */
        virtual const String& getAnimableDictionaryName(void) const 
        { return BLANKSTRING; }
        /** Internal method for creating a dictionary of animable value names 
            for the class, if it does not already exist.
        */
        void createAnimableDictionary(void) const;
    
        /// Get an updateable reference to animable value list
        StringVector& _getAnimableValueNames(void);

        /** Internal method for initialising dictionary; should be implemented by 
            subclasses wanting to expose animable parameters.
        */
        virtual void initialiseAnimableDictionary(StringVector&) const {}


    public:
        AnimableObject() {}
        virtual ~AnimableObject() {}

        /** Gets a list of animable value names for this object. */
        const StringVector& getAnimableValueNames(void) const;

        /** Create a reference-counted AnimableValuePtr for the named value.
        @remarks
            You can use the returned object to animate a value on this object,
            using AnimationTrack. Subclasses must override this if they wish 
            to support animation of their values.
        */
        virtual AnimableValuePtr createAnimableValue(const String& valueName)
        {
            OGRE_EXCEPT(Exception::ERR_ITEM_NOT_FOUND, 
                "No animable value named '" + valueName + "' present.", 
                "AnimableObject::createAnimableValue");
        }



    };

    /** @} */
    /** @} */

}

<<<<<<< HEAD

=======
>>>>>>> aac7af90
#endif
<|MERGE_RESOLUTION|>--- conflicted
+++ resolved
@@ -299,8 +299,4 @@
 
 }
 
-<<<<<<< HEAD
-
-=======
->>>>>>> aac7af90
-#endif
+#endif