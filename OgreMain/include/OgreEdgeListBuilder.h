--- conflicted
+++ resolved
@@ -283,8 +283,4 @@
 
 }
 
-<<<<<<< HEAD
-
-=======
->>>>>>> aac7af90
 #endif
