--- conflicted
+++ resolved
@@ -399,9 +399,5 @@
 
 } // namespace
 
-<<<<<<< HEAD
-
-=======
->>>>>>> aac7af90
 #endif
 
