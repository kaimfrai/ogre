--- conflicted
+++ resolved
@@ -776,10 +776,6 @@
 
 } // namespace Ogre
 
-<<<<<<< HEAD
-#endif // _Node_H__
-=======
 #include "OgreHeaderSuffix.h"
 
-#endif
->>>>>>> 8c6ff787
+#endif // _Node_H__