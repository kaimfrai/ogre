--- conflicted
+++ resolved
@@ -106,9 +106,4 @@
     /** @} */
 }
 
-<<<<<<< HEAD
-
-#endif
-=======
-#endif
->>>>>>> aac7af90
+#endif