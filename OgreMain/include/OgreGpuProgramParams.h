/*
  -----------------------------------------------------------------------------
  This source file is part of OGRE
  (Object-oriented Graphics Rendering Engine)
  For the latest info, see http://www.ogre3d.org

  Copyright (c) 2000-2013 Torus Knot Software Ltd

  Permission is hereby granted, free of charge, to any person obtaining a copy
  of this software and associated documentation files (the "Software"), to deal
  in the Software without restriction, including without limitation the rights
  to use, copy, modify, merge, publish, distribute, sublicense, and/or sell
  copies of the Software, and to permit persons to whom the Software is
  furnished to do so, subject to the following conditions:

  The above copyright notice and this permission notice shall be included in
  all copies or substantial portions of the Software.

  THE SOFTWARE IS PROVIDED "AS IS", WITHOUT WARRANTY OF ANY KIND, EXPRESS OR
  IMPLIED, INCLUDING BUT NOT LIMITED TO THE WARRANTIES OF MERCHANTABILITY,
  FITNESS FOR A PARTICULAR PURPOSE AND NONINFRINGEMENT. IN NO EVENT SHALL THE
  AUTHORS OR COPYRIGHT HOLDERS BE LIABLE FOR ANY CLAIM, DAMAGES OR OTHER
  LIABILITY, WHETHER IN AN ACTION OF CONTRACT, TORT OR OTHERWISE, ARISING FROM,
  OUT OF OR IN CONNECTION WITH THE SOFTWARE OR THE USE OR OTHER DEALINGS IN
  THE SOFTWARE.
  -----------------------------------------------------------------------------
*/
#ifndef __GpuProgramParams_H_
#define __GpuProgramParams_H_

// Precompiler options
#include "OgrePrerequisites.h"
#include "OgreSharedPtr.h"
#include "OgreIteratorWrappers.h"
#include "OgreSerializer.h"
#include "OgreRenderOperation.h"
#include "OgreAny.h"
#include "Threading/OgreThreadHeaders.h"
#include "OgreHeaderPrefix.h"

namespace Ogre {

    /** \addtogroup Core
     *  @{
     */
    /** \addtogroup Materials
     *  @{
     */

    enum BaseConstantType
    {
        BCT_FLOAT = 1,
        BCT_INT = 2,
        BCT_DOUBLE = 3,
        BCT_UINT = 4,
        BCT_BOOL = 5,
        BCT_SAMPLER = 6,
        BCT_SUBROUTINE = 7,
        BCT_UNKNOWN = 99
    };

    /** Enumeration of the types of constant we may encounter in programs.
        @note Low-level programs, by definition, will always use either
        float4 or int4 constant types since that is the fundamental underlying
        type in assembler.
    */
    enum GpuConstantType
    {
        GCT_FLOAT1 = 1,
        GCT_FLOAT2 = 2,
        GCT_FLOAT3 = 3,
        GCT_FLOAT4 = 4,
        GCT_SAMPLER1D = 5,
        GCT_SAMPLER2D = 6,
        GCT_SAMPLER3D = 7,
        GCT_SAMPLERCUBE = 8,
        GCT_SAMPLERRECT = 9,
        GCT_SAMPLER1DSHADOW = 10,
        GCT_SAMPLER2DSHADOW = 11,
        GCT_SAMPLER2DARRAY = 12,
        GCT_MATRIX_2X2 = 13,
        GCT_MATRIX_2X3 = 14,
        GCT_MATRIX_2X4 = 15,
        GCT_MATRIX_3X2 = 16,
        GCT_MATRIX_3X3 = 17,
        GCT_MATRIX_3X4 = 18,
        GCT_MATRIX_4X2 = 19,
        GCT_MATRIX_4X3 = 20,
        GCT_MATRIX_4X4 = 21,
        GCT_INT1 = 22,
        GCT_INT2 = 23,
        GCT_INT3 = 24,
        GCT_INT4 = 25,
        GCT_SUBROUTINE = 26,
        GCT_DOUBLE1 = 27,
        GCT_DOUBLE2 = 28,
        GCT_DOUBLE3 = 29,
        GCT_DOUBLE4 = 30,
        GCT_MATRIX_DOUBLE_2X2 = 31,
        GCT_MATRIX_DOUBLE_2X3 = 32,
        GCT_MATRIX_DOUBLE_2X4 = 33,
        GCT_MATRIX_DOUBLE_3X2 = 34,
        GCT_MATRIX_DOUBLE_3X3 = 35,
        GCT_MATRIX_DOUBLE_3X4 = 36,
        GCT_MATRIX_DOUBLE_4X2 = 37,
        GCT_MATRIX_DOUBLE_4X3 = 38,
        GCT_MATRIX_DOUBLE_4X4 = 39,
        GCT_UINT1 = 40,
        GCT_UINT2 = 41,
        GCT_UINT3 = 42,
        GCT_UINT4 = 43,
        GCT_BOOL1 = 44,
        GCT_BOOL2 = 45,
        GCT_BOOL3 = 46,
        GCT_BOOL4 = 47,
        GCT_UNKNOWN = 99
    };

    /** The variability of a GPU parameter, as derived from auto-params targeting it.
        These values must be powers of two since they are used in masks.
    */
    enum GpuParamVariability
    {
        /// No variation except by manual setting - the default
        GPV_GLOBAL = 1,
        /// Varies per object (based on an auto param usually), but not per light setup
        GPV_PER_OBJECT = 2,
        /// Varies with light setup
        GPV_LIGHTS = 4,
        /// Varies with pass iteration number
        GPV_PASS_ITERATION_NUMBER = 8,


        /// Full mask (16-bit)
        GPV_ALL = 0xFFFF
    };

    /** Information about predefined program constants.
        @note Only available for high-level programs but is referenced generically
        by GpuProgramParameters.
    */
    struct _OgreExport GpuConstantDefinition
    {
        /// Data type
        GpuConstantType constType;
        /// Physical start index in buffer (either float, double, int, or uint buffer)
        size_t physicalIndex;
        /// Logical index - used to communicate this constant to the rendersystem
        size_t logicalIndex;
        /** Number of raw buffer slots per element
            (some programs pack each array element to float4, some do not) */
        size_t elementSize;
        /// Length of array
        size_t arraySize;
        /// How this parameter varies (bitwise combination of GpuProgramVariability)
        mutable uint16 variability;

        //TODO Should offset be added to list?
        // For instance, for GLSL atomic counters:
        // layout(binding = 1, offset = 10) atomic_uint atom_counter;
        // Binding goes in logicalIndex, but where does offset go?
        //size_t offset;

        bool isFloat() const
        {
            return isFloat(constType);
        }

        static bool isFloat(GpuConstantType c)
        {
            switch(c)
            {
            case GCT_FLOAT1:
            case GCT_FLOAT2:
            case GCT_FLOAT3:
            case GCT_FLOAT4:
            case GCT_MATRIX_2X2:
            case GCT_MATRIX_2X3:
            case GCT_MATRIX_2X4:
            case GCT_MATRIX_3X2:
            case GCT_MATRIX_3X3:
            case GCT_MATRIX_3X4:
            case GCT_MATRIX_4X2:
            case GCT_MATRIX_4X3:
            case GCT_MATRIX_4X4:
                return true;
            default:
                return false;
            };
        }

        bool isDouble() const
        {
            return isDouble(constType);
        }

        static bool isDouble(GpuConstantType c)
        {
            switch(c)
            {
            case GCT_DOUBLE1:
            case GCT_DOUBLE2:
            case GCT_DOUBLE3:
            case GCT_DOUBLE4:
            case GCT_MATRIX_DOUBLE_2X2:
            case GCT_MATRIX_DOUBLE_2X3:
            case GCT_MATRIX_DOUBLE_2X4:
            case GCT_MATRIX_DOUBLE_3X2:
            case GCT_MATRIX_DOUBLE_3X3:
            case GCT_MATRIX_DOUBLE_3X4:
            case GCT_MATRIX_DOUBLE_4X2:
            case GCT_MATRIX_DOUBLE_4X3:
            case GCT_MATRIX_DOUBLE_4X4:
                return true;
            default:
                return false;
            };
        }

        bool isInt() const
        {
            return isInt(constType);
        }

        static bool isInt(GpuConstantType c)
        {
            switch(c)
            {
            case GCT_INT1:
            case GCT_INT2:
            case GCT_INT3:
            case GCT_INT4:
                return true;
            default:
                return false;
            };
        }

        bool isUnsignedInt() const
        {
            return isUnsignedInt(constType);
        }

        static bool isUnsignedInt(GpuConstantType c)
        {
            switch(c)
            {
            case GCT_UINT1:
            case GCT_UINT2:
            case GCT_UINT3:
            case GCT_UINT4:
                return true;
            default:
                return false;
            };
        }

        bool isBool() const
        {
            return isBool(constType);
        }

        static bool isBool(GpuConstantType c)
        {
            switch(c)
            {
            case GCT_BOOL1:
            case GCT_BOOL2:
            case GCT_BOOL3:
            case GCT_BOOL4:
                return true;
            default:
                return false;
            };
        }

        bool isSampler() const
        {
            return isSampler(constType);
        }

        static bool isSampler(GpuConstantType c)
        {
            switch(c)
            {
            case GCT_SAMPLER1D:
            case GCT_SAMPLER2D:
            case GCT_SAMPLER2DARRAY:
            case GCT_SAMPLER3D:
            case GCT_SAMPLERCUBE:
            case GCT_SAMPLER1DSHADOW:
            case GCT_SAMPLER2DSHADOW:
                return true;
            default:
                return false;
            };

        }

        bool isSubroutine() const
        {
            return isSubroutine(constType);
        }

        static bool isSubroutine(GpuConstantType c)
        {
            return c == GCT_SUBROUTINE;
        }

        static BaseConstantType getBaseType(GpuConstantType ctype)
        {
            if (isFloat(ctype))
                return BCT_FLOAT;
            else if (isDouble(ctype))
                return BCT_DOUBLE;
            else if (isInt(ctype))
                return BCT_INT;
            else if (isUnsignedInt(ctype))
                return BCT_UINT;
            else if (isBool(ctype))
                return BCT_BOOL;
            else if (isSampler(ctype))
                return BCT_SAMPLER;
            else if (isSubroutine(ctype))
                return BCT_SUBROUTINE;
            else
                return BCT_UNKNOWN;
        }

        /** Get the element size of a given type, including whether to pad the
            elements into multiples of 4 (e.g. SM1 and D3D does, GLSL doesn't)
        */
        static size_t getElementSize(GpuConstantType ctype, bool padToMultiplesOf4)
        {
            if (padToMultiplesOf4)
            {
                switch(ctype)
                {
                case GCT_FLOAT1:
                case GCT_INT1:
                case GCT_UINT1:
                case GCT_BOOL1:
                case GCT_SAMPLER1D:
                case GCT_SAMPLER2D:
                case GCT_SAMPLER2DARRAY:
                case GCT_SAMPLER3D:
                case GCT_SAMPLERCUBE:
                case GCT_SAMPLER1DSHADOW:
                case GCT_SAMPLER2DSHADOW:
                case GCT_FLOAT2:
                case GCT_INT2:
                case GCT_UINT2:
                case GCT_BOOL2:
                case GCT_FLOAT3:
                case GCT_INT3:
                case GCT_UINT3:
                case GCT_BOOL3:
                case GCT_FLOAT4:
                case GCT_INT4:
                case GCT_UINT4:
                case GCT_BOOL4:
                    return 4;
                case GCT_MATRIX_2X2:
                case GCT_MATRIX_2X3:
                case GCT_MATRIX_2X4:
                case GCT_DOUBLE1:
                case GCT_DOUBLE2:
                case GCT_DOUBLE3:
                case GCT_DOUBLE4:
                    return 8; // 2 float4s
                case GCT_MATRIX_3X2:
                case GCT_MATRIX_3X3:
                case GCT_MATRIX_3X4:
                    return 12; // 3 float4s
                case GCT_MATRIX_4X2:
                case GCT_MATRIX_4X3:
                case GCT_MATRIX_4X4:
                case GCT_MATRIX_DOUBLE_2X2:
                case GCT_MATRIX_DOUBLE_2X3:
                case GCT_MATRIX_DOUBLE_2X4:
                    return 16; // 4 float4s
                case GCT_MATRIX_DOUBLE_3X2:
                case GCT_MATRIX_DOUBLE_3X3:
                case GCT_MATRIX_DOUBLE_3X4:
                    return 24;
                case GCT_MATRIX_DOUBLE_4X2:
                case GCT_MATRIX_DOUBLE_4X3:
                case GCT_MATRIX_DOUBLE_4X4:
                    return 32;
                default:
                    return 4;
                };
            }
            else
            {
                switch(ctype)
                {
                case GCT_INT1:
                case GCT_FLOAT1:
                case GCT_DOUBLE1:
                case GCT_UINT1:
                case GCT_BOOL1:
                case GCT_SAMPLER1D:
                case GCT_SAMPLER2D:
                case GCT_SAMPLER2DARRAY:
                case GCT_SAMPLER3D:
                case GCT_SAMPLERCUBE:
                case GCT_SAMPLER1DSHADOW:
                case GCT_SAMPLER2DSHADOW:
                    return 1;
                case GCT_FLOAT2:
                case GCT_INT2:
                case GCT_DOUBLE2:
                case GCT_UINT2:
                case GCT_BOOL2:
                    return 2;
                case GCT_FLOAT3:
                case GCT_INT3:
                case GCT_DOUBLE3:
                case GCT_UINT3:
                case GCT_BOOL3:
                    return 3;
                case GCT_FLOAT4:
                case GCT_INT4:
                case GCT_DOUBLE4:
                case GCT_UINT4:
                case GCT_BOOL4:
                    return 4;
                case GCT_MATRIX_2X2:
                case GCT_MATRIX_DOUBLE_2X2:
                    return 4;
                case GCT_MATRIX_2X3:
                case GCT_MATRIX_3X2:
                case GCT_MATRIX_DOUBLE_2X3:
                case GCT_MATRIX_DOUBLE_3X2:
                    return 6;
                case GCT_MATRIX_2X4:
                case GCT_MATRIX_4X2:
                case GCT_MATRIX_DOUBLE_2X4:
                case GCT_MATRIX_DOUBLE_4X2:
                    return 8;
                case GCT_MATRIX_3X3:
                case GCT_MATRIX_DOUBLE_3X3:
                    return 9;
                case GCT_MATRIX_3X4:
                case GCT_MATRIX_4X3:
                case GCT_MATRIX_DOUBLE_3X4:
                case GCT_MATRIX_DOUBLE_4X3:
                    return 12;
                case GCT_MATRIX_4X4:
                case GCT_MATRIX_DOUBLE_4X4:
                    return 16;
                default:
                    return 4;
                };

            }
        }

    GpuConstantDefinition()
        : constType(GCT_UNKNOWN)
            , physicalIndex((std::numeric_limits<size_t>::max)())
            , logicalIndex(0)
            , elementSize(0)
            , arraySize(1)
            , variability(GPV_GLOBAL) {}
    };
    typedef map<String, GpuConstantDefinition>::type GpuConstantDefinitionMap;
    typedef ConstMapIterator<GpuConstantDefinitionMap> GpuConstantDefinitionIterator;

    /// Struct collecting together the information for named constants.
    struct _OgreExport GpuNamedConstants : public GpuParamsAlloc
    {
        /// Total size of the float buffer required
        size_t floatBufferSize;
        /// Total size of the double buffer required
        size_t doubleBufferSize;
        /// Total size of the int buffer required
        size_t intBufferSize;
        /// Total size of the uint buffer required
        size_t uintBufferSize;
        /// Total size of the bool buffer required
        // size_t boolBufferSize;
        /// Map of parameter names to GpuConstantDefinition
        GpuConstantDefinitionMap map;

    GpuNamedConstants() : floatBufferSize(0), doubleBufferSize(0),
            intBufferSize(0), uintBufferSize(0) {  } //boolBufferSize(0) {}

        /** Generate additional constant entries for arrays based on a base definition.
            @remarks
            Array uniforms will be added just with their base name with no array
            suffix. This method will add named entries for array suffixes too
            so individual array entries can be addressed. Note that we only
            individually index array elements if the array size is up to 16
            entries in size. Anything larger than that only gets a [0] entry
            as well as the main entry, to save cluttering up the name map. After
            all, you can address the larger arrays in a bulk fashion much more
            easily anyway.
        */
        void generateConstantDefinitionArrayEntries(const String& paramName,
                                                    const GpuConstantDefinition& baseDef);

        /// Indicates whether all array entries will be generated and added to the definitions map
        static bool getGenerateAllConstantDefinitionArrayEntries();

        /** Sets whether all array entries will be generated and added to the definitions map.
            @remarks
            Usually, array entries can only be individually indexed if they're up to 16 entries long,
            to save memory - arrays larger than that can be set but only via the bulk setting
            methods. This option allows you to choose to individually index every array entry.
        */
        static void setGenerateAllConstantDefinitionArrayEntries(bool generateAll);

        /** Saves constant definitions to a file, compatible with GpuProgram::setManualNamedConstantsFile.
            @see GpuProgram::setManualNamedConstantsFile
        */
        void save(const String& filename) const;
        /** Loads constant definitions from a stream, compatible with GpuProgram::setManualNamedConstantsFile.
            @see GpuProgram::setManualNamedConstantsFile
        */
        void load(DataStreamPtr& stream);

        size_t calculateSize(void) const;

    protected:
        /** Indicates whether all array entries will be generated and added to the definitions map
            @remarks
            Normally, the number of array entries added to the definitions map is capped at 16
            to save memory. Setting this value to <code>true</code> allows all of the entries
            to be generated and added to the map.
        */
        static bool msGenerateAllConstantDefinitionArrayEntries;
    };
    typedef SharedPtr<GpuNamedConstants> GpuNamedConstantsPtr;

    /// Simple class for loading / saving GpuNamedConstants
    class _OgreExport GpuNamedConstantsSerializer : public Serializer
    {
    public:
        GpuNamedConstantsSerializer();
        virtual ~GpuNamedConstantsSerializer();
        void exportNamedConstants(const GpuNamedConstants* pConsts, const String& filename,
                                  Endian endianMode = ENDIAN_NATIVE);
        void exportNamedConstants(const GpuNamedConstants* pConsts, DataStreamPtr stream,
                                  Endian endianMode = ENDIAN_NATIVE);
        void importNamedConstants(DataStreamPtr& stream, GpuNamedConstants* pDest);
    };

    /** Structure recording the use of a physical buffer by a logical parameter
        index. Only used for low-level programs.
    */
    struct _OgreExport GpuLogicalIndexUse
    {
        /// Physical buffer index
        size_t physicalIndex;
        /// Current physical size allocation
        size_t currentSize;
        /// How the contents of this slot vary
        mutable uint16 variability;

    GpuLogicalIndexUse()
        : physicalIndex(99999), currentSize(0), variability(GPV_GLOBAL) {}
    GpuLogicalIndexUse(size_t bufIdx, size_t curSz, uint16 v)
        : physicalIndex(bufIdx), currentSize(curSz), variability(v) {}
    };
    typedef map<size_t, GpuLogicalIndexUse>::type GpuLogicalIndexUseMap;
    /// Container struct to allow params to safely & update shared list of logical buffer assignments
    struct _OgreExport GpuLogicalBufferStruct : public GpuParamsAlloc
    {
        OGRE_MUTEX(mutex);

        /// Map from logical index to physical buffer location
        GpuLogicalIndexUseMap map;
        /// Shortcut to know the buffer size needs
        size_t bufferSize;
    GpuLogicalBufferStruct() : bufferSize(0) {}
    };
    typedef SharedPtr<GpuLogicalBufferStruct> GpuLogicalBufferStructPtr;

    /** Definition of container that holds the current float constants.
        @note Not necessarily in direct index order to constant indexes, logical
        to physical index map is derived from GpuProgram
    */
    typedef vector<float>::type FloatConstantList;
    /** Definition of container that holds the current double constants.
        @note Not necessarily in direct index order to constant indexes, logical
        to physical index map is derived from GpuProgram
    */
    typedef vector<double>::type DoubleConstantList;
    /** Definition of container that holds the current int constants.
        @note Not necessarily in direct index order to constant indexes, logical
        to physical index map is derived from GpuProgram
    */
    typedef vector<int>::type IntConstantList;
    /** Definition of container that holds the current uint constants.
        @note Not necessarily in direct index order to constant indexes, logical
        to physical index map is derived from GpuProgram
    */
    typedef vector<uint>::type UnsignedIntConstantList;
    /** Definition of container that holds the current bool constants.
        @note Not necessarily in direct index order to constant indexes, logical
        to physical index map is derived from GpuProgram
    */
    //FIXME What is best container for bool in C++?  Apparently not vector,
    // since it stores bool as bitfield which is slow and awkward.
    // typedef vector<bool>::type BoolConstantList;
    // typedef deque<bool>::type BoolConstantList;

    /** A group of manually updated parameters that are shared between many parameter sets.
        @remarks
        Sometimes you want to set some common parameters across many otherwise
        different parameter sets, and keep them all in sync together. This class
        allows you to define a set of parameters that you can share across many
        parameter sets and have the parameters that match automatically be pulled
        from the shared set, rather than you having to set them on all the parameter
        sets individually.
        @par
        Parameters in a shared set are matched up with instances in a GpuProgramParameters
        structure by matching names. It is up to you to define the named parameters
        that a shared set contains, and ensuring the definition matches.
        @note
        Shared parameter sets can be named, and looked up using the GpuProgramManager.
    */
    class _OgreExport GpuSharedParameters : public GpuParamsAlloc
    {
    protected:
        /// Name of the shared parameter set.
        String mName;

        /// Shared parameter definitions and related data.
        GpuNamedConstants mNamedConstants;

        /// List of float constant values.
        FloatConstantList mFloatConstants;
        /// List of double constants values.
        DoubleConstantList mDoubleConstants;
        /// List of int constant values.
        IntConstantList mIntConstants;
        /// List of unsigned int constant values.
        UnsignedIntConstantList mUnsignedIntConstants;
        // BoolConstantList mBoolConstants;

        /// Optional data the rendersystem might want to store.
        mutable Any mRenderSystemData;

        /// Not used when copying data, but might be useful to RS using shared buffers.
        size_t mFrameLastUpdated;

        /// Version number of the definitions in this buffer.
        unsigned long mVersion;

        bool mDirty;

    public:
        GpuSharedParameters(const String& name);
        virtual ~GpuSharedParameters();

        /// Get the name of this shared parameter set.
        const String& getName() { return mName; }

        /** Add a new constant definition to this shared set of parameters.
            @remarks
            Unlike GpuProgramParameters, where the parameter list is defined by the
            program being compiled, this shared parameter set is defined by the
            user. Only parameters which have been predefined here may be later
            updated.
        */
        void addConstantDefinition(const String& name, GpuConstantType constType, size_t arraySize = 1);

        /** Remove a constant definition from this shared set of parameters.
         */
        void removeConstantDefinition(const String& name);

        /** Remove a constant definition from this shared set of parameters.
         */
        void removeAllConstantDefinitions();

        /** Get the version number of this shared parameter set, can be used to identify when
            changes have occurred.
        */
        unsigned long getVersion() const { return mVersion; }

        /** Calculate the expected size of the shared parameter buffer based
            on constant definition data types.
        */
        size_t calculateSize(void) const;

        /** True if this parameter set is dirty (values have been modified,
            but the render system has not updated them yet).
        */
        bool isDirty() const { return mDirty; }

        /** Mark the shared set as being clean (values successfully updated
            by the render system).
            @remarks
            You do not need to call this yourself. The set is marked as clean
            whenever the render system updates dirty shared parameters.
        */
        void _markClean();

        /** Mark the shared set as being dirty (values modified and not yet
            updated in render system).
            @remarks
            You do not need to call this yourself. The set is marked as
            dirty whenever setNamedConstant or (non const) getFloatPointer
            et al are called.
        */
        void _markDirty();

        /// Get the frame in which this shared parameter set was last updated
        size_t getFrameLastUpdated() const { return mFrameLastUpdated; }

        /** Gets an iterator over the named GpuConstantDefinition instances as defined
            by the user.
        */
        GpuConstantDefinitionIterator getConstantDefinitionIterator(void) const;

        /** Get a specific GpuConstantDefinition for a named parameter.
         */
        const GpuConstantDefinition& getConstantDefinition(const String& name) const;

        /** Get the full list of GpuConstantDefinition instances.
         */
        const GpuNamedConstants& getConstantDefinitions() const;

        /** @copydoc GpuProgramParameters::setNamedConstant(const String& name, Real val) */
        void setNamedConstant(const String& name, Real val);
        /** @copydoc GpuProgramParameters::setNamedConstant(const String& name, int val) */
        void setNamedConstant(const String& name, int val);
        /** @copydoc GpuProgramParameters::setNamedConstant(const String& name, uint val) */
        void setNamedConstant(const String& name, uint val);
        // /** @copydoc GpuProgramParameters::setNamedConstant(const String& name, bool val) */
        // void setNamedConstant(const String& name, bool val);
        /** @copydoc GpuProgramParameters::setNamedConstant(const String& name, const Vector4& vec) */
        void setNamedConstant(const String& name, const Vector4& vec);
        /** @copydoc GpuProgramParameters::setNamedConstant(const String& name, const Vector3& vec) */
        void setNamedConstant(const String& name, const Vector3& vec);
        /** @copydoc GpuProgramParameters::setNamedConstant(const String& name, const Vector2& vec) */
        void setNamedConstant(const String& name, const Vector2& vec);
        /** @copydoc GpuProgramParameters::setNamedConstant(const String& name, const Matrix4& m) */
        void setNamedConstant(const String& name, const Matrix4& m);
        /** @copydoc GpuProgramParameters::setNamedConstant(const String& name, const Matrix4* m, size_t numEntries) */
        void setNamedConstant(const String& name, const Matrix4* m, size_t numEntries);
        /** @copydoc GpuProgramParameters::setNamedConstant(const String& name, const float *val, size_t count) */
        void setNamedConstant(const String& name, const float *val, size_t count);
        /** @copydoc GpuProgramParameters::setNamedConstant(const String& name, const double *val, size_t count) */
        void setNamedConstant(const String& name, const double *val, size_t count);
        /** @copydoc GpuProgramParameters::setNamedConstant(const String& name, const ColourValue& colour) */
        void setNamedConstant(const String& name, const ColourValue& colour);
        /** @copydoc GpuProgramParameters::setNamedConstant(const String& name, const int *val, size_t count) */
        void setNamedConstant(const String& name, const int *val, size_t count);
        /** @copydoc GpuProgramParameters::setNamedConstant(const String& name, const uint *val, size_t count) */
        void setNamedConstant(const String& name, const uint *val, size_t count);
        // /** @copydoc GpuProgramParameters::setNamedConstant(const String& name, const bool *val, size_t count) */
        // void setNamedConstant(const String& name, const bool *val, size_t count);

        /// Get a pointer to the 'nth' item in the float buffer
        float* getFloatPointer(size_t pos) { _markDirty(); return &mFloatConstants[pos]; }
        /// Get a pointer to the 'nth' item in the float buffer
        const float* getFloatPointer(size_t pos) const { return &mFloatConstants[pos]; }
        /// Get a pointer to the 'nth' item in the double buffer
        double* getDoublePointer(size_t pos) { _markDirty(); return &mDoubleConstants[pos]; }
        /// Get a pointer to the 'nth' item in the double buffer
        const double* getDoublePointer(size_t pos) const { return &mDoubleConstants[pos]; }
        /// Get a pointer to the 'nth' item in the int buffer
        int* getIntPointer(size_t pos) { _markDirty(); return &mIntConstants[pos]; }
        /// Get a pointer to the 'nth' item in the int buffer
        const int* getIntPointer(size_t pos) const { return &mIntConstants[pos]; }
        /// Get a pointer to the 'nth' item in the uint buffer
        uint* getUnsignedIntPointer(size_t pos) { _markDirty(); return &mUnsignedIntConstants[pos]; }
        /// Get a pointer to the 'nth' item in the uint buffer
        const uint* getUnsignedIntPointer(size_t pos) const { return &mUnsignedIntConstants[pos]; }
        // /// Get a pointer to the 'nth' item in the bool buffer
        // bool* getBoolPointer(size_t pos) { _markDirty(); return &mBoolConstants[pos]; }
        // /// Get a pointer to the 'nth' item in the bool buffer
        // const bool* getBoolPointer(size_t pos) const { return &mBoolConstants[pos]; }

        /// Get a reference to the list of float constants
        const FloatConstantList& getFloatConstantList() const { return mFloatConstants; }
        /// Get a reference to the list of double constants
        const DoubleConstantList& getDoubleConstantList() const { return mDoubleConstants; }
        /// Get a reference to the list of int constants
        const IntConstantList& getIntConstantList() const { return mIntConstants; }
        /// Get a reference to the list of uint constants
        const UnsignedIntConstantList& getUnsignedIntConstantList() const { return mUnsignedIntConstants; }
        // /// Get a reference to the list of bool constants
        // const BoolConstantList& getBoolConstantList() const { return mBoolConstants; }

        /** Internal method that the RenderSystem might use to store optional data. */
        void _setRenderSystemData(const Any& data) const { mRenderSystemData = data; }
        /** Internal method that the RenderSystem might use to store optional data. */
        const Any& _getRenderSystemData() const { return mRenderSystemData; }

    };

    /// Shared pointer used to hold references to GpuProgramParameters instances
    typedef SharedPtr<GpuSharedParameters> GpuSharedParametersPtr;

    class GpuProgramParameters;

    /** This class records the usage of a set of shared parameters in a concrete
        set of GpuProgramParameters.
    */
    class _OgreExport GpuSharedParametersUsage : public GpuParamsAlloc
    {
    protected:
        GpuSharedParametersPtr mSharedParams;
        // Not a shared pointer since this is also parent
        GpuProgramParameters* mParams;
        // list of physical mappings that we are going to bring in
        struct CopyDataEntry
        {
            const GpuConstantDefinition* srcDefinition;
            const GpuConstantDefinition* dstDefinition;
        };
        typedef vector<CopyDataEntry>::type CopyDataList;

        CopyDataList mCopyDataList;

        // Optional data the rendersystem might want to store
        mutable Any mRenderSystemData;

        /// Version of shared params we based the copydata on
        unsigned long mCopyDataVersion;

        void initCopyData();


    public:
        /// Construct usage
        GpuSharedParametersUsage(GpuSharedParametersPtr sharedParams,
                                 GpuProgramParameters* params);

        /** Update the target parameters by copying the data from the shared
            parameters.
            @note This method  may not actually be called if the RenderSystem
            supports using shared parameters directly in their own shared buffer; in
            which case the values should not be copied out of the shared area
            into the individual parameter set, but bound separately.
        */
        void _copySharedParamsToTargetParams();

        /// Get the name of the shared parameter set
        const String& getName() const { return mSharedParams->getName(); }

        GpuSharedParametersPtr getSharedParams() const { return mSharedParams; }
        GpuProgramParameters* getTargetParams() const { return mParams; }

        /** Internal method that the RenderSystem might use to store optional data. */
        void _setRenderSystemData(const Any& data) const { mRenderSystemData = data; }
        /** Internal method that the RenderSystem might use to store optional data. */
        const Any& _getRenderSystemData() const { return mRenderSystemData; }


    };

    /** Collects together the program parameters used for a GpuProgram.
        @remarks
        Gpu program state includes constant parameters used by the program, and
        bindings to render system state which is propagated into the constants
        by the engine automatically if requested.
        @par
        GpuProgramParameters objects should be created through the GpuProgram and
        may be shared between multiple Pass instances. For this reason they
        are managed using a shared pointer, which will ensure they are automatically
        deleted when no Pass is using them anymore.
        @par
        High-level programs use named parameters (uniforms), low-level programs
        use indexed constants. This class supports both, but you can tell whether
        named constants are supported by calling hasNamedParameters(). There are
        references in the documentation below to 'logical' and 'physical' indexes;
        logical indexes are the indexes used by low-level programs and represent
        indexes into an array of float4's, some of which may be settable, some of
        which may be predefined constants in the program. We only store those
        constants which have actually been set, therefore our buffer could have
        gaps if we used the logical indexes in our own buffers. So instead we map
        these logical indexes to physical indexes in our buffer. When using
        high-level programs, logical indexes don't necessarily exist, although they
        might if the high-level program has a direct, exposed mapping from parameter
        names to logical indexes. In addition, high-level languages may or may not pack
        arrays of elements that are smaller than float4 (e.g. float2/vec2) contiguously.
        This kind of information is held in the ConstantDefinition structure which
        is only populated for high-level programs. You don't have to worry about
        any of this unless you intend to read parameters back from this structure
        rather than just setting them.
    */
    class _OgreExport GpuProgramParameters : public GpuParamsAlloc
    {
    public:
        /** Defines the types of automatically updated values that may be bound to GpuProgram
            parameters, or used to modify parameters on a per-object basis.
        */
        enum AutoConstantType
        {
            /// The current world matrix
            ACT_WORLD_MATRIX,
            /// The current world matrix, inverted
            ACT_INVERSE_WORLD_MATRIX,
            /** Provides transpose of world matrix.
                Equivalent to RenderMonkey's "WorldTranspose".
            */
            ACT_TRANSPOSE_WORLD_MATRIX,
            /// The current world matrix, inverted & transposed
            ACT_INVERSE_TRANSPOSE_WORLD_MATRIX,

            /// The current array of world matrices, as a 3x4 matrix, used for blending
            ACT_WORLD_MATRIX_ARRAY_3x4,
            /// The current array of world matrices, used for blending
            ACT_WORLD_MATRIX_ARRAY,
            /// The current array of world matrices transformed to an array of dual quaternions, represented as a 2x4 matrix
            ACT_WORLD_DUALQUATERNION_ARRAY_2x4,
            /// The scale and shear components of the current array of world matrices
            ACT_WORLD_SCALE_SHEAR_MATRIX_ARRAY_3x4,

            /// The current view matrix
            ACT_VIEW_MATRIX,
            /// The current view matrix, inverted
            ACT_INVERSE_VIEW_MATRIX,
            /** Provides transpose of view matrix.
                Equivalent to RenderMonkey's "ViewTranspose".
            */
            ACT_TRANSPOSE_VIEW_MATRIX,
            /** Provides inverse transpose of view matrix.
                Equivalent to RenderMonkey's "ViewInverseTranspose".
            */
            ACT_INVERSE_TRANSPOSE_VIEW_MATRIX,


            /// The current projection matrix
            ACT_PROJECTION_MATRIX,
            /** Provides inverse of projection matrix.
                Equivalent to RenderMonkey's "ProjectionInverse".
            */
            ACT_INVERSE_PROJECTION_MATRIX,
            /** Provides transpose of projection matrix.
                Equivalent to RenderMonkey's "ProjectionTranspose".
            */
            ACT_TRANSPOSE_PROJECTION_MATRIX,
            /** Provides inverse transpose of projection matrix.
                Equivalent to RenderMonkey's "ProjectionInverseTranspose".
            */
            ACT_INVERSE_TRANSPOSE_PROJECTION_MATRIX,


            /// The current view & projection matrices concatenated
            ACT_VIEWPROJ_MATRIX,
            /** Provides inverse of concatenated view and projection matrices.
                Equivalent to RenderMonkey's "ViewProjectionInverse".
            */
            ACT_INVERSE_VIEWPROJ_MATRIX,
            /** Provides transpose of concatenated view and projection matrices.
                Equivalent to RenderMonkey's "ViewProjectionTranspose".
            */
            ACT_TRANSPOSE_VIEWPROJ_MATRIX,
            /** Provides inverse transpose of concatenated view and projection matrices.
                Equivalent to RenderMonkey's "ViewProjectionInverseTranspose".
            */
            ACT_INVERSE_TRANSPOSE_VIEWPROJ_MATRIX,


            /// The current world & view matrices concatenated
            ACT_WORLDVIEW_MATRIX,
            /// The current world & view matrices concatenated, then inverted
            ACT_INVERSE_WORLDVIEW_MATRIX,
            /** Provides transpose of concatenated world and view matrices.
                Equivalent to RenderMonkey's "WorldViewTranspose".
            */
            ACT_TRANSPOSE_WORLDVIEW_MATRIX,
            /// The current world & view matrices concatenated, then inverted & transposed
            ACT_INVERSE_TRANSPOSE_WORLDVIEW_MATRIX,
            /// view matrices.


            /// The current world, view & projection matrices concatenated
            ACT_WORLDVIEWPROJ_MATRIX,
            /** Provides inverse of concatenated world, view and projection matrices.
                Equivalent to RenderMonkey's "WorldViewProjectionInverse".
            */
            ACT_INVERSE_WORLDVIEWPROJ_MATRIX,
            /** Provides transpose of concatenated world, view and projection matrices.
                Equivalent to RenderMonkey's "WorldViewProjectionTranspose".
            */
            ACT_TRANSPOSE_WORLDVIEWPROJ_MATRIX,
            /** Provides inverse transpose of concatenated world, view and projection
                matrices. Equivalent to RenderMonkey's "WorldViewProjectionInverseTranspose".
            */
            ACT_INVERSE_TRANSPOSE_WORLDVIEWPROJ_MATRIX,


            /// render target related values
            /** -1 if requires texture flipping, +1 otherwise. It's useful when you bypassed
                projection matrix transform, still able use this value to adjust transformed y position.
            */
            ACT_RENDER_TARGET_FLIPPING,

            /** -1 if the winding has been inverted (e.g. for reflections), +1 otherwise.
             */
            ACT_VERTEX_WINDING,

            /// Fog colour
            ACT_FOG_COLOUR,
            /// Fog params: density, linear start, linear end, 1/(end-start)
            ACT_FOG_PARAMS,


            /// Surface ambient colour, as set in Pass::setAmbient
            ACT_SURFACE_AMBIENT_COLOUR,
            /// Surface diffuse colour, as set in Pass::setDiffuse
            ACT_SURFACE_DIFFUSE_COLOUR,
            /// Surface specular colour, as set in Pass::setSpecular
            ACT_SURFACE_SPECULAR_COLOUR,
            /// Surface emissive colour, as set in Pass::setSelfIllumination
            ACT_SURFACE_EMISSIVE_COLOUR,
            /// Surface shininess, as set in Pass::setShininess
            ACT_SURFACE_SHININESS,
            /// Surface alpha rejection value, not as set in Pass::setAlphaRejectionValue, but a floating number between 0.0f and 1.0f instead (255.0f / Pass::getAlphaRejectionValue())
            ACT_SURFACE_ALPHA_REJECTION_VALUE,


            /// The number of active light sources (better than gl_MaxLights)
            ACT_LIGHT_COUNT,


            /// The ambient light colour set in the scene
            ACT_AMBIENT_LIGHT_COLOUR,

            /// Light diffuse colour (index determined by setAutoConstant call)
            ACT_LIGHT_DIFFUSE_COLOUR,
            /// Light specular colour (index determined by setAutoConstant call)
            ACT_LIGHT_SPECULAR_COLOUR,
            /// Light attenuation parameters, Vector4(range, constant, linear, quadric)
            ACT_LIGHT_ATTENUATION,
            /** Spotlight parameters, Vector4(innerFactor, outerFactor, falloff, isSpot)
                innerFactor and outerFactor are cos(angle/2)
                The isSpot parameter is 0.0f for non-spotlights, 1.0f for spotlights.
                Also for non-spotlights the inner and outer factors are 1 and nearly 1 respectively
            */
            ACT_SPOTLIGHT_PARAMS,
            /// A light position in world space (index determined by setAutoConstant call)
            ACT_LIGHT_POSITION,
            /// A light position in object space (index determined by setAutoConstant call)
            ACT_LIGHT_POSITION_OBJECT_SPACE,
            /// A light position in view space (index determined by setAutoConstant call)
            ACT_LIGHT_POSITION_VIEW_SPACE,
            /// A light direction in world space (index determined by setAutoConstant call)
            ACT_LIGHT_DIRECTION,
            /// A light direction in object space (index determined by setAutoConstant call)
            ACT_LIGHT_DIRECTION_OBJECT_SPACE,
            /// A light direction in view space (index determined by setAutoConstant call)
            ACT_LIGHT_DIRECTION_VIEW_SPACE,
            /** The distance of the light from the center of the object
                a useful approximation as an alternative to per-vertex distance
                calculations.
            */
            ACT_LIGHT_DISTANCE_OBJECT_SPACE,
            /** Light power level, a single scalar as set in Light::setPowerScale  (index determined by setAutoConstant call) */
            ACT_LIGHT_POWER_SCALE,
            /// Light diffuse colour pre-scaled by Light::setPowerScale (index determined by setAutoConstant call)
            ACT_LIGHT_DIFFUSE_COLOUR_POWER_SCALED,
            /// Light specular colour pre-scaled by Light::setPowerScale (index determined by setAutoConstant call)
            ACT_LIGHT_SPECULAR_COLOUR_POWER_SCALED,
            /// Array of light diffuse colours (count set by extra param)
            ACT_LIGHT_DIFFUSE_COLOUR_ARRAY,
            /// Array of light specular colours (count set by extra param)
            ACT_LIGHT_SPECULAR_COLOUR_ARRAY,
            /// Array of light diffuse colours scaled by light power (count set by extra param)
            ACT_LIGHT_DIFFUSE_COLOUR_POWER_SCALED_ARRAY,
            /// Array of light specular colours scaled by light power (count set by extra param)
            ACT_LIGHT_SPECULAR_COLOUR_POWER_SCALED_ARRAY,
            /// Array of light attenuation parameters, Vector4(range, constant, linear, quadric) (count set by extra param)
            ACT_LIGHT_ATTENUATION_ARRAY,
            /// Array of light positions in world space (count set by extra param)
            ACT_LIGHT_POSITION_ARRAY,
            /// Array of light positions in object space (count set by extra param)
            ACT_LIGHT_POSITION_OBJECT_SPACE_ARRAY,
            /// Array of light positions in view space (count set by extra param)
            ACT_LIGHT_POSITION_VIEW_SPACE_ARRAY,
            /// Array of light directions in world space (count set by extra param)
            ACT_LIGHT_DIRECTION_ARRAY,
            /// Array of light directions in object space (count set by extra param)
            ACT_LIGHT_DIRECTION_OBJECT_SPACE_ARRAY,
            /// Array of light directions in view space (count set by extra param)
            ACT_LIGHT_DIRECTION_VIEW_SPACE_ARRAY,
            /** Array of distances of the lights from the center of the object
                a useful approximation as an alternative to per-vertex distance
                calculations. (count set by extra param)
            */
            ACT_LIGHT_DISTANCE_OBJECT_SPACE_ARRAY,
            /** Array of light power levels, a single scalar as set in Light::setPowerScale
                (count set by extra param)
            */
            ACT_LIGHT_POWER_SCALE_ARRAY,
            /** Spotlight parameters array of Vector4(innerFactor, outerFactor, falloff, isSpot)
                innerFactor and outerFactor are cos(angle/2)
                The isSpot parameter is 0.0f for non-spotlights, 1.0f for spotlights.
                Also for non-spotlights the inner and outer factors are 1 and nearly 1 respectively.
                (count set by extra param)
            */
            ACT_SPOTLIGHT_PARAMS_ARRAY,

            /** The derived ambient light colour, with 'r', 'g', 'b' components filled with
                product of surface ambient colour and ambient light colour, respectively,
                and 'a' component filled with surface ambient alpha component.
            */
            ACT_DERIVED_AMBIENT_LIGHT_COLOUR,
            /** The derived scene colour, with 'r', 'g' and 'b' components filled with sum
                of derived ambient light colour and surface emissive colour, respectively,
                and 'a' component filled with surface diffuse alpha component.
            */
            ACT_DERIVED_SCENE_COLOUR,

            /** The derived light diffuse colour (index determined by setAutoConstant call),
                with 'r', 'g' and 'b' components filled with product of surface diffuse colour,
                light power scale and light diffuse colour, respectively, and 'a' component filled with surface
                diffuse alpha component.
            */
            ACT_DERIVED_LIGHT_DIFFUSE_COLOUR,
            /** The derived light specular colour (index determined by setAutoConstant call),
                with 'r', 'g' and 'b' components filled with product of surface specular colour
                and light specular colour, respectively, and 'a' component filled with surface
                specular alpha component.
            */
            ACT_DERIVED_LIGHT_SPECULAR_COLOUR,

            /// Array of derived light diffuse colours (count set by extra param)
            ACT_DERIVED_LIGHT_DIFFUSE_COLOUR_ARRAY,
            /// Array of derived light specular colours (count set by extra param)
            ACT_DERIVED_LIGHT_SPECULAR_COLOUR_ARRAY,
            /** The absolute light number of a local light index. Each pass may have
                a number of lights passed to it, and each of these lights will have
                an index in the overall light list, which will differ from the local
                light index due to factors like setStartLight and setIteratePerLight.
                This binding provides the global light index for a local index.
            */
            ACT_LIGHT_NUMBER,
            /// Returns (int) 1 if the  given light casts shadows, 0 otherwise (index set in extra param)
            ACT_LIGHT_CASTS_SHADOWS,
            /// Returns (int) 1 if the  given light casts shadows, 0 otherwise (index set in extra param)
            ACT_LIGHT_CASTS_SHADOWS_ARRAY,


            /** The distance a shadow volume should be extruded when using
                finite extrusion programs.
            */
            ACT_SHADOW_EXTRUSION_DISTANCE,
            /// The current camera's position in world space
            ACT_CAMERA_POSITION,
            /// The current camera's position in object space
            ACT_CAMERA_POSITION_OBJECT_SPACE,
            /// The view/projection matrix of the assigned texture projection frustum
            ACT_TEXTURE_VIEWPROJ_MATRIX,
            /// Array of view/projection matrices of the first n texture projection frustums
            ACT_TEXTURE_VIEWPROJ_MATRIX_ARRAY,
            /** The view/projection matrix of the assigned texture projection frustum,
                combined with the current world matrix
            */
            ACT_TEXTURE_WORLDVIEWPROJ_MATRIX,
            /// Array of world/view/projection matrices of the first n texture projection frustums
            ACT_TEXTURE_WORLDVIEWPROJ_MATRIX_ARRAY,
            /// The view/projection matrix of a given spotlight
            ACT_SPOTLIGHT_VIEWPROJ_MATRIX,
            /// Array of view/projection matrix of a given spotlight
            ACT_SPOTLIGHT_VIEWPROJ_MATRIX_ARRAY,
            /** The view/projection matrix of a given spotlight projection frustum,
                combined with the current world matrix
            */
            ACT_SPOTLIGHT_WORLDVIEWPROJ_MATRIX,
            /** An array of the view/projection matrix of a given spotlight projection frustum,
                combined with the current world matrix
            */
            ACT_SPOTLIGHT_WORLDVIEWPROJ_MATRIX_ARRAY,
            /// A custom parameter which will come from the renderable, using 'data' as the identifier
            ACT_CUSTOM,
            /** provides current elapsed time
             */
            ACT_TIME,
            /** Single float value, which repeats itself based on given as
                parameter "cycle time". Equivalent to RenderMonkey's "Time0_X".
            */
            ACT_TIME_0_X,
            /// Cosine of "Time0_X". Equivalent to RenderMonkey's "CosTime0_X".
            ACT_COSTIME_0_X,
            /// Sine of "Time0_X". Equivalent to RenderMonkey's "SinTime0_X".
            ACT_SINTIME_0_X,
            /// Tangent of "Time0_X". Equivalent to RenderMonkey's "TanTime0_X".
            ACT_TANTIME_0_X,
            /** Vector of "Time0_X", "SinTime0_X", "CosTime0_X",
                "TanTime0_X". Equivalent to RenderMonkey's "Time0_X_Packed".
            */
            ACT_TIME_0_X_PACKED,
            /** Single float value, which represents scaled time value [0..1],
                which repeats itself based on given as parameter "cycle time".
                Equivalent to RenderMonkey's "Time0_1".
            */
            ACT_TIME_0_1,
            /// Cosine of "Time0_1". Equivalent to RenderMonkey's "CosTime0_1".
            ACT_COSTIME_0_1,
            /// Sine of "Time0_1". Equivalent to RenderMonkey's "SinTime0_1".
            ACT_SINTIME_0_1,
            /// Tangent of "Time0_1". Equivalent to RenderMonkey's "TanTime0_1".
            ACT_TANTIME_0_1,
            /** Vector of "Time0_1", "SinTime0_1", "CosTime0_1",
                "TanTime0_1". Equivalent to RenderMonkey's "Time0_1_Packed".
            */
            ACT_TIME_0_1_PACKED,
            /** Single float value, which represents scaled time value [0..2*Pi],
                which repeats itself based on given as parameter "cycle time".
                Equivalent to RenderMonkey's "Time0_2PI".
            */
            ACT_TIME_0_2PI,
            /// Cosine of "Time0_2PI". Equivalent to RenderMonkey's "CosTime0_2PI".
            ACT_COSTIME_0_2PI,
            /// Sine of "Time0_2PI". Equivalent to RenderMonkey's "SinTime0_2PI".
            ACT_SINTIME_0_2PI,
            /// Tangent of "Time0_2PI". Equivalent to RenderMonkey's "TanTime0_2PI".
            ACT_TANTIME_0_2PI,
            /** Vector of "Time0_2PI", "SinTime0_2PI", "CosTime0_2PI",
                "TanTime0_2PI". Equivalent to RenderMonkey's "Time0_2PI_Packed".
            */
            ACT_TIME_0_2PI_PACKED,
            /// provides the scaled frame time, returned as a floating point value.
            ACT_FRAME_TIME,
            /// provides the calculated frames per second, returned as a floating point value.
            ACT_FPS,
            /// viewport-related values
            /** Current viewport width (in pixels) as floating point value.
                Equivalent to RenderMonkey's "ViewportWidth".
            */
            ACT_VIEWPORT_WIDTH,
            /** Current viewport height (in pixels) as floating point value.
                Equivalent to RenderMonkey's "ViewportHeight".
            */
            ACT_VIEWPORT_HEIGHT,
            /** This variable represents 1.0/ViewportWidth.
                Equivalent to RenderMonkey's "ViewportWidthInverse".
            */
            ACT_INVERSE_VIEWPORT_WIDTH,
            /** This variable represents 1.0/ViewportHeight.
                Equivalent to RenderMonkey's "ViewportHeightInverse".
            */
            ACT_INVERSE_VIEWPORT_HEIGHT,
            /** Packed of "ViewportWidth", "ViewportHeight", "ViewportWidthInverse",
                "ViewportHeightInverse".
            */
            ACT_VIEWPORT_SIZE,

            /// view parameters
            /** This variable provides the view direction vector (world space).
                Equivalent to RenderMonkey's "ViewDirection".
            */
            ACT_VIEW_DIRECTION,
            /** This variable provides the view side vector (world space).
                Equivalent to RenderMonkey's "ViewSideVector".
            */
            ACT_VIEW_SIDE_VECTOR,
            /** This variable provides the view up vector (world space).
                Equivalent to RenderMonkey's "ViewUpVector".
            */
            ACT_VIEW_UP_VECTOR,
            /** This variable provides the field of view as a floating point value.
                Equivalent to RenderMonkey's "FOV".
            */
            ACT_FOV,
            /** This variable provides the near clip distance as a floating point value.
                Equivalent to RenderMonkey's "NearClipPlane".
            */
            ACT_NEAR_CLIP_DISTANCE,
            /** This variable provides the far clip distance as a floating point value.
                Equivalent to RenderMonkey's "FarClipPlane".
            */
            ACT_FAR_CLIP_DISTANCE,

            /** provides the pass index number within the technique
                of the active materil.
            */
            ACT_PASS_NUMBER,

            /** provides the current iteration number of the pass. The iteration
                number is the number of times the current render operation has
                been drawn for the active pass.
            */
            ACT_PASS_ITERATION_NUMBER,


            /** Provides a parametric animation value [0..1], only available
                where the renderable specifically implements it.
            */
            ACT_ANIMATION_PARAMETRIC,

            /** Provides the texel offsets required by this rendersystem to map
                texels to pixels. Packed as
                float4(absoluteHorizontalOffset, absoluteVerticalOffset,
                horizontalOffset / viewportWidth, verticalOffset / viewportHeight)
            */
            ACT_TEXEL_OFFSETS,

            /** Provides information about the depth range of the scene as viewed
                from the current camera.
                Passed as float4(minDepth, maxDepth, depthRange, 1 / depthRange)
            */
            ACT_SCENE_DEPTH_RANGE,

            /** Provides information about the depth range of the scene as viewed
                from a given shadow camera. Requires an index parameter which maps
                to a light index relative to the current light list.
                Passed as float4(minDepth, maxDepth, depthRange, 1 / depthRange)
            */
            ACT_SHADOW_SCENE_DEPTH_RANGE,

            /** Provides an array of information about the depth range of the scene as viewed
<<<<<<< HEAD
             from a given shadow camera. Requires an index parameter which maps
             to a light index relative to the current light list.
             Passed as float4(minDepth, maxDepth, depthRange, 1 / depthRange)
            */
			ACT_SHADOW_SCENE_DEPTH_RANGE_ARRAY,

			/** Provides the fixed shadow colour as configured via SceneManager::setShadowColour;
			useful for integrated modulative shadows.
			*/
			ACT_SHADOW_COLOUR,
			/** Provides texture size of the texture unit (index determined by setAutoConstant
			call). Packed as float4(width, height, depth, 1)
			*/
			ACT_TEXTURE_SIZE,
			/** Provides inverse texture size of the texture unit (index determined by setAutoConstant
			call). Packed as float4(1 / width, 1 / height, 1 / depth, 1)
			*/
			ACT_INVERSE_TEXTURE_SIZE,
			/** Provides packed texture size of the texture unit (index determined by setAutoConstant
			call). Packed as float4(width, height, 1 / width, 1 / height)
			*/
			ACT_PACKED_TEXTURE_SIZE,

			/** Provides the current transform matrix of the texture unit (index determined by setAutoConstant
			call), as seen by the fixed-function pipeline. 
			*/
			ACT_TEXTURE_MATRIX, 

			/** Provides the position of the LOD camera in world space, allowing you 
			to perform separate LOD calculations in shaders independent of the rendering
			camera. If there is no separate LOD camera then this is the real camera
			position. See Camera::setLodCamera.
			*/
			ACT_LOD_CAMERA_POSITION, 
			/** Provides the position of the LOD camera in object space, allowing you 
			to perform separate LOD calculations in shaders independent of the rendering
			camera. If there is no separate LOD camera then this is the real camera
			position. See Camera::setLodCamera.
			*/
			ACT_LOD_CAMERA_POSITION_OBJECT_SPACE, 
			/** Binds custom per-light constants to the shaders. */
			ACT_LIGHT_CUSTOM,

            ACT_UNKNOWN = 999
		};

		/** Defines the type of the extra data item used by the auto constant.

		*/
		enum ACDataType {
			/// no data is required
			ACDT_NONE,
			/// the auto constant requires data of type int
			ACDT_INT,
			/// the auto constant requires data of type real
			ACDT_REAL
		};

		/** Defines the base element type of the auto constant
		*/
		enum ElementType {
			ET_INT,
			ET_REAL
		};

		/** Structure defining an auto constant that's available for use in 
		a parameters object.
		*/
		struct AutoConstantDefinition
		{
			AutoConstantType acType;
			String name;
			size_t elementCount;
			/// The type of the constant in the program
			ElementType elementType;
			/// The type of any extra data
			ACDataType dataType;

			AutoConstantDefinition(AutoConstantType _acType, const String& _name, 
				size_t _elementCount, ElementType _elementType, 
				ACDataType _dataType)
				:acType(_acType), name(_name), elementCount(_elementCount), 
				elementType(_elementType), dataType(_dataType)
			{

			}
		};

		/** Structure recording the use of an automatic parameter. */
		class AutoConstantEntry
		{
		public:
			/// The type of parameter
			AutoConstantType paramType;
			/// The target (physical) constant index
			size_t physicalIndex;
			/** The number of elements per individual entry in this constant
			Used in case people used packed elements smaller than 4 (e.g. GLSL)
			and bind an auto which is 4-element packed to it */
			size_t elementCount;
			/// Additional information to go with the parameter
			union{
				size_t data;
				Real fData;
			};
			/// The variability of this parameter (see GpuParamVariability)
			uint16 variability;

			AutoConstantEntry(AutoConstantType theType, size_t theIndex, size_t theData, 
				uint16 theVariability, size_t theElemCount = 4)
				: paramType(theType), physicalIndex(theIndex), elementCount(theElemCount), 
				data(theData), variability(theVariability) {}

			AutoConstantEntry(AutoConstantType theType, size_t theIndex, Real theData, 
				uint16 theVariability, size_t theElemCount = 4)
				: paramType(theType), physicalIndex(theIndex), elementCount(theElemCount), 
				fData(theData), variability(theVariability) {}

		};
		// Auto parameter storage
		typedef vector<AutoConstantEntry>::type AutoConstantList;

		typedef vector<GpuSharedParametersUsage>::type GpuSharedParamUsageList;

		// Map that store subroutines associated with slots
		typedef HashMap<unsigned int, String> SubroutineMap;
		typedef HashMap<unsigned int, String>::const_iterator SubroutineIterator;

	protected:
		SubroutineMap mSubroutineMap;

		static AutoConstantDefinition AutoConstantDictionary[];
		/// Packed list of floating-point constants (physical indexing)
		FloatConstantList mFloatConstants;
		/// Packed list of double-point constants (physical indexing)
		DoubleConstantList mDoubleConstants;
		/// Packed list of integer constants (physical indexing)
		IntConstantList mIntConstants;
		/** Logical index to physical index map - for low-level programs
         or high-level programs which pass params this way. */
		GpuLogicalBufferStructPtr mFloatLogicalToPhysical;
		/** Logical index to physical index map - for low-level programs
		or high-level programs which pass params this way. */
		GpuLogicalBufferStructPtr mDoubleLogicalToPhysical;
		/** Logical index to physical index map - for low-level programs
		or high-level programs which pass params this way. */
		GpuLogicalBufferStructPtr mIntLogicalToPhysical;
		/// Mapping from parameter names to def - high-level programs are expected to populate this
		GpuNamedConstantsPtr mNamedConstants;
		/// List of automatically updated parameters
		AutoConstantList mAutoConstants;
		/// The combined variability masks of all parameters
		uint16 mCombinedVariability;
		/// Do we need to transpose matrices?
		bool mTransposeMatrices;
		/// flag to indicate if names not found will be ignored
		bool mIgnoreMissingParams;
		/// physical index for active pass iteration parameter real constant entry;
		size_t mActivePassIterationIndex;

		/** Gets the low-level structure for a logical index. 
		*/
		GpuLogicalIndexUse* _getFloatConstantLogicalIndexUse(size_t logicalIndex, size_t requestedSize, uint16 variability);
		/** Gets the low-level structure for a logical index.
=======
                from a given shadow camera. Requires an index parameter which maps
                to a light index relative to the current light list.
                Passed as float4(minDepth, maxDepth, depthRange, 1 / depthRange)
            */
            ACT_SHADOW_SCENE_DEPTH_RANGE_ARRAY,

            /** Provides the fixed shadow colour as configured via SceneManager::setShadowColour;
                useful for integrated modulative shadows.
            */
            ACT_SHADOW_COLOUR,
            /** Provides texture size of the texture unit (index determined by setAutoConstant
                call). Packed as float4(width, height, depth, 1)
            */
            ACT_TEXTURE_SIZE,
            /** Provides inverse texture size of the texture unit (index determined by setAutoConstant
                call). Packed as float4(1 / width, 1 / height, 1 / depth, 1)
            */
            ACT_INVERSE_TEXTURE_SIZE,
            /** Provides packed texture size of the texture unit (index determined by setAutoConstant
                call). Packed as float4(width, height, 1 / width, 1 / height)
            */
            ACT_PACKED_TEXTURE_SIZE,

            /** Provides the current transform matrix of the texture unit (index determined by setAutoConstant
                call), as seen by the fixed-function pipeline.
            */
            ACT_TEXTURE_MATRIX,

            /** Provides the position of the LOD camera in world space, allowing you
                to perform separate LOD calculations in shaders independent of the rendering
                camera. If there is no separate LOD camera then this is the real camera
                position. See Camera::setLodCamera.
            */
            ACT_LOD_CAMERA_POSITION,
            /** Provides the position of the LOD camera in object space, allowing you
                to perform separate LOD calculations in shaders independent of the rendering
                camera. If there is no separate LOD camera then this is the real camera
                position. See Camera::setLodCamera.
            */
            ACT_LOD_CAMERA_POSITION_OBJECT_SPACE,
            /** Binds custom per-light constants to the shaders. */
            ACT_LIGHT_CUSTOM
        };

        /** Defines the type of the extra data item used by the auto constant.

>>>>>>> 65a56236
         */
        enum ACDataType {
            /// no data is required
            ACDT_NONE,
            /// the auto constant requires data of type int
            ACDT_INT,
            /// the auto constant requires data of type real (float or double)
            ACDT_REAL
            // /// the auto constant requires data of type unsigned int
            // ACDT_UINT,
            // /// the auto constant requires data of type bool
            // ACDT_BOOL
        };

        /** Defines the base element type of the auto constant
         */
        enum ElementType {
            ET_INT,
            // float or double, depending on 64-bit compiler flag
            ET_REAL
            // ET_UINT,
            // ET_BOOL
        };

        /** Structure defining an auto constant that's available for use in
            a parameters object.
        */
        struct AutoConstantDefinition
        {
            AutoConstantType acType;
            String name;
            size_t elementCount;
            /// The type of the constant in the program
            ElementType elementType;
            /// The type of any extra data
            ACDataType dataType;

        AutoConstantDefinition(AutoConstantType _acType, const String& _name,
                               size_t _elementCount, ElementType _elementType,
                               ACDataType _dataType)
        :acType(_acType), name(_name), elementCount(_elementCount),
                elementType(_elementType), dataType(_dataType)
            {

            }
        };

        /** Structure recording the use of an automatic parameter. */
        class AutoConstantEntry
        {
        public:
            /// The type of parameter
            AutoConstantType paramType;
            /// The target (physical) constant index
            size_t physicalIndex;
            /** The number of elements per individual entry in this constant
                Used in case people used packed elements smaller than 4 (e.g. GLSL)
                and bind an auto which is 4-element packed to it */
            size_t elementCount;
            /// Additional information to go with the parameter
            union{
                size_t data;
                Real fData;
            };
            /// The variability of this parameter (see GpuParamVariability)
            uint16 variability;

        AutoConstantEntry(AutoConstantType theType, size_t theIndex, size_t theData,
                          uint16 theVariability, size_t theElemCount = 4)
            : paramType(theType), physicalIndex(theIndex), elementCount(theElemCount),
                data(theData), variability(theVariability) {}

        AutoConstantEntry(AutoConstantType theType, size_t theIndex, Real theData,
                          uint16 theVariability, size_t theElemCount = 4)
            : paramType(theType), physicalIndex(theIndex), elementCount(theElemCount),
                fData(theData), variability(theVariability) {}

        };
        // Auto parameter storage
        typedef vector<AutoConstantEntry>::type AutoConstantList;

        typedef vector<GpuSharedParametersUsage>::type GpuSharedParamUsageList;

        // Map that store subroutines associated with slots
        typedef HashMap<unsigned int, String> SubroutineMap;
        typedef HashMap<unsigned int, String>::const_iterator SubroutineIterator;

    protected:
        SubroutineMap mSubroutineMap;

        static AutoConstantDefinition AutoConstantDictionary[];

        /// Packed list of floating-point constants (physical indexing)
        FloatConstantList mFloatConstants;
        /// Packed list of double-point constants (physical indexing)
        DoubleConstantList mDoubleConstants;
        /// Packed list of integer constants (physical indexing)
        IntConstantList mIntConstants;
        /// Packed list of unsigned integer constants (physical indexing)
        UnsignedIntConstantList mUnsignedIntConstants;
        // /// Packed list of boolean constants (physical indexing)
        // BoolConstantList mBoolConstants;
        /** Logical index to physical index map - for low-level programs
            or high-level programs which pass params this way. */
        GpuLogicalBufferStructPtr mFloatLogicalToPhysical;
        /** Logical index to physical index map - for low-level programs
            or high-level programs which pass params this way. */
        GpuLogicalBufferStructPtr mDoubleLogicalToPhysical;
        /** Logical index to physical index map - for low-level programs
            or high-level programs which pass params this way. */
        GpuLogicalBufferStructPtr mIntLogicalToPhysical;
        /** Logical index to physical index map - for low-level programs
            or high-level programs which pass params this way. */
        GpuLogicalBufferStructPtr mUnsignedIntLogicalToPhysical;
        /** Logical index to physical index map - for low-level programs
            or high-level programs which pass params this way. */
        GpuLogicalBufferStructPtr mBoolLogicalToPhysical;
        /** Gets the low-level structure for a logical index.
         */
        GpuLogicalIndexUse* _getFloatConstantLogicalIndexUse(size_t logicalIndex, size_t requestedSize, uint16 variability);
        /** Gets the low-level structure for a logical index.
         */
        GpuLogicalIndexUse* _getDoubleConstantLogicalIndexUse(size_t logicalIndex, size_t requestedSize, uint16 variability);
        /** Gets the physical buffer index associated with a logical int constant index.
         */
        GpuLogicalIndexUse* _getIntConstantLogicalIndexUse(size_t logicalIndex, size_t requestedSize, uint16 variability);
        /** Gets the physical buffer index associated with a logical uint constant index.
         */
        GpuLogicalIndexUse* _getUnsignedIntConstantLogicalIndexUse(size_t logicalIndex, size_t requestedSize, uint16 variability);
        /** Gets the physical buffer index associated with a logical bool constant index.
         */
        // GpuLogicalIndexUse* _getBoolConstantLogicalIndexUse(size_t logicalIndex, size_t requestedSize, uint16 variability);

        /// Mapping from parameter names to def - high-level programs are expected to populate this
        GpuNamedConstantsPtr mNamedConstants;
        /// List of automatically updated parameters
        AutoConstantList mAutoConstants;
        /// The combined variability masks of all parameters
        uint16 mCombinedVariability;
        /// Do we need to transpose matrices?
        bool mTransposeMatrices;
        /// flag to indicate if names not found will be ignored
        bool mIgnoreMissingParams;
        /// physical index for active pass iteration parameter real constant entry;
        size_t mActivePassIterationIndex;

        /// Return the variability for an auto constant
        uint16 deriveVariability(AutoConstantType act);

        void copySharedParamSetUsage(const GpuSharedParamUsageList& srcList);

        GpuSharedParamUsageList mSharedParamSets;

        // Optional data the rendersystem might want to store
        mutable Any mRenderSystemData;


    public:
        GpuProgramParameters();
        ~GpuProgramParameters() {}

        /// Copy constructor
        GpuProgramParameters(const GpuProgramParameters& oth);
        /// Operator = overload
        GpuProgramParameters& operator=(const GpuProgramParameters& oth);

        /** Internal method for providing a link to a name->definition map for parameters. */
        void _setNamedConstants(const GpuNamedConstantsPtr& constantmap);

        /** Internal method for providing a link to a logical index->physical index map for parameters. */
        void _setLogicalIndexes(const GpuLogicalBufferStructPtr& floatIndexMap, const GpuLogicalBufferStructPtr& doubleIndexMap,
                                const GpuLogicalBufferStructPtr&  intIndexMap, const GpuLogicalBufferStructPtr&  uintIndexMap,
                                const GpuLogicalBufferStructPtr&  boolIndexMap);


        /// Does this parameter set include named parameters?
        bool hasNamedParameters() const { return !mNamedConstants.isNull(); }
        /** Does this parameter set include logically indexed parameters?
            @note Not mutually exclusive with hasNamedParameters since some high-level
            programs still use logical indexes to set the parameters on the
            rendersystem.
        */
        bool hasLogicalIndexedParameters() const { return !mFloatLogicalToPhysical.isNull(); }

        /** Sets a 4-element floating-point parameter to the program.
            @param index The logical constant index at which to place the parameter
            (each constant is a 4D float)
            @param vec The value to set
        */
        void setConstant(size_t index, const Vector4& vec);
        /** Sets a single floating-point parameter to the program.
            @note This is actually equivalent to calling
            setConstant(index Vector4(val, 0, 0, 0)) since all constants are 4D.
            @param index The logical constant index at which to place the parameter (each constant is
            a 4D float)
            @param val The value to set
        */
        void setConstant(size_t index, Real val);
        /** Sets a 4-element floating-point parameter to the program via Vector3.
            @param index The logical constant index at which to place the parameter (each constant is
            a 4D float).
            Note that since you're passing a Vector3, the last element of the 4-element
            value will be set to 1 (a homogeneous vector)
            @param vec The value to set
        */
        void setConstant(size_t index, const Vector3& vec);
        /** Sets a 4-element floating-point parameter to the program via Vector2.
            @param index The logical constant index at which to place the parameter (each constant is
            a 4D float).
            Note that since you're passing a Vector2, the last 2 elements of the 4-element
            value will be set to 1 (a homogeneous vector)
            @param vec The value to set
        */
        void setConstant(size_t index, const Vector2& vec);
        /** Sets a Matrix4 parameter to the program.
            @param index The logical constant index at which to place the parameter (each constant is
            a 4D float).
            NB since a Matrix4 is 16 floats long, this parameter will take up 4 indexes.
            @param m The value to set
        */
        void setConstant(size_t index, const Matrix4& m);
        /** Sets a list of Matrix4 parameters to the program.
            @param index The logical constant index at which to start placing the parameter (each constant is
            a 4D float).
            NB since a Matrix4 is 16 floats long, so each entry will take up 4 indexes.
            @param m Pointer to an array of matrices to set
            @param numEntries Number of Matrix4 entries
        */
        void setConstant(size_t index, const Matrix4* m, size_t numEntries);
        /** Sets a ColourValue parameter to the program.
            @param index The logical constant index at which to place the parameter (each constant is
            a 4D float)
            @param colour The value to set
        */
        void setConstant(size_t index, const ColourValue& colour);
        /** Sets a multiple value constant floating-point parameter to the program.
            @param index The logical constant index at which to start placing parameters (each constant is
            a 4D float)
            @param val Pointer to the values to write, must contain 4*count floats
            @param count The number of groups of 4 floats to write
        */
        void setConstant(size_t index, const float *val, size_t count);
        /** Sets a multiple value constant floating-point parameter to the program.
            @param index The logical constant index at which to start placing parameters (each constant is
            a 4D float)
            @param val Pointer to the values to write, must contain 4*count floats
            @param count The number of groups of 4 floats to write
        */
        void setConstant(size_t index, const double *val, size_t count);
        /** Sets a multiple value constant integer parameter to the program.
            @remarks
            Different types of GPU programs support different types of constant parameters.
            For example, it's relatively common to find that vertex programs only support
            floating point constants, and that fragment programs only support integer (fixed point)
            parameters. This can vary depending on the program version supported by the
            graphics card being used. You should consult the documentation for the type of
            low level program you are using, or alternatively use the methods
            provided on RenderSystemCapabilities to determine the options.
            @param index The logical constant index at which to place the parameter (each constant is
            a 4D integer)
            @param val Pointer to the values to write, must contain 4*count ints
            @param count The number of groups of 4 ints to write
        */
        void setConstant(size_t index, const int *val, size_t count);
        /** Sets a multiple value constant unsigned integer parameter to the program.
            @remarks
            Different types of GPU programs support different types of constant parameters.
            For example, it's relatively common to find that vertex programs only support
            floating point constants, and that fragment programs only support integer (fixed point)
            parameters. This can vary depending on the program version supported by the
            graphics card being used. You should consult the documentation for the type of
            low level program you are using, or alternatively use the methods
            provided on RenderSystemCapabilities to determine the options.
            @param index The logical constant index at which to place the parameter (each constant is
            a 4D integer)
            @param val Pointer to the values to write, must contain 4*count ints
            @param count The number of groups of 4 ints to write
        */
        void setConstant(size_t index, const uint *val, size_t count);
        /** Sets a multiple value constant boolean parameter to the program.
            @remarks
            Different types of GPU programs support different types of constant parameters.
            For example, it's relatively common to find that vertex programs only support
            floating point constants, and that fragment programs only support integer (fixed point)
            parameters. This can vary depending on the program version supported by the
            graphics card being used. You should consult the documentation for the type of
            low level program you are using, or alternatively use the methods
            provided on RenderSystemCapabilities to determine the options.
            @param index The logical constant index at which to place the parameter (each constant is
            a 4D integer)
            @param val Pointer to the values to write, must contain 4*count ints
            @param count The number of groups of 4 ints to write
        */
        void setConstant(size_t index, const bool *val, size_t count);

        /** Write a series of floating point values into the underlying float
            constant buffer at the given physical index.
            @param physicalIndex The buffer position to start writing
            @param val Pointer to a list of values to write
            @param count The number of floats to write
        */
        void _writeRawConstants(size_t physicalIndex, const float* val, size_t count);
        /** Write a series of floating point values into the underlying float
            constant buffer at the given physical index.
            @param physicalIndex The buffer position to start writing
            @param val Pointer to a list of values to write
            @param count The number of floats to write
        */
        void _writeRawConstants(size_t physicalIndex, const double* val, size_t count);
        /** Write a series of integer values into the underlying integer
            constant buffer at the given physical index.
            @param physicalIndex The buffer position to start writing
            @param val Pointer to a list of values to write
            @param count The number of ints to write
        */
        void _writeRawConstants(size_t physicalIndex, const int* val, size_t count);
        /** Write a series of unsigned integer values into the underlying integer
            constant buffer at the given physical index.
            @param physicalIndex The buffer position to start writing
            @param val Pointer to a list of values to write
            @param count The number of ints to write
        */
        void _writeRawConstants(size_t physicalIndex, const uint* val, size_t count);
        // /** Write a series of boolean values into the underlying integer
        //     constant buffer at the given physical index.
        //     @param physicalIndex The buffer position to start writing
        //     @param val Pointer to a list of values to write
        //     @param count The number of ints to write
        // */
        // void _writeRawConstants(size_t physicalIndex, const bool* val, size_t count);
        /** Read a series of floating point values from the underlying float
            constant buffer at the given physical index.
            @param physicalIndex The buffer position to start reading
            @param count The number of floats to read
            @param dest Pointer to a buffer to receive the values
        */
        void _readRawConstants(size_t physicalIndex, size_t count, float* dest);
        /** Read a series of integer values from the underlying integer
            constant buffer at the given physical index.
            @param physicalIndex The buffer position to start reading
            @param count The number of ints to read
            @param dest Pointer to a buffer to receive the values
        */
        void _readRawConstants(size_t physicalIndex, size_t count, int* dest);

        /** Write a 4-element floating-point parameter to the program directly to
            the underlying constants buffer.
            @note You can use these methods if you have already derived the physical
            constant buffer location, for a slight speed improvement over using
            the named / logical index versions.
            @param physicalIndex The physical buffer index at which to place the parameter
            @param vec The value to set
            @param count The number of floats to write; if for example
            the uniform constant 'slot' is smaller than a Vector4
        */
        void _writeRawConstant(size_t physicalIndex, const Vector4& vec,
                               size_t count = 4);
        /** Write a single floating-point parameter to the program.
            @note You can use these methods if you have already derived the physical
            constant buffer location, for a slight speed improvement over using
            the named / logical index versions.
            @param physicalIndex The physical buffer index at which to place the parameter
            @param val The value to set
        */
        void _writeRawConstant(size_t physicalIndex, Real val);
        /** Write a variable number of floating-point parameters to the program.
            @note You can use these methods if you have already derived the physical
            constant buffer location, for a slight speed improvement over using
            the named / logical index versions.
            @param physicalIndex The physical buffer index at which to place the parameter
            @param val The value to set
        */
        void _writeRawConstant(size_t physicalIndex, Real val, size_t count);
        /** Write a single integer parameter to the program.
            @note You can use these methods if you have already derived the physical
            constant buffer location, for a slight speed improvement over using
            the named / logical index versions.
            @param physicalIndex The physical buffer index at which to place the parameter
            @param val The value to set
        */
        void _writeRawConstant(size_t physicalIndex, int val);
        /** Write a single unsigned integer parameter to the program.
            @note You can use these methods if you have already derived the physical
            constant buffer location, for a slight speed improvement over using
            the named / logical index versions.
            @param physicalIndex The physical buffer index at which to place the parameter
            @param val The value to set
        */
        void _writeRawConstant(size_t physicalIndex, uint val);
        /** Write a single boolean parameter to the program.
            @note You can use these methods if you have already derived the physical
            constant buffer location, for a slight speed improvement over using
            the named / logical index versions.
            @param physicalIndex The physical buffer index at which to place the parameter
            @param val The value to set
        */
        void _writeRawConstant(size_t physicalIndex, bool val);
        /** Write a 3-element floating-point parameter to the program via Vector3.
            @note You can use these methods if you have already derived the physical
            constant buffer location, for a slight speed improvement over using
            the named / logical index versions.
            @param physicalIndex The physical buffer index at which to place the parameter
            @param vec The value to set
        */
        void _writeRawConstant(size_t physicalIndex, const Vector3& vec);
        /** Write a 2-element floating-point parameter to the program via Vector2.
            @note You can use these methods if you have already derived the physical
            constant buffer location, for a slight speed improvement over using
            the named / logical index versions.
            @param physicalIndex The physical buffer index at which to place the parameter
            @param vec The value to set
        */
        void _writeRawConstant(size_t physicalIndex, const Vector2& vec);
        /** Write a Matrix4 parameter to the program.
            @note You can use these methods if you have already derived the physical
            constant buffer location, for a slight speed improvement over using
            the named / logical index versions.
            @param physicalIndex The physical buffer index at which to place the parameter
            @param m The value to set
            @param elementCount actual element count used with shader
        */
        void _writeRawConstant(size_t physicalIndex, const Matrix4& m, size_t elementCount);
        /** Write a list of Matrix4 parameters to the program.
            @note You can use these methods if you have already derived the physical
            constant buffer location, for a slight speed improvement over using
            the named / logical index versions.
            @param physicalIndex The physical buffer index at which to place the parameter
            @param numEntries Number of Matrix4 entries
        */
        void _writeRawConstant(size_t physicalIndex, const Matrix4* m, size_t numEntries);
        /** Write a ColourValue parameter to the program.
            @note You can use these methods if you have already derived the physical
            constant buffer location, for a slight speed improvement over using
            the named / logical index versions.
            @param physicalIndex The physical buffer index at which to place the parameter
            @param colour The value to set
            @param count The number of floats to write; if for example
            the uniform constant 'slot' is smaller than a Vector4
        */
        void _writeRawConstant(size_t physicalIndex, const ColourValue& colour,
                               size_t count = 4);


        /** Gets an iterator over the named GpuConstantDefinition instances as defined
            by the program for which these parameters exist.
            @note
            Only available if this parameters object has named parameters.
        */
        GpuConstantDefinitionIterator getConstantDefinitionIterator(void) const;

        /** Get a specific GpuConstantDefinition for a named parameter.
            @note
            Only available if this parameters object has named parameters.
        */
        const GpuConstantDefinition& getConstantDefinition(const String& name) const;

        /** Get the full list of GpuConstantDefinition instances.
            @note
            Only available if this parameters object has named parameters.
        */
        const GpuNamedConstants& getConstantDefinitions() const;

        /** Get the current list of mappings from low-level logical param indexes
            to physical buffer locations in the float buffer.
            @note
            Only applicable to low-level programs.
        */
        const GpuLogicalBufferStructPtr& getFloatLogicalBufferStruct() const { return mFloatLogicalToPhysical; }
        /** Get the current list of mappings from low-level logical param indexes
            to physical buffer locations in the double buffer.
            @note
            Only applicable to low-level programs.
        */
        const GpuLogicalBufferStructPtr& getDoubleLogicalBufferStruct() const { return mDoubleLogicalToPhysical; }
        /** Get the current list of mappings from low-level logical param indexes
            to physical buffer locations in the integer buffer.
            @note
            Only applicable to low-level programs.
        */
        const GpuLogicalBufferStructPtr& getIntLogicalBufferStruct() const { return mIntLogicalToPhysical; }
        /** Get the current list of mappings from low-level logical param indexes
            to physical buffer locations in the integer buffer.
            @note
            Only applicable to low-level programs.
        */
        const GpuLogicalBufferStructPtr& getUnsignedIntLogicalBufferStruct() const { return mUnsignedIntLogicalToPhysical; }
        /** Get the current list of mappings from low-level logical param indexes
            to physical buffer locations in the integer buffer.
            @note
            Only applicable to low-level programs.
        */
        const GpuLogicalBufferStructPtr& getBoolLogicalBufferStruct() const { return mBoolLogicalToPhysical; }

        /** Retrieves the logical index relating to a physical index in the float
            buffer, for programs which support that (low-level programs and
            high-level programs which use logical parameter indexes).
            @return std::numeric_limits<size_t>::max() if not found
        */
        size_t getFloatLogicalIndexForPhysicalIndex(size_t physicalIndex);
        /** Retrieves the logical index relating to a physical index in the double
            buffer, for programs which support that (low-level programs and
            high-level programs which use logical parameter indexes).
            @return std::numeric_limits<size_t>::max() if not found
        */
        size_t getDoubleLogicalIndexForPhysicalIndex(size_t physicalIndex);
        /** Retrieves the logical index relating to a physical index in the int
            buffer, for programs which support that (low-level programs and
            high-level programs which use logical parameter indexes).
            @return std::numeric_limits<size_t>::max() if not found
        */
        size_t getIntLogicalIndexForPhysicalIndex(size_t physicalIndex);
        /** Retrieves the logical index relating to a physical index in the uint
            buffer, for programs which support that (low-level programs and
            high-level programs which use logical parameter indexes).
            @return std::numeric_limits<size_t>::max() if not found
        */
        size_t getUnsignedIntLogicalIndexForPhysicalIndex(size_t physicalIndex);
        /** Retrieves the logical index relating to a physical index in the bool
            buffer, for programs which support that (low-level programs and
            high-level programs which use logical parameter indexes).
            @return std::numeric_limits<size_t>::max() if not found
        */
        size_t getBoolLogicalIndexForPhysicalIndex(size_t physicalIndex);


        /// Get a reference to the list of float constants
        const FloatConstantList& getFloatConstantList() const { return mFloatConstants; }
        /// Get a pointer to the 'nth' item in the float buffer
        float* getFloatPointer(size_t pos) { return &mFloatConstants[pos]; }
        /// Get a pointer to the 'nth' item in the float buffer
        const float* getFloatPointer(size_t pos) const { return &mFloatConstants[pos]; }
        /// Get a reference to the list of double constants
        const DoubleConstantList& getDoubleConstantList() const { return mDoubleConstants; }
        /// Get a pointer to the 'nth' item in the double buffer
        double* getDoublePointer(size_t pos) { return &mDoubleConstants[pos]; }
        /// Get a pointer to the 'nth' item in the double buffer
        const double* getDoublePointer(size_t pos) const { return &mDoubleConstants[pos]; }
        /// Get a reference to the list of int constants
        const IntConstantList& getIntConstantList() const { return mIntConstants; }
        /// Get a pointer to the 'nth' item in the int buffer
        int* getIntPointer(size_t pos) { return &mIntConstants[pos]; }
        /// Get a pointer to the 'nth' item in the int buffer
        const int* getIntPointer(size_t pos) const { return &mIntConstants[pos]; }
        /// Get a reference to the list of uint constants
        const UnsignedIntConstantList& getUnsignedIntConstantList() const { return mUnsignedIntConstants; }
        /// Get a pointer to the 'nth' item in the uint buffer
        uint* getUnsignedIntPointer(size_t pos) { return &mUnsignedIntConstants[pos]; }
        /// Get a pointer to the 'nth' item in the uint buffer
        const uint* getUnsignedIntPointer(size_t pos) const { return &mUnsignedIntConstants[pos]; }
        // /// Get a reference to the list of bool constants
        // const BoolConstantList& getBoolConstantList() const { return mBoolConstants; }
        // /// Get a pointer to the 'nth' item in the bool buffer
        // bool* getBoolPointer(size_t pos) { return &mBoolConstants[pos]; }
        // /// Get a pointer to the 'nth' item in the bool buffer
        // const bool* getBoolPointer(size_t pos) const { return &mBoolConstants[pos]; }

        /// Get a reference to the list of auto constant bindings
        const AutoConstantList& getAutoConstantList() const { return mAutoConstants; }

        /** Sets up a constant which will automatically be updated by the system.
            @remarks
            Vertex and fragment programs often need parameters which are to do with the
            current render state, or particular values which may very well change over time,
            and often between objects which are being rendered. This feature allows you
            to set up a certain number of predefined parameter mappings that are kept up to
            date for you.
            @param index The location in the constant list to place this updated constant every time
            it is changed. Note that because of the nature of the types, we know how big the
            parameter details will be so you don't need to set that like you do for manual constants.
            @param acType The type of automatic constant to set
            @param extraInfo If the constant type needs more information (like a light index) put it here.
        */
        void setAutoConstant(size_t index, AutoConstantType acType, size_t extraInfo = 0);
        void setAutoConstantReal(size_t index, AutoConstantType acType, Real rData);

        /** Sets up a constant which will automatically be updated by the system.
            @remarks
            Vertex and fragment programs often need parameters which are to do with the
            current render state, or particular values which may very well change over time,
            and often between objects which are being rendered. This feature allows you
            to set up a certain number of predefined parameter mappings that are kept up to
            date for you.
            @param index The location in the constant list to place this updated constant every time
            it is changed. Note that because of the nature of the types, we know how big the
            parameter details will be so you don't need to set that like you do for manual constants.
            @param acType The type of automatic constant to set
            @param extraInfo1 The first extra parameter required by the auto constant type
            @param extraInfo2 The first extra parameter required by the auto constant type
        */
        void setAutoConstant(size_t index, AutoConstantType acType, uint16 extraInfo1, uint16 extraInfo2);

        /** As setAutoConstant, but sets up the auto constant directly against a
            physical buffer index.
        */
        void _setRawAutoConstant(size_t physicalIndex, AutoConstantType acType, size_t extraInfo,
                                 uint16 variability, size_t elementSize = 4);
        /** As setAutoConstantReal, but sets up the auto constant directly against a
            physical buffer index.
        */
        void _setRawAutoConstantReal(size_t physicalIndex, AutoConstantType acType, Real rData,
                                     uint16 variability, size_t elementSize = 4);


        /** Unbind an auto constant so that the constant is manually controlled again. */
        void clearAutoConstant(size_t index);

        /** Sets a named parameter up to track a derivation of the current time.
            @param index The index of the parameter
            @param factor The amount by which to scale the time value
        */
        void setConstantFromTime(size_t index, Real factor);

        /** Clears all the existing automatic constants. */
        void clearAutoConstants(void);
        typedef ConstVectorIterator<AutoConstantList> AutoConstantIterator;
        /** Gets an iterator over the automatic constant bindings currently in place. */
        AutoConstantIterator getAutoConstantIterator(void) const;
        /// Gets the number of int constants that have been set
        size_t getAutoConstantCount(void) const { return mAutoConstants.size(); }
        /** Gets a specific Auto Constant entry if index is in valid range
            otherwise returns a NULL
            @param index which entry is to be retrieved
        */
        AutoConstantEntry* getAutoConstantEntry(const size_t index);
        /** Returns true if this instance has any automatic constants. */
        bool hasAutoConstants(void) const { return !(mAutoConstants.empty()); }
        /** Finds an auto constant that's affecting a given logical parameter
            index for floating-point values.
            @note Only applicable for low-level programs.
        */
        const AutoConstantEntry* findFloatAutoConstantEntry(size_t logicalIndex);
        /** Finds an auto constant that's affecting a given logical parameter
            index for double-point values.
            @note Only applicable for low-level programs.
        */
        const AutoConstantEntry* findDoubleAutoConstantEntry(size_t logicalIndex);
        /** Finds an auto constant that's affecting a given logical parameter
            index for integer values.
            @note Only applicable for low-level programs.
        */
        const AutoConstantEntry* findIntAutoConstantEntry(size_t logicalIndex);
        /** Finds an auto constant that's affecting a given logical parameter
            index for unsigned integer values.
            @note Only applicable for low-level programs.
        */
        const AutoConstantEntry* findUnsignedIntAutoConstantEntry(size_t logicalIndex);
        // /** Finds an auto constant that's affecting a given logical parameter
        //     index for boolean values.
        //     @note Only applicable for low-level programs.
        // */
        // const AutoConstantEntry* findBoolAutoConstantEntry(size_t logicalIndex);
        /** Finds an auto constant that's affecting a given named parameter index.
            @note Only applicable to high-level programs.
        */
        const AutoConstantEntry* findAutoConstantEntry(const String& paramName);
        /** Finds an auto constant that's affecting a given physical position in
            the floating-point buffer
        */
        const AutoConstantEntry* _findRawAutoConstantEntryFloat(size_t physicalIndex);
        /** Finds an auto constant that's affecting a given physical position in
            the double-point buffer
        */
        const AutoConstantEntry* _findRawAutoConstantEntryDouble(size_t physicalIndex);
        /** Finds an auto constant that's affecting a given physical position in
            the integer buffer
        */
        const AutoConstantEntry* _findRawAutoConstantEntryInt(size_t physicalIndex);
        /** Finds an auto constant that's affecting a given physical position in
            the unsigned integer buffer
        */
        const AutoConstantEntry* _findRawAutoConstantEntryUnsignedInt(size_t physicalIndex);
        /** Finds an auto constant that's affecting a given physical position in
            the boolean buffer
        */
        const AutoConstantEntry* _findRawAutoConstantEntryBool(size_t physicalIndex);

        /** Update automatic parameters.
            @param source The source of the parameters
            @param variabilityMask A mask of GpuParamVariability which identifies which autos will need updating
        */
        void _updateAutoParams(const AutoParamDataSource* source, uint16 variabilityMask);

        /** Tells the program whether to ignore missing parameters or not.
         */
        void setIgnoreMissingParams(bool state) { mIgnoreMissingParams = state; }

        /** Sets a single value constant floating-point parameter to the program.
            @remarks
            Different types of GPU programs support different types of constant parameters.
            For example, it's relatively common to find that vertex programs only support
            floating point constants, and that fragment programs only support integer (fixed point)
            parameters. This can vary depending on the program version supported by the
            graphics card being used. You should consult the documentation for the type of
            low level program you are using, or alternatively use the methods
            provided on RenderSystemCapabilities to determine the options.
            @par
            Another possible limitation is that some systems only allow constants to be set
            on certain boundaries, e.g. in sets of 4 values for example. Again, see
            RenderSystemCapabilities for full details.
            @note
            This named option will only work if you are using a parameters object created
            from a high-level program (HighLevelGpuProgram).
            @param name The name of the parameter
            @param val The value to set
        */
        void setNamedConstant(const String& name, Real val);
        /** Sets a single value constant integer parameter to the program.
            @remarks
            Different types of GPU programs support different types of constant parameters.
            For example, it's relatively common to find that vertex programs only support
            floating point constants, and that fragment programs only support integer (fixed point)
            parameters. This can vary depending on the program version supported by the
            graphics card being used. You should consult the documentation for the type of
            low level program you are using, or alternatively use the methods
            provided on RenderSystemCapabilities to determine the options.
            @par
            Another possible limitation is that some systems only allow constants to be set
            on certain boundaries, e.g. in sets of 4 values for example. Again, see
            RenderSystemCapabilities for full details.
            @note
            This named option will only work if you are using a parameters object created
            from a high-level program (HighLevelGpuProgram).
            @param name The name of the parameter
            @param val The value to set
        */
        void setNamedConstant(const String& name, int val);
        /** Sets a single value constant unsigned integer parameter to the program.
            @remarks
            Different types of GPU programs support different types of constant parameters.
            For example, it's relatively common to find that vertex programs only support
            floating point constants, and that fragment programs only support integer (fixed point)
            parameters. This can vary depending on the program version supported by the
            graphics card being used. You should consult the documentation for the type of
            low level program you are using, or alternatively use the methods
            provided on RenderSystemCapabilities to determine the options.
            @par
            Another possible limitation is that some systems only allow constants to be set
            on certain boundaries, e.g. in sets of 4 values for example. Again, see
            RenderSystemCapabilities for full details.
            @note
            This named option will only work if you are using a parameters object created
            from a high-level program (HighLevelGpuProgram).
            @param name The name of the parameter
            @param val The value to set
        */
        void setNamedConstant(const String& name, uint val);
        // /** Sets a single value constant boolean parameter to the program.
        //     @remarks
        //     Different types of GPU programs support different types of constant parameters.
        //     For example, it's relatively common to find that vertex programs only support
        //     floating point constants, and that fragment programs only support integer (fixed point)
        //     parameters. This can vary depending on the program version supported by the
        //     graphics card being used. You should consult the documentation for the type of
        //     low level program you are using, or alternatively use the methods
        //     provided on RenderSystemCapabilities to determine the options.
        //     @par
        //     Another possible limitation is that some systems only allow constants to be set
        //     on certain boundaries, e.g. in sets of 4 values for example. Again, see
        //     RenderSystemCapabilities for full details.
        //     @note
        //     This named option will only work if you are using a parameters object created
        //     from a high-level program (HighLevelGpuProgram).
        //     @param name The name of the parameter
        //     @param val The value to set
        // */
        // void setNamedConstant(const String& name, bool val);
        /** Sets a Vector4 parameter to the program.
            @param name The name of the parameter
            @param vec The value to set
        */
        void setNamedConstant(const String& name, const Vector4& vec);
        /** Sets a Vector3 parameter to the program.
            @note
            This named option will only work if you are using a parameters object created
            from a high-level program (HighLevelGpuProgram).
            @param index The index at which to place the parameter
            NB this index refers to the number of floats, so a Vector3 is 3. Note that many
            rendersystems & programs assume that every floating point parameter is passed in
            as a vector of 4 items, so you are strongly advised to check with
            RenderSystemCapabilities before using this version - if in doubt use Vector4
            or ColourValue instead (both are 4D).
            @param vec The value to set
        */
        void setNamedConstant(const String& name, const Vector3& vec);
        /** Sets a Vector2 parameter to the program.
            @param name The name of the parameter
            @param vec The value to set
        */
        void setNamedConstant(const String& name, const Vector2& vec);
        /** Sets a Matrix4 parameter to the program.
            @param name The name of the parameter
            @param m The value to set
        */
        void setNamedConstant(const String& name, const Matrix4& m);
        /** Sets a list of Matrix4 parameters to the program.
            @param name The name of the parameter; this must be the first index of an array,
            for examples 'matrices[0]'
            NB since a Matrix4 is 16 floats long, so each entry will take up 4 indexes.
            @param m Pointer to an array of matrices to set
            @param numEntries Number of Matrix4 entries
        */
        void setNamedConstant(const String& name, const Matrix4* m, size_t numEntries);
        /** Sets a ColourValue parameter to the program.
            @param name The name of the parameter
            @param colour The value to set
        */
        void setNamedConstant(const String& name, const ColourValue& colour);
        /** Sets a multiple value constant floating-point parameter to the program.
            @par
            Some systems only allow constants to be set on certain boundaries,
            e.g. in sets of 4 values for example. The 'multiple' parameter allows
            you to control that although you should only change it if you know
            your chosen language supports that (at the time of writing, only
            GLSL allows constants which are not a multiple of 4).
            @note
            This named option will only work if you are using a parameters object created
            from a high-level program (HighLevelGpuProgram).
            @param name The name of the parameter
            @param val Pointer to the values to write
            @param count The number of 'multiples' of floats to write
            @param multiple The number of raw entries in each element to write,
            the default is 4 so count = 1 would write 4 floats.
        */
        void setNamedConstant(const String& name, const float *val, size_t count,
                              size_t multiple = 4);
        /** Sets a multiple value constant floating-point parameter to the program.
            @par
            Some systems only allow constants to be set on certain boundaries,
            e.g. in sets of 4 values for example. The 'multiple' parameter allows
            you to control that although you should only change it if you know
            your chosen language supports that (at the time of writing, only
            GLSL allows constants which are not a multiple of 4).
            @note
            This named option will only work if you are using a parameters object created
            from a high-level program (HighLevelGpuProgram).
            @param name The name of the parameter
            @param val Pointer to the values to write
            @param count The number of 'multiples' of floats to write
            @param multiple The number of raw entries in each element to write,
            the default is 4 so count = 1 would write 4 floats.
        */
        void setNamedConstant(const String& name, const double *val, size_t count,
                              size_t multiple = 4);
        /** Sets a multiple value constant integer parameter to the program.
            @par
            Some systems only allow constants to be set on certain boundaries,
            e.g. in sets of 4 values for example. The 'multiple' parameter allows
            you to control that although you should only change it if you know
            your chosen language supports that (at the time of writing, only
            GLSL allows constants which are not a multiple of 4).
            @note
            This named option will only work if you are using a parameters object created
            from a high-level program (HighLevelGpuProgram).
            @param name The name of the parameter
            @param val Pointer to the values to write
            @param count The number of 'multiples' of floats to write
            @param multiple The number of raw entries in each element to write,
            the default is 4 so count = 1 would write 4 floats.
        */
        void setNamedConstant(const String& name, const int *val, size_t count,
                              size_t multiple = 4);
        /** Sets a multiple value constant unsigned integer parameter to the program.
            @par
            Some systems only allow constants to be set on certain boundaries,
            e.g. in sets of 4 values for example. The 'multiple' parameter allows
            you to control that although you should only change it if you know
            your chosen language supports that (at the time of writing, only
            GLSL allows constants which are not a multiple of 4).
            @note
            This named option will only work if you are using a parameters object created
            from a high-level program (HighLevelGpuProgram).
            @param name The name of the parameter
            @param val Pointer to the values to write
            @param count The number of 'multiples' of floats to write
            @param multiple The number of raw entries in each element to write,
            the default is 4 so count = 1 would write 4 floats.
        */
        void setNamedConstant(const String& name, const uint *val, size_t count,
                              size_t multiple = 4);
        // /** Sets a multiple value constant boolean parameter to the program.
        //     @par
        //     Some systems only allow constants to be set on certain boundaries,
        //     e.g. in sets of 4 values for example. The 'multiple' parameter allows
        //     you to control that although you should only change it if you know
        //     your chosen language supports that (at the time of writing, only
        //     GLSL allows constants which are not a multiple of 4).
        //     @note
        //     This named option will only work if you are using a parameters object created
        //     from a high-level program (HighLevelGpuProgram).
        //     @param name The name of the parameter
        //     @param val Pointer to the values to write
        //     @param count The number of 'multiples' of floats to write
        //     @param multiple The number of raw entries in each element to write,
        //     the default is 4 so count = 1 would write 4 floats.
        // */
        // void setNamedConstant(const String& name, const bool *val, size_t count,
        //                       size_t multiple = 4);
        /** Sets up a constant which will automatically be updated by the system.
            @remarks
            Vertex and fragment programs often need parameters which are to do with the
            current render state, or particular values which may very well change over time,
            and often between objects which are being rendered. This feature allows you
            to set up a certain number of predefined parameter mappings that are kept up to
            date for you.
            @note
            This named option will only work if you are using a parameters object created
            from a high-level program (HighLevelGpuProgram).
            @param name The name of the parameter
            @param acType The type of automatic constant to set
            @param extraInfo If the constant type needs more information (like a light index) put it here.
        */
        void setNamedAutoConstant(const String& name, AutoConstantType acType, size_t extraInfo = 0);
        void setNamedAutoConstantReal(const String& name, AutoConstantType acType, Real rData);

        /** Sets up a constant which will automatically be updated by the system.
            @remarks
            Vertex and fragment programs often need parameters which are to do with the
            current render state, or particular values which may very well change over time,
            and often between objects which are being rendered. This feature allows you 
            to set up a certain number of predefined parameter mappings that are kept up to 
            date for you.
            @note
            This named option will only work if you are using a parameters object created
            from a high-level program (HighLevelGpuProgram).
            @param name The name of the parameter
            @param acType The type of automatic constant to set
            @param extraInfo1 The first extra info required by this auto constant type
            @param extraInfo2 The first extra info required by this auto constant type
        */
        void setNamedAutoConstant(const String& name, AutoConstantType acType, uint16 extraInfo1, uint16 extraInfo2);

        /** Sets a named parameter up to track a derivation of the current time.
            @note
            This named option will only work if you are using a parameters object created
            from a high-level program (HighLevelGpuProgram).
            @param name The name of the parameter
            @param factor The amount by which to scale the time value
        */  
        void setNamedConstantFromTime(const String& name, Real factor);

        /** Unbind an auto constant so that the constant is manually controlled again. */
        void clearNamedAutoConstant(const String& name);

        /** Find a constant definition for a named parameter.
            @remarks
            This method returns null if the named parameter did not exist, unlike
            getConstantDefinition which is more strict; unless you set the
            last parameter to true.
            @param name The name to look up
            @param throwExceptionIfMissing If set to true, failure to find an entry
            will throw an exception.
        */
        const GpuConstantDefinition* _findNamedConstantDefinition(
            const String& name, bool throwExceptionIfMissing = false) const;
        /** Gets the physical buffer index associated with a logical float constant index.
            @note Only applicable to low-level programs.
            @param logicalIndex The logical parameter index
            @param requestedSize The requested size - pass 0 to ignore missing entries
            and return std::numeric_limits<size_t>::max()
        */
        size_t _getFloatConstantPhysicalIndex(size_t logicalIndex, size_t requestedSize, uint16 variability);
        /** Gets the physical buffer index associated with a logical double constant index.
            @note Only applicable to low-level programs.
            @param logicalIndex The logical parameter index
            @param requestedSize The requested size - pass 0 to ignore missing entries
            and return std::numeric_limits<size_t>::max()
        */
        size_t _getDoubleConstantPhysicalIndex(size_t logicalIndex, size_t requestedSize, uint16 variability);
        /** Gets the physical buffer index associated with a logical int constant index.
            @note Only applicable to low-level programs.
            @param logicalIndex The logical parameter index
            @param requestedSize The requested size - pass 0 to ignore missing entries
            and return std::numeric_limits<size_t>::max()
        */
        size_t _getIntConstantPhysicalIndex(size_t logicalIndex, size_t requestedSize, uint16 variability);
        /** Gets the physical buffer index associated with a logical unsigned int constant index.
            @note Only applicable to low-level programs.
            @param logicalIndex The logical parameter index
            @param requestedSize The requested size - pass 0 to ignore missing entries
            and return std::numeric_limits<size_t>::max()
        */
        size_t _getUnsignedIntConstantPhysicalIndex(size_t logicalIndex, size_t requestedSize, uint16 variability);
        /** Gets the physical buffer index associated with a logical bool constant index.
            @note Only applicable to low-level programs.
            @param logicalIndex The logical parameter index
            @param requestedSize The requested size - pass 0 to ignore missing entries
            and return std::numeric_limits<size_t>::max()
        */
        //size_t _getBoolConstantPhysicalIndex(size_t logicalIndex, size_t requestedSize, uint16 variability);

        /** Sets whether or not we need to transpose the matrices passed in from the rest of OGRE.
            @remarks
            D3D uses transposed matrices compared to GL and OGRE; this is not important when you
            use programs which are written to process row-major matrices, such as those generated
            by Cg, but if you use a program written to D3D's matrix layout you will need to enable
            this flag.
        */
        void setTransposeMatrices(bool val) { mTransposeMatrices = val; }
        /// Gets whether or not matrices are to be transposed when set
        bool getTransposeMatrices(void) const { return mTransposeMatrices; }

        /** Copies the values of all constants (including auto constants) from another
            GpuProgramParameters object.
            @note This copes the internal storage of the paarameters object and therefore
            can only be used for parameters objects created from the same GpuProgram.
            To merge parameters that match from different programs, use copyMatchingNamedConstantsFrom.
        */
        void copyConstantsFrom(const GpuProgramParameters& source);

        /** Copies the values of all matching named constants (including auto constants) from
            another GpuProgramParameters object.
            @remarks
            This method iterates over the named constants in another parameters object
            and copies across the values where they match. This method is safe to
            use when the 2 parameters objects came from different programs, but only
            works for named parameters.
        */
        void copyMatchingNamedConstantsFrom(const GpuProgramParameters& source);

        /** gets the auto constant definition associated with name if found else returns NULL
            @param name The name of the auto constant
        */
        static const AutoConstantDefinition* getAutoConstantDefinition(const String& name);
        /** gets the auto constant definition using an index into the auto constant definition array.
            If the index is out of bounds then NULL is returned;
            @param idx The auto constant index
        */
        static const AutoConstantDefinition* getAutoConstantDefinition(const size_t idx);
        /** Returns the number of auto constant definitions
         */
        static size_t getNumAutoConstantDefinitions(void);


        /** increments the multipass number entry by 1 if it exists
         */
        void incPassIterationNumber(void);
        /** Does this parameters object have a pass iteration number constant? */
        bool hasPassIterationNumber() const
        { return mActivePassIterationIndex != (std::numeric_limits<size_t>::max)(); }
        /** Get the physical buffer index of the pass iteration number constant */
        size_t getPassIterationNumberIndex() const
        { return mActivePassIterationIndex; }


        /** Use a set of shared parameters in this parameters object.
            @remarks
            Allows you to use a set of shared parameters to automatically update
            this parameter set.
        */
        void addSharedParameters(GpuSharedParametersPtr sharedParams);

        /** Use a set of shared parameters in this parameters object.
            @remarks
            Allows you to use a set of shared parameters to automatically update
            this parameter set.
            @param sharedParamsName The name of a shared parameter set as defined in
            GpuProgramManager
        */
        void addSharedParameters(const String& sharedParamsName);

        /** Returns whether this parameter set is using the named shared parameter set. */
        bool isUsingSharedParameters(const String& sharedParamsName) const;

        /** Stop using the named shared parameter set. */
        void removeSharedParameters(const String& sharedParamsName);

        /** Stop using all shared parameter sets. */
        void removeAllSharedParameters();

        /** Get the list of shared parameter sets. */
        const GpuSharedParamUsageList& getSharedParameters() const;

        /** Internal method that the RenderSystem might use to store optional data. */
        void _setRenderSystemData(const Any& data) const { mRenderSystemData = data; }
        /** Internal method that the RenderSystem might use to store optional data. */
        const Any& _getRenderSystemData() const { return mRenderSystemData; }

        /** Update the parameters by copying the data from the shared
            parameters.
            @note This method  may not actually be called if the RenderSystem
            supports using shared parameters directly in their own shared buffer; in
            which case the values should not be copied out of the shared area
            into the individual parameter set, but bound separately.
        */
        void _copySharedParams();

        size_t calculateSize(void) const;

        /** Set subroutine name by slot name
         */
        void setNamedSubroutine(const String& subroutineSlot, const String& subroutine);

        /** Set subroutine name by slot index
         */
        void setSubroutine(size_t index, const String& subroutine);

        /** Get map with
         */
        const SubroutineMap& getSubroutineMap() const { return mSubroutineMap; }
    };

    /// Shared pointer used to hold references to GpuProgramParameters instances
    typedef SharedPtr<GpuProgramParameters> GpuProgramParametersSharedPtr;

    /** @} */
    /** @} */
}

#include "OgreHeaderSuffix.h"

#endif<|MERGE_RESOLUTION|>--- conflicted
+++ resolved
@@ -1309,172 +1309,6 @@
             ACT_SHADOW_SCENE_DEPTH_RANGE,
 
             /** Provides an array of information about the depth range of the scene as viewed
-<<<<<<< HEAD
-             from a given shadow camera. Requires an index parameter which maps
-             to a light index relative to the current light list.
-             Passed as float4(minDepth, maxDepth, depthRange, 1 / depthRange)
-            */
-			ACT_SHADOW_SCENE_DEPTH_RANGE_ARRAY,
-
-			/** Provides the fixed shadow colour as configured via SceneManager::setShadowColour;
-			useful for integrated modulative shadows.
-			*/
-			ACT_SHADOW_COLOUR,
-			/** Provides texture size of the texture unit (index determined by setAutoConstant
-			call). Packed as float4(width, height, depth, 1)
-			*/
-			ACT_TEXTURE_SIZE,
-			/** Provides inverse texture size of the texture unit (index determined by setAutoConstant
-			call). Packed as float4(1 / width, 1 / height, 1 / depth, 1)
-			*/
-			ACT_INVERSE_TEXTURE_SIZE,
-			/** Provides packed texture size of the texture unit (index determined by setAutoConstant
-			call). Packed as float4(width, height, 1 / width, 1 / height)
-			*/
-			ACT_PACKED_TEXTURE_SIZE,
-
-			/** Provides the current transform matrix of the texture unit (index determined by setAutoConstant
-			call), as seen by the fixed-function pipeline. 
-			*/
-			ACT_TEXTURE_MATRIX, 
-
-			/** Provides the position of the LOD camera in world space, allowing you 
-			to perform separate LOD calculations in shaders independent of the rendering
-			camera. If there is no separate LOD camera then this is the real camera
-			position. See Camera::setLodCamera.
-			*/
-			ACT_LOD_CAMERA_POSITION, 
-			/** Provides the position of the LOD camera in object space, allowing you 
-			to perform separate LOD calculations in shaders independent of the rendering
-			camera. If there is no separate LOD camera then this is the real camera
-			position. See Camera::setLodCamera.
-			*/
-			ACT_LOD_CAMERA_POSITION_OBJECT_SPACE, 
-			/** Binds custom per-light constants to the shaders. */
-			ACT_LIGHT_CUSTOM,
-
-            ACT_UNKNOWN = 999
-		};
-
-		/** Defines the type of the extra data item used by the auto constant.
-
-		*/
-		enum ACDataType {
-			/// no data is required
-			ACDT_NONE,
-			/// the auto constant requires data of type int
-			ACDT_INT,
-			/// the auto constant requires data of type real
-			ACDT_REAL
-		};
-
-		/** Defines the base element type of the auto constant
-		*/
-		enum ElementType {
-			ET_INT,
-			ET_REAL
-		};
-
-		/** Structure defining an auto constant that's available for use in 
-		a parameters object.
-		*/
-		struct AutoConstantDefinition
-		{
-			AutoConstantType acType;
-			String name;
-			size_t elementCount;
-			/// The type of the constant in the program
-			ElementType elementType;
-			/// The type of any extra data
-			ACDataType dataType;
-
-			AutoConstantDefinition(AutoConstantType _acType, const String& _name, 
-				size_t _elementCount, ElementType _elementType, 
-				ACDataType _dataType)
-				:acType(_acType), name(_name), elementCount(_elementCount), 
-				elementType(_elementType), dataType(_dataType)
-			{
-
-			}
-		};
-
-		/** Structure recording the use of an automatic parameter. */
-		class AutoConstantEntry
-		{
-		public:
-			/// The type of parameter
-			AutoConstantType paramType;
-			/// The target (physical) constant index
-			size_t physicalIndex;
-			/** The number of elements per individual entry in this constant
-			Used in case people used packed elements smaller than 4 (e.g. GLSL)
-			and bind an auto which is 4-element packed to it */
-			size_t elementCount;
-			/// Additional information to go with the parameter
-			union{
-				size_t data;
-				Real fData;
-			};
-			/// The variability of this parameter (see GpuParamVariability)
-			uint16 variability;
-
-			AutoConstantEntry(AutoConstantType theType, size_t theIndex, size_t theData, 
-				uint16 theVariability, size_t theElemCount = 4)
-				: paramType(theType), physicalIndex(theIndex), elementCount(theElemCount), 
-				data(theData), variability(theVariability) {}
-
-			AutoConstantEntry(AutoConstantType theType, size_t theIndex, Real theData, 
-				uint16 theVariability, size_t theElemCount = 4)
-				: paramType(theType), physicalIndex(theIndex), elementCount(theElemCount), 
-				fData(theData), variability(theVariability) {}
-
-		};
-		// Auto parameter storage
-		typedef vector<AutoConstantEntry>::type AutoConstantList;
-
-		typedef vector<GpuSharedParametersUsage>::type GpuSharedParamUsageList;
-
-		// Map that store subroutines associated with slots
-		typedef HashMap<unsigned int, String> SubroutineMap;
-		typedef HashMap<unsigned int, String>::const_iterator SubroutineIterator;
-
-	protected:
-		SubroutineMap mSubroutineMap;
-
-		static AutoConstantDefinition AutoConstantDictionary[];
-		/// Packed list of floating-point constants (physical indexing)
-		FloatConstantList mFloatConstants;
-		/// Packed list of double-point constants (physical indexing)
-		DoubleConstantList mDoubleConstants;
-		/// Packed list of integer constants (physical indexing)
-		IntConstantList mIntConstants;
-		/** Logical index to physical index map - for low-level programs
-         or high-level programs which pass params this way. */
-		GpuLogicalBufferStructPtr mFloatLogicalToPhysical;
-		/** Logical index to physical index map - for low-level programs
-		or high-level programs which pass params this way. */
-		GpuLogicalBufferStructPtr mDoubleLogicalToPhysical;
-		/** Logical index to physical index map - for low-level programs
-		or high-level programs which pass params this way. */
-		GpuLogicalBufferStructPtr mIntLogicalToPhysical;
-		/// Mapping from parameter names to def - high-level programs are expected to populate this
-		GpuNamedConstantsPtr mNamedConstants;
-		/// List of automatically updated parameters
-		AutoConstantList mAutoConstants;
-		/// The combined variability masks of all parameters
-		uint16 mCombinedVariability;
-		/// Do we need to transpose matrices?
-		bool mTransposeMatrices;
-		/// flag to indicate if names not found will be ignored
-		bool mIgnoreMissingParams;
-		/// physical index for active pass iteration parameter real constant entry;
-		size_t mActivePassIterationIndex;
-
-		/** Gets the low-level structure for a logical index. 
-		*/
-		GpuLogicalIndexUse* _getFloatConstantLogicalIndexUse(size_t logicalIndex, size_t requestedSize, uint16 variability);
-		/** Gets the low-level structure for a logical index.
-=======
                 from a given shadow camera. Requires an index parameter which maps
                 to a light index relative to the current light list.
                 Passed as float4(minDepth, maxDepth, depthRange, 1 / depthRange)
@@ -1516,12 +1350,13 @@
             */
             ACT_LOD_CAMERA_POSITION_OBJECT_SPACE,
             /** Binds custom per-light constants to the shaders. */
-            ACT_LIGHT_CUSTOM
+			ACT_LIGHT_CUSTOM,
+
+            ACT_UNKNOWN = 999
         };
 
         /** Defines the type of the extra data item used by the auto constant.
 
->>>>>>> 65a56236
          */
         enum ACDataType {
             /// no data is required
