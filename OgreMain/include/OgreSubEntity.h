--- conflicted
+++ resolved
@@ -307,8 +307,4 @@
 
 }
 
-<<<<<<< HEAD
-
-=======
->>>>>>> aac7af90
 #endif