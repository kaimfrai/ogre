/*
-----------------------------------------------------------------------------
This source file is part of OGRE
    (Object-oriented Graphics Rendering Engine)
For the latest info, see http://www.ogre3d.org/

Copyright (c) 2000-2014 Torus Knot Software Ltd

Permission is hereby granted, free of charge, to any person obtaining a copy
of this software and associated documentation files (the "Software"), to deal
in the Software without restriction, including without limitation the rights
to use, copy, modify, merge, publish, distribute, sublicense, and/or sell
copies of the Software, and to permit persons to whom the Software is
furnished to do so, subject to the following conditions:

The above copyright notice and this permission notice shall be included in
all copies or substantial portions of the Software.

THE SOFTWARE IS PROVIDED "AS IS", WITHOUT WARRANTY OF ANY KIND, EXPRESS OR
IMPLIED, INCLUDING BUT NOT LIMITED TO THE WARRANTIES OF MERCHANTABILITY,
FITNESS FOR A PARTICULAR PURPOSE AND NONINFRINGEMENT. IN NO EVENT SHALL THE
AUTHORS OR COPYRIGHT HOLDERS BE LIABLE FOR ANY CLAIM, DAMAGES OR OTHER
LIABILITY, WHETHER IN AN ACTION OF CONTRACT, TORT OR OTHERWISE, ARISING FROM,
OUT OF OR IN CONNECTION WITH THE SOFTWARE OR THE USE OR OTHER DEALINGS IN
THE SOFTWARE.
-----------------------------------------------------------------------------
*/
#ifndef __ControllerManager_H__
#define __ControllerManager_H__

#include <stddef.h>
#include <set>

#include "OgrePrerequisites.h"
#include "OgreCommon.h"
#include "OgreSingleton.h"
#include "OgreTextureUnitState.h"
#include "OgreSharedPtr.h"
#include "OgreExports.h"
#include "OgreMemoryAllocatorConfig.h"

namespace Ogre {
template <typename T> class Controller;
template <typename T> class ControllerFunction;
template <typename T> class ControllerValue;
    /** \addtogroup Core
    *  @{
    */
    /** \addtogroup Animation
    *  @{
    */

    typedef SharedPtr< ControllerValue<Real> > ControllerValueRealPtr;
    typedef SharedPtr< ControllerFunction<Real> > ControllerFunctionRealPtr;

    /** Class for managing Controller instances.
    @remarks
        This class is responsible to keeping tabs on all the Controller instances registered
        and updating them when requested. It also provides a number of convenience methods
        for creating commonly used controllers (such as texture animators).
    */
    class _OgreExport ControllerManager : public Singleton<ControllerManager>, public ControllerAlloc
    {
    private:
        typedef std::set<Controller<Real>*> ControllerList;
        ControllerList mControllers;

        /// Global predefined controller
        ControllerValueRealPtr mFrameTimeController;
        
        /// Global predefined controller
        ControllerFunctionRealPtr mPassthroughFunction;

        /// Last frame number updated
        unsigned long mLastFrameNumber;

    public:
        ControllerManager();
        ~ControllerManager();

        /** Creates a new controller and registers it with the manager.
        */
        Controller<Real>* createController(const ControllerValueRealPtr& src,
            const ControllerValueRealPtr& dest, const ControllerFunctionRealPtr& func);

        /** Creates a new controller use frame time source and passthrough controller function.
        */
        Controller<Real>* createFrameTimePassthroughController(
            const ControllerValueRealPtr& dest);

        /** Destroys all the controllers in existence.
        */
        void clearControllers(void);

        /** Updates all the registered controllers.
        */
        void updateAllControllers(void);


        /** Returns a ControllerValue which provides the time since the last frame as a control value source.
        @remarks
            A common source value to use to feed into a controller is the time since the last frame. This method
            returns a pointer to a common source value which provides this information.
        @par
            Remember the value will only be up to date after the RenderSystem::beginFrame method is called.
        @see
            RenderSystem::beginFrame
        */
        const ControllerValueRealPtr& getFrameTimeSource(void) const;

        /** Retrieve a simple passthrough controller function. */
        const ControllerFunctionRealPtr& getPassthroughControllerFunction(void) const;

        /** Creates a texture layer animator controller.
        @remarks
            This helper method creates the Controller, ControllerValue and ControllerFunction classes required
            to animate a texture.
        @param layer
            TextureUnitState object to animate
        @param sequenceTime
            The amount of time in seconds it will take to loop through all the frames.
        */
        Controller<Real>* createTextureAnimator(TextureUnitState* layer, Real sequenceTime);

        /** Creates a basic time-based texture uv coordinate modifier designed for creating scrolling textures.
        @remarks
            This simple method allows you to easily create constant-speed uv scrolling textures. If you want to 
            specify different speed values for horizontal and vertical scroll, use the specific methods
            ControllerManager::createTextureUScroller and ControllerManager::createTextureVScroller.
            If you want more control, look up the ControllerManager::createTextureWaveTransformer 
            for more complex wave-based scrollers / stretchers / rotators.
        @param layer
            The texture layer to animate.
        @param speed
            Speed of horizontal (u-coord) and vertical (v-coord) scroll, in complete wraps per second.
        */
        Controller<Real>* createTextureUVScroller(TextureUnitState* layer, Real speed);

        /** Creates a basic time-based texture u coordinate modifier designed for creating scrolling textures.
        @remarks
            This simple method allows you to easily create constant-speed u scrolling textures. If you want more
            control, look up the ControllerManager::createTextureWaveTransformer for more complex wave-based
            scrollers / stretchers / rotators.
        @param layer
            The texture layer to animate.
        @param uSpeed
            Speed of horizontal (u-coord) scroll, in complete wraps per second.
        */
        Controller<Real>* createTextureUScroller(TextureUnitState* layer, Real uSpeed);

        /** Creates a basic time-based texture v coordinate modifier designed for creating scrolling textures.
        @remarks
            This simple method allows you to easily create constant-speed v scrolling textures. If you want more
            control, look up the ControllerManager::createTextureWaveTransformer for more complex wave-based
            scrollers / stretchers / rotators.
        @param layer
            The texture layer to animate.
        @param vSpeed
            Speed of vertical (v-coord) scroll, in complete wraps per second.
        */
        Controller<Real>* createTextureVScroller(TextureUnitState* layer, Real vSpeed);

        /** Creates a basic time-based texture coordinate modifier designed for creating rotating textures.
        @return
            This simple method allows you to easily create constant-speed rotating textures. If you want more
            control, look up the ControllerManager::createTextureWaveTransformer for more complex wave-based
            scrollers / stretchers / rotators.
        @param layer
            The texture layer to rotate.
        @param speed
            Speed of rotation, in complete anticlockwise revolutions per second.
        */
        Controller<Real>* createTextureRotater(TextureUnitState* layer, Real speed);

        /** Creates a very flexible time-based texture transformation which can alter the scale, position or
            rotation of a texture based on a wave function.
        @param layer
            The texture layer to affect.
        @param ttype
            The type of transform, either translate (scroll), scale (stretch) or rotate (spin).
        @param waveType
            The shape of the wave, see WaveformType enum for details.
        @param base
            The base value of the output.
        @param frequency
            The speed of the wave in cycles per second.
        @param phase
            The offset of the start of the wave, e.g. 0.5 to start half-way through the wave.
        @param amplitude
            Scales the output so that instead of lying within 0..1 it lies within 0..1*amplitude for exaggerated effects.
        */
        Controller<Real>* createTextureWaveTransformer(TextureUnitState* layer, TextureUnitState::TextureTransformType ttype,
            WaveformType waveType, Real base = 0, Real frequency = 1, Real phase = 0, Real amplitude = 1);

        /** Creates a controller for passing a frame time value through to a vertex / fragment program parameter.
        @remarks
            The destination parameter is expected to be a float, and the '.x' attribute will be populated
            with the appropriately scaled time value.
        @param params
            The parameters to update.
        @param paramIndex
            The index of the parameter to update; if you want a named parameter, then
            retrieve the index beforehand using GpuProgramParameters::getParamIndex.
        @param timeFactor
            The factor by which to adjust the time elapsed by before passing it to the program.
        */
        Controller<Real>* createGpuProgramTimerParam(GpuProgramParametersSharedPtr params, size_t paramIndex,
            Real timeFactor = 1.0f);

        /** Removes & destroys the controller passed in as a pointer.
        */
        void destroyController(Controller<Real>* controller);

        /** Return relative speed of time as perceived by time based controllers.
        @remarks
            See setTimeFactor for full information on the meaning of this value.
        */
        Real getTimeFactor(void) const;

        /** Set the relative speed to update frame time based controllers.
        @remarks
            Normally any controllers which use time as an input (FrameTimeController) are updated
            automatically in line with the real passage of time. This method allows you to change
            that, so that controllers are told that the time is passing slower or faster than it
            actually is. Use this to globally speed up / slow down the effect of time-based controllers.
        @param tf
            The virtual speed of time (1.0 is real time).
        */
        void setTimeFactor(Real tf);

        /** Gets the constant that is added to time lapsed between each frame.
        @remarks
            See setFrameDelay for full information on the meaning of this value.
        */
        Real getFrameDelay(void) const;

        /** Sets a constant frame rate.
        @remarks
            This function is useful when rendering a sequence to
            files that should create a film clip with constant frame
            rate.
            It will ensure that scrolling textures and animations
            move at a constant frame rate.
        @param fd
            The delay in seconds wanted between each frame 
            (1.0f / 25.0f means a seconds worth of animation is done 
            in 25 frames).
        */
        void setFrameDelay(Real fd);

        /** Return the elapsed time.
        @remarks
            See setElapsedTime for full information on the meaning of this value.
        */
        Real getElapsedTime(void) const;

        /** Set the elapsed time.
        @remarks
            Normally elapsed time accumulated all frames time (which speed relative to time
            factor) since the rendering loop started. This method allows your to change that to
            special time, so some elapsed-time-based globally effect is repeatable.
        @param elapsedTime
            The new elapsed time.
        */
        void setElapsedTime(Real elapsedTime);

        /// @copydoc Singleton::getSingleton()
        static ControllerManager& getSingleton(void);
        /// @copydoc Singleton::getSingleton()
        static ControllerManager* getSingletonPtr(void);
    };

    /** @} */
    /** @} */

} // namespace Ogre

<<<<<<< HEAD

=======
>>>>>>> aac7af90
#endif // __ControllerManager_H__<|MERGE_RESOLUTION|>--- conflicted
+++ resolved
@@ -275,8 +275,4 @@
 
 } // namespace Ogre
 
-<<<<<<< HEAD
-
-=======
->>>>>>> aac7af90
 #endif // __ControllerManager_H__