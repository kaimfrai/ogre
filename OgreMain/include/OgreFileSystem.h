--- conflicted
+++ resolved
@@ -143,10 +143,6 @@
 
 } // namespace Ogre
 
-<<<<<<< HEAD
-#endif // __FileSystem_H__
-=======
 #include "OgreHeaderSuffix.h"
 
-#endif
->>>>>>> 8c6ff787
+#endif // __FileSystem_H__