/*
-----------------------------------------------------------------------------
This source file is part of OGRE
    (Object-oriented Graphics Rendering Engine)
For the latest info, see http://www.ogre3d.org/

Copyright (c) 2000-2014 Torus Knot Software Ltd

Permission is hereby granted, free of charge, to any person obtaining a copy
of this software and associated documentation files (the "Software"), to deal
in the Software without restriction, including without limitation the rights
to use, copy, modify, merge, publish, distribute, sublicense, and/or sell
copies of the Software, and to permit persons to whom the Software is
furnished to do so, subject to the following conditions:

The above copyright notice and this permission notice shall be included in
all copies or substantial portions of the Software.

THE SOFTWARE IS PROVIDED "AS IS", WITHOUT WARRANTY OF ANY KIND, EXPRESS OR
IMPLIED, INCLUDING BUT NOT LIMITED TO THE WARRANTIES OF MERCHANTABILITY,
FITNESS FOR A PARTICULAR PURPOSE AND NONINFRINGEMENT. IN NO EVENT SHALL THE
AUTHORS OR COPYRIGHT HOLDERS BE LIABLE FOR ANY CLAIM, DAMAGES OR OTHER
LIABILITY, WHETHER IN AN ACTION OF CONTRACT, TORT OR OTHERWISE, ARISING FROM,
OUT OF OR IN CONNECTION WITH THE SOFTWARE OR THE USE OR OTHER DEALINGS IN
THE SOFTWARE.
-----------------------------------------------------------------------------
*/
#ifndef OGRE_CORE_HARDWAREINDEXBUFFER_H
#define OGRE_CORE_HARDWAREINDEXBUFFER_H

#include <cstddef>

<<<<<<< HEAD
=======
// Precompiler options
>>>>>>> f281b785
#include "OgreHardwareBuffer.h"
#include "OgrePlatform.h"
#include "OgrePrerequisites.h"
#include "OgreSharedPtr.h"

namespace Ogre {
    class HardwareBufferManagerBase;

    /** \addtogroup Core
    *  @{
    */
    /** \addtogroup RenderSystem
    *  @{
    */
    /** Specialisation of HardwareBuffer for vertex index buffers, still abstract. */
    class HardwareIndexBuffer : public HardwareBuffer
    {
        public:
            enum IndexType : uint8 {
                IT_16BIT,
                IT_32BIT
            };

        private:
            IndexType mIndexType;
            uint8 mIndexSize;
            HardwareBufferManagerBase* mMgr;
            size_t mNumIndexes;
        public:
            /// Should be called by HardwareBufferManager
            HardwareIndexBuffer(HardwareBufferManagerBase* mgr, IndexType idxType, size_t numIndexes,
                                Usage usage, bool useSystemMemory, bool useShadowBuffer);
            HardwareIndexBuffer(HardwareBufferManagerBase* mgr, IndexType idxType, size_t numIndexes,
                                HardwareBuffer* delegate);
            ~HardwareIndexBuffer();
            /// Return the manager of this buffer, if any
            HardwareBufferManagerBase* getManager() const { return mMgr; }
            /// Get the type of indexes used in this buffer
            IndexType getType(void) const { return mIndexType; }
            /// Get the number of indexes in this buffer
            size_t getNumIndexes(void) const { return mNumIndexes; }
            /// Get the size in bytes of each index
            uint8 getIndexSize(void) const { return mIndexSize; }

            static size_t indexSize(IndexType type) { return type == IT_16BIT ? sizeof(uint16) : sizeof(uint32); }

            // NB subclasses should override lock, unlock, readData, writeData
    };

    /** @} */
    /** @} */
}
#endif
<|MERGE_RESOLUTION|>--- conflicted
+++ resolved
@@ -30,14 +30,8 @@
 
 #include <cstddef>
 
-<<<<<<< HEAD
-=======
-// Precompiler options
->>>>>>> f281b785
 #include "OgreHardwareBuffer.h"
 #include "OgrePlatform.h"
-#include "OgrePrerequisites.h"
-#include "OgreSharedPtr.h"
 
 namespace Ogre {
     class HardwareBufferManagerBase;
