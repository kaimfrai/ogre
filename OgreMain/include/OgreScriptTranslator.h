--- conflicted
+++ resolved
@@ -144,9 +144,4 @@
     /** @} */
 }
 
-<<<<<<< HEAD
-
-#endif
-=======
-#endif
->>>>>>> aac7af90
+#endif