/*
-----------------------------------------------------------------------------
This source file is part of OGRE
(Object-oriented Graphics Rendering Engine)
For the latest info, see http://www.ogre3d.org/

Copyright (c) 2000-2014 Torus Knot Software Ltd

Permission is hereby granted, free of charge, to any person obtaining a copy
of this software and associated documentation files (the "Software"), to deal
in the Software without restriction, including without limitation the rights
to use, copy, modify, merge, publish, distribute, sublicense, and/or sell
copies of the Software, and to permit persons to whom the Software is
furnished to do so, subject to the following conditions:

The above copyright notice and this permission notice shall be included in
all copies or substantial portions of the Software.

THE SOFTWARE IS PROVIDED "AS IS", WITHOUT WARRANTY OF ANY KIND, EXPRESS OR
IMPLIED, INCLUDING BUT NOT LIMITED TO THE WARRANTIES OF MERCHANTABILITY,
FITNESS FOR A PARTICULAR PURPOSE AND NONINFRINGEMENT. IN NO EVENT SHALL THE
AUTHORS OR COPYRIGHT HOLDERS BE LIABLE FOR ANY CLAIM, DAMAGES OR OTHER
LIABILITY, WHETHER IN AN ACTION OF CONTRACT, TORT OR OTHERWISE, ARISING FROM,
OUT OF OR IN CONNECTION WITH THE SOFTWARE OR THE USE OR OTHER DEALINGS IN
THE SOFTWARE.
-----------------------------------------------------------------------------
*/
#ifndef __Zip_H__
#define __Zip_H__

#include <stddef.h>

#include "OgrePrerequisites.h"
#include "OgreArchiveFactory.h"
<<<<<<< HEAD
=======
#include "Threading/OgreThreadHeaders.h"
>>>>>>> aac7af90
#include "OgreExports.h"
#include "OgrePlatform.h"

namespace Ogre {
class Archive;

    /** \addtogroup Core
    *  @{
    */
    /** \addtogroup Resources
    *  @{
    */

    /** Specialisation to allow reading of files from a zip
        format source archive.

        This archive format supports all archives compressed in the standard
        zip format, including iD pk3 files.
    */
    class _OgreExport ZipArchiveFactory : public ArchiveFactory
    {
    public:
        virtual ~ZipArchiveFactory() {}
        /// @copydoc FactoryObj::getType
        const String& getType(void) const;

        using ArchiveFactory::createInstance;

        Archive *createInstance( const String& name, bool readOnly );
    };

    /** Specialisation of ZipArchiveFactory for embedded Zip files. */
    class _OgreExport EmbeddedZipArchiveFactory : public ZipArchiveFactory
    {
    public:
        EmbeddedZipArchiveFactory();
        virtual ~EmbeddedZipArchiveFactory();

        const String& getType(void) const override;

        using ArchiveFactory::createInstance;

        Archive *createInstance( const String& name, bool readOnly ) override;
        void destroyInstance( Archive* ptr) override;
        
        /** a function type to decrypt embedded zip file
        @param pos pos in file
        @param buf current buffer to decrypt
        @param len - length of buffer
        @return success
        */  
        typedef bool (*DecryptEmbeddedZipFileFunc)(size_t pos, void* buf, size_t len);

        /// Add an embedded file to the embedded file list
        static void addEmbbeddedFile(const String& name, const uint8 * fileData, 
                        size_t fileSize, DecryptEmbeddedZipFileFunc decryptFunc);

        /// Remove an embedded file to the embedded file list
        static void removeEmbbeddedFile(const String& name);

    };

    /** @} */
    /** @} */

}

<<<<<<< HEAD

=======
>>>>>>> aac7af90
#endif<|MERGE_RESOLUTION|>--- conflicted
+++ resolved
@@ -32,10 +32,6 @@
 
 #include "OgrePrerequisites.h"
 #include "OgreArchiveFactory.h"
-<<<<<<< HEAD
-=======
-#include "Threading/OgreThreadHeaders.h"
->>>>>>> aac7af90
 #include "OgreExports.h"
 #include "OgrePlatform.h"
 
@@ -103,8 +99,4 @@
 
 }
 
-<<<<<<< HEAD
-
-=======
->>>>>>> aac7af90
 #endif