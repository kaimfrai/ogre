--- conflicted
+++ resolved
@@ -974,8 +974,4 @@
     /** @} */
 } // Namespace Ogre
 
-<<<<<<< HEAD
-
-=======
->>>>>>> aac7af90
 #endif