--- conflicted
+++ resolved
@@ -30,10 +30,6 @@
 
 #include <set>
 
-<<<<<<< HEAD
-=======
-#include "OgrePrerequisites.h"
->>>>>>> aac7af90
 #include "OgreExports.h"
 #include "OgreMemoryAllocatorConfig.h"
 #include "OgrePlatform.h"
@@ -149,8 +145,4 @@
     };
 }
 
-<<<<<<< HEAD
-
-=======
->>>>>>> aac7af90
 #endif