--- conflicted
+++ resolved
@@ -738,9 +738,4 @@
     /** @} */
 }
 
-<<<<<<< HEAD
-
-=======
->>>>>>> aac7af90
-#endif
-
+#endif