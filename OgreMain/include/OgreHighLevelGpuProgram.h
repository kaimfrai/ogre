--- conflicted
+++ resolved
@@ -157,8 +157,4 @@
 
 }
 
-<<<<<<< HEAD
-
-=======
->>>>>>> aac7af90
 #endif