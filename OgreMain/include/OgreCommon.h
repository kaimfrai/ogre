--- conflicted
+++ resolved
@@ -315,7 +315,6 @@
 		Update only that limited amount of animations in the vertex texture.*/
 		IM_VTFBONEMATRIXLOOKUP = 0x0004,
 
-<<<<<<< HEAD
 		IM_USEBONEDUALQUATERNIONS = 0x0008,
 
 		/** Use one weight per vertex when recommended (i.e. VTF). */
@@ -325,9 +324,6 @@
 		IM_FORCEONEWEIGHT = 0x0020,
 
 		IM_USEALL		= IM_USE16BIT|IM_VTFBESTFIT|IM_USEONEWEIGHT
-=======
-		IM_USEALL		= IM_USE16BIT|IM_VTFBESTFIT
->>>>>>> 72ba5250
 	};
     
 	
