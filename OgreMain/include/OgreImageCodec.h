/*
-----------------------------------------------------------------------------
This source file is part of OGRE
(Object-oriented Graphics Rendering Engine)
For the latest info, see http://www.ogre3d.org/

Copyright (c) 2000-2014 Torus Knot Software Ltd

Permission is hereby granted, free of charge, to any person obtaining a copy
of this software and associated documentation files (the "Software"), to deal
in the Software without restriction, including without limitation the rights
to use, copy, modify, merge, publish, distribute, sublicense, and/or sell
copies of the Software, and to permit persons to whom the Software is
furnished to do so, subject to the following conditions:

The above copyright notice and this permission notice shall be included in
all copies or substantial portions of the Software.

THE SOFTWARE IS PROVIDED "AS IS", WITHOUT WARRANTY OF ANY KIND, EXPRESS OR
IMPLIED, INCLUDING BUT NOT LIMITED TO THE WARRANTIES OF MERCHANTABILITY,
FITNESS FOR A PARTICULAR PURPOSE AND NONINFRINGEMENT. IN NO EVENT SHALL THE
AUTHORS OR COPYRIGHT HOLDERS BE LIABLE FOR ANY CLAIM, DAMAGES OR OTHER
LIABILITY, WHETHER IN AN ACTION OF CONTRACT, TORT OR OTHERWISE, ARISING FROM,
OUT OF OR IN CONNECTION WITH THE SOFTWARE OR THE USE OR OTHER DEALINGS IN
THE SOFTWARE.
-----------------------------------------------------------------------------
*/
#ifndef OGRE_CORE_IMAGECODEC_H
#define OGRE_CORE_IMAGECODEC_H

#include "OgreBitwise.h"
#include "OgreCodec.h"
#include "OgrePixelFormat.h"
<<<<<<< HEAD
#include "OgreBitwise.h"
#include "OgreAny.h" // IWYU pragma: keep
=======
>>>>>>> f281b785

namespace Ogre {

    /** \addtogroup Core
    *  @{
    */
    /** \addtogroup Image
    *  @{
    */
    /** Codec specialized in images.
        @remarks
            The users implementing subclasses of ImageCodec are required to return
            a valid pointer to a ImageData class from the decode(...) function.
    */
    class ImageCodec : public Codec
    {
    protected:
        static void flipEndian(void* pData, size_t size, size_t count)
        {
        }
        static void flipEndian(void* pData, size_t size)
        {
        }

    public:
        using Codec::decode;
        using Codec::encode;
        using Codec::encodeToFile;

        void decode(const DataStreamPtr& input, const Any& output) const override;
        DataStreamPtr encode(const Any& input) const override;
        void encodeToFile(const Any& input, const String& outFileName) const override;

        virtual ~ImageCodec();
        /** Codec return class for images. Has information about the size and the
            pixel format of the image. */
        class ImageData
        {
        public:
            ImageData():
                height(0), width(0), depth(1), size(0),
                num_mipmaps(0), flags(0), format(PF_UNKNOWN)
            {
            }
            uint32 height;
            uint32 width;
            uint32 depth;
            size_t size;
            
            uint32 num_mipmaps;
            uint flags;

            PixelFormat format;
        };
        typedef SharedPtr<ImageData> CodecDataPtr;

        /// @deprecated
        virtual DataStreamPtr encode(const MemoryDataStreamPtr& input, const CodecDataPtr& pData) const { return encode(Any()); }
        /// @deprecated
        virtual void encodeToFile(const MemoryDataStreamPtr& input, const String& outFileName, const CodecDataPtr& pData) const
        { encodeToFile(Any(), ""); }
        /// Result of a decoding; both a decoded data stream and CodecData metadata
        typedef std::pair<MemoryDataStreamPtr, CodecDataPtr> DecodeResult;
        /// @deprecated
        virtual DecodeResult decode(const DataStreamPtr& input) const
        {
            return DecodeResult();
        }
    };

    /** @} */
    /** @} */
} // namespace

#endif<|MERGE_RESOLUTION|>--- conflicted
+++ resolved
@@ -28,14 +28,10 @@
 #ifndef OGRE_CORE_IMAGECODEC_H
 #define OGRE_CORE_IMAGECODEC_H
 
+#include "OgreAny.h" // IWYU pragma: keep
 #include "OgreBitwise.h"
 #include "OgreCodec.h"
 #include "OgrePixelFormat.h"
-<<<<<<< HEAD
-#include "OgreBitwise.h"
-#include "OgreAny.h" // IWYU pragma: keep
-=======
->>>>>>> f281b785
 
 namespace Ogre {
 
