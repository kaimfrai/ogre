--- conflicted
+++ resolved
@@ -270,8 +270,4 @@
 
 }
 
-<<<<<<< HEAD
-
-=======
->>>>>>> aac7af90
 #endif