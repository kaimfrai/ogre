--- conflicted
+++ resolved
@@ -642,8 +642,4 @@
 
 }
 
-<<<<<<< HEAD
-
-=======
->>>>>>> aac7af90
-#endif
+#endif