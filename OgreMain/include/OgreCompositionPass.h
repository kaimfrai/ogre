/*
-----------------------------------------------------------------------------
This source file is part of OGRE
    (Object-oriented Graphics Rendering Engine)
For the latest info, see http://www.ogre3d.org/

Copyright (c) 2000-2014 Torus Knot Software Ltd

Permission is hereby granted, free of charge, to any person obtaining a copy
of this software and associated documentation files (the "Software"), to deal
in the Software without restriction, including without limitation the rights
to use, copy, modify, merge, publish, distribute, sublicense, and/or sell
copies of the Software, and to permit persons to whom the Software is
furnished to do so, subject to the following conditions:

The above copyright notice and this permission notice shall be included in
all copies or substantial portions of the Software.

THE SOFTWARE IS PROVIDED "AS IS", WITHOUT WARRANTY OF ANY KIND, EXPRESS OR
IMPLIED, INCLUDING BUT NOT LIMITED TO THE WARRANTIES OF MERCHANTABILITY,
FITNESS FOR A PARTICULAR PURPOSE AND NONINFRINGEMENT. IN NO EVENT SHALL THE
AUTHORS OR COPYRIGHT HOLDERS BE LIABLE FOR ANY CLAIM, DAMAGES OR OTHER
LIABILITY, WHETHER IN AN ACTION OF CONTRACT, TORT OR OTHERWISE, ARISING FROM,
OUT OF OR IN CONNECTION WITH THE SOFTWARE OR THE USE OR OTHER DEALINGS IN
THE SOFTWARE.
-----------------------------------------------------------------------------
*/
#ifndef __CompositionPass_H__
#define __CompositionPass_H__

#include <stddef.h>
#include <string>

#include "OgrePrerequisites.h"
#include "OgreRenderSystem.h"
#include "OgreColourValue.h"
#include "OgreCommon.h"
#include "OgreConfig.h"
#include "OgreExports.h"
#include "OgreMemoryAllocatorConfig.h"
#include "OgrePlatform.h"
#include "OgreRenderQueue.h"
#include "OgreSharedPtr.h"
#include "OgreVector.h"

namespace Ogre {
class CompositionTargetPass;

    /** \addtogroup Core
    *  @{
    */
    /** \addtogroup Effects
    *  @{
    */
    /** Object representing one pass or operation in a composition sequence. This provides a 
        method to conveniently interleave RenderSystem commands between Render Queues.
     */
    class _OgreExport CompositionPass : public CompositorInstAlloc
    {
    public:
        CompositionPass(CompositionTargetPass *parent);
        ~CompositionPass();
        
        /** Enumeration that enumerates the various composition pass types.
        */
        enum PassType
        {
            PT_CLEAR,           //!< Clear target to one colour
            PT_STENCIL,         //!< Set stencil operation
            PT_RENDERSCENE,     //!< Render the scene or part of it
            PT_RENDERQUAD,      //!< Render a full screen quad
            PT_RENDERCUSTOM,    //!< Render a custom sequence
            PT_COMPUTE          //!< dispatch a compute shader
        };
        
        /** Set the type of composition pass */
        void setType(PassType type);
        /** Get the type of composition pass */
        PassType getType() const;
        
        /** Set an identifier for this pass. This identifier can be used to
            "listen in" on this pass with an CompositorInstance::Listener. 
        */
        void setIdentifier(uint32 id);
        /** Get the identifier for this pass */
        uint32 getIdentifier() const;

        /** Set the material used by this pass
            @note applies when PassType is RENDERQUAD 
        */
        void setMaterial(const MaterialPtr& mat);
        /** Set the material used by this pass 
            @note applies when PassType is RENDERQUAD 
        */
        void setMaterialName(const String &name);
        /** Get the material used by this pass 
            @note applies when PassType is RENDERQUAD 
        */
        const MaterialPtr& getMaterial() const;
        /** Set the first render queue to be rendered in this pass (inclusive) 
            @note applies when PassType is RENDERSCENE
        */
        void setFirstRenderQueue(uint8 id);
        /** Get the first render queue to be rendered in this pass (inclusive) 
            @note applies when PassType is RENDERSCENE
        */
        uint8 getFirstRenderQueue() const;
        /** Set the last render queue to be rendered in this pass (inclusive) 
            @note applies when PassType is RENDERSCENE
        */
        void setLastRenderQueue(uint8 id);
        /** Get the last render queue to be rendered in this pass (inclusive) 
            @note applies when PassType is RENDERSCENE
        */
        uint8 getLastRenderQueue() const;

        /** Set the material scheme used by this pass.
        @remarks
            Only applicable to passes that render the scene.
            @see Technique::setScheme.
        */
        void setMaterialScheme(const String& schemeName);
        /** Get the material scheme used by this pass.
        @remarks
            Only applicable to passes that render the scene.
            @see Technique::setScheme.
        */
        const String& getMaterialScheme(void) const;

        /** Would be nice to have for RENDERSCENE:
            flags to:
                exclude transparents
                override material (at least -- color)
        */

        /** Set the viewport clear buffers  (defaults to FBT_COLOUR|FBT_DEPTH)
            @param val is a combination of FBT_COLOUR, FBT_DEPTH, FBT_STENCIL.
            @note applies when PassType is CLEAR
        */
        void setClearBuffers(uint32 val);
        /** Get the viewport clear buffers.
            @note applies when PassType is CLEAR
        */
        uint32 getClearBuffers() const;
        /** Set the viewport clear colour (defaults to 0,0,0,0) 
            @note applies when PassType is CLEAR
         */
        void setClearColour(const ColourValue &val);
        /** Get the viewport clear colour (defaults to 0,0,0,0) 
            @note applies when PassType is CLEAR
         */
        const ColourValue &getClearColour() const;
        /** Set the clear colour to be the background colour of the original viewport
        @note applies when PassType is CLEAR
        */
        void setAutomaticColour(bool val);
        /** Retrieves if the clear colour is automatically setted to the background colour of the original viewport
        @note applies when PassType is CLEAR
        */
        bool getAutomaticColour() const;
        /** Set the viewport clear depth (defaults to 1.0) 
            @note applies when PassType is CLEAR
        */
        void setClearDepth(float depth);
        /** Get the viewport clear depth (defaults to 1.0) 
            @note applies when PassType is CLEAR
        */
        float getClearDepth() const;
        /** Set the viewport clear stencil value (defaults to 0) 
            @note applies when PassType is CLEAR
        */
        void setClearStencil(uint16 value);
        /** Get the viewport clear stencil value (defaults to 0) 
            @note applies when PassType is CLEAR
        */
        uint16 getClearStencil() const;

        /** Set stencil check on or off.
            @note applies when PassType is STENCIL
        */
        void setStencilCheck(bool value);
        /** Get stencil check enable.
            @note applies when PassType is STENCIL
        */
        bool getStencilCheck() const;
        /** Set stencil compare function.
            @note applies when PassType is STENCIL
        */
        void setStencilFunc(CompareFunction value); 
        /** Get stencil compare function.
            @note applies when PassType is STENCIL
        */
        CompareFunction getStencilFunc() const; 
        /** Set stencil reference value.
            @note applies when PassType is STENCIL
        */
        void setStencilRefValue(uint32 value);
        /** Get stencil reference value.
            @note applies when PassType is STENCIL
        */
        uint32 getStencilRefValue() const;
        /** Set stencil mask.
            @note applies when PassType is STENCIL
        */
        void setStencilMask(uint32 value);
        /** Get stencil mask.
            @note applies when PassType is STENCIL
        */
        uint32 getStencilMask() const;
        /** Set stencil fail operation.
            @note applies when PassType is STENCIL
        */
        void setStencilFailOp(StencilOperation value);
        /** Get stencil fail operation.
            @note applies when PassType is STENCIL
        */
        StencilOperation getStencilFailOp() const;
        /** Set stencil depth fail operation.
            @note applies when PassType is STENCIL
        */
        void setStencilDepthFailOp(StencilOperation value);
        /** Get stencil depth fail operation.
            @note applies when PassType is STENCIL
        */
        StencilOperation getStencilDepthFailOp() const;
        /** Set stencil pass operation.
            @note applies when PassType is STENCIL
        */
        void setStencilPassOp(StencilOperation value);
        /** Get stencil pass operation.
            @note applies when PassType is STENCIL
        */
        StencilOperation getStencilPassOp() const;
        /** Set two sided stencil operation.
            @note applies when PassType is STENCIL
        */
        void setStencilTwoSidedOperation(bool value);
        /** Get two sided stencil operation.
            @note applies when PassType is STENCIL
        */
        bool getStencilTwoSidedOperation() const;

        const StencilState& getStencilState() const { return mStencilState; }

        /// Inputs (for material used for rendering the quad)
        struct InputTex
        {
            /// Name (local) of the input texture (empty == no input)
            String name;
            /// MRT surface index if applicable
            size_t mrtIndex;
            InputTex() : mrtIndex(0) {}
            InputTex(const String& _name, size_t _mrtIndex = 0)
                : name(_name), mrtIndex(_mrtIndex) {}
        };

        /** Set an input local texture. An empty string clears the input.
            @param id    Input to set. Must be in 0..OGRE_MAX_TEXTURE_LAYERS-1
            @param input Which texture to bind to this input. An empty string clears the input.
            @param mrtIndex Which surface of an MRT to retrieve
            @note applies when PassType is RENDERQUAD 
        */
        void setInput(size_t id, const String &input=BLANKSTRING, size_t mrtIndex=0);
        
        /** Get the value of an input.
            @param id    Input to get. Must be in 0..OGRE_MAX_TEXTURE_LAYERS-1.
            @note applies when PassType is RENDERQUAD 
        */
        const InputTex &getInput(size_t id) const;
        
        /** Get the number of inputs used.
            @note applies when PassType is RENDERQUAD 
        */
        size_t getNumInputs() const;
        
        /** Clear all inputs.
            @note applies when PassType is RENDERQUAD 
        */
        void clearAllInputs();
        
        /** Get parent object 
            @note applies when PassType is RENDERQUAD 
        */
        CompositionTargetPass *getParent();

        /** Determine if this target pass is supported on the current rendering device. 
         */
        bool _isSupported(void);

        /** Set quad normalised positions [-1;1]x[-1;1]
            @note applies when PassType is RENDERQUAD
         */
        void setQuadCorners(const FloatRect& quad) { mQuad.rect = quad; mQuad.cornerModified = true; }

        /** Get quad normalised positions [-1;1]x[-1;1]
            @note applies when PassType is RENDERQUAD 
         */
        bool getQuadCorners(FloatRect& quad) const { quad = mQuad.rect; return mQuad.cornerModified; }
            
        /** Sets the use of camera frustum far corners provided in the quad's normals
            @note applies when PassType is RENDERQUAD 
        */
        void setQuadFarCorners(bool farCorners, bool farCornersViewSpace);

        /** Returns true if camera frustum far corners are provided in the quad.
            @note applies when PassType is RENDERQUAD 
        */
        bool getQuadFarCorners() const;

        /** Returns true if the far corners provided in the quad are in view space
            @note applies when PassType is RENDERQUAD 
        */
        bool getQuadFarCornersViewSpace() const;

        /** Set the type name of this custom composition pass.
            @note applies when PassType is RENDERCUSTOM
            @see CompositorManager::registerCustomCompositionPass
        */
        void setCustomType(const String& customType);

        /** Get the type name of this custom composition pass.
            @note applies when PassType is RENDERCUSTOM
            @see CompositorManager::registerCustomCompositionPass
        */
        const String& getCustomType() const;

        void setThreadGroups(const Vector3i& g) { mThreadGroups = g; }
        const Vector3i& getThreadGroups() const { return mThreadGroups; }

        void setCameraName(const String& name) { mRenderScene.cameraName = name; }
        const String& getCameraName() const { return mRenderScene.cameraName; }

        void setAlignCameraToFace(bool val) { mRenderScene.alignCameraToFace = val; }
        bool getAlignCameraToFace() const { return mRenderScene.alignCameraToFace; }
    private:
        /// Parent technique
        CompositionTargetPass *mParent;
        /// Type of composition pass
        PassType mType;

        // in case of PT_RENDERQUAD, PT_COMPUTE, PT_CUSTOM
        struct MaterialData
        {
            /// Identifier for this pass
            uint32 identifier;
            /// Material used for rendering
            MaterialPtr material;
            /** Inputs (for material used for rendering the quad).
                An empty string signifies that no input is used */
            InputTex inputs[OGRE_MAX_TEXTURE_LAYERS];

            MaterialData() : identifier(0) {}
        } mMaterial;

        // in case of PT_RENDERSCENE
        struct RenderSceneData
        {
            /// [first,last] render queue to render this pass (in case of PT_RENDERSCENE)
            uint8 firstRenderQueue;
            uint8 lastRenderQueue;

            /// Material scheme name
            String materialScheme;

            /// name of camera to use instead of default
            String cameraName;
            bool alignCameraToFace;

            RenderSceneData()
                : firstRenderQueue(RENDER_QUEUE_BACKGROUND), lastRenderQueue(RENDER_QUEUE_SKIES_LATE),
                  alignCameraToFace(false)
            {
            }
        } mRenderScene;

        // in case of PT_CLEAR
        struct ClearData
        {
            /// Clear buffers
            uint32 buffers;
            /// Clear colour
            ColourValue colour;
            /// Clear colour with the colour of the original viewport. Overrides mClearColour
            bool automaticColour;
            /// Clear depth
            float depth;
            /// Clear stencil value
            uint16 stencil;

            ClearData()
                : buffers(FBT_COLOUR | FBT_DEPTH), colour(ColourValue::ZERO), automaticColour(false),
                  depth(1.0f), stencil(0)
            {
            }
        } mClear;

        /// in case of PT_COMPUTE
        Vector3i mThreadGroups;

        /// in case of PT_STENCIL
        StencilState mStencilState;

        // in case of PT_RENDERQUAD
        struct QuadData
        {
            /// True if quad should not cover whole screen
            bool cornerModified;
            /// quad positions in normalised coordinates [-1;1]x[-1;1]
            FloatRect rect;
            bool farCorners, farCornersViewSpace;

            QuadData()
                : cornerModified(false), rect(-1, 1, 1, -1), farCorners(false), farCornersViewSpace(false)
            {
            }
        } mQuad;

        /// in case of PT_RENDERCUSTOM
        String mCustomType;
    };
    /** @} */
    /** @} */

}

<<<<<<< HEAD

=======
>>>>>>> aac7af90
#endif<|MERGE_RESOLUTION|>--- conflicted
+++ resolved
@@ -423,8 +423,4 @@
 
 }
 
-<<<<<<< HEAD
-
-=======
->>>>>>> aac7af90
 #endif