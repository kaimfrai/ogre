--- conflicted
+++ resolved
@@ -33,14 +33,11 @@
 #include <list>
 #include <map>
 #include <string>
-<<<<<<< HEAD
 #include <algorithm>
-=======
 #include <memory>
 #include <thread>
 #include <mutex>
 #include <condition_variable>
->>>>>>> c02f2f76
 
 #include "OgrePrerequisites.h"
 #include "OgreAny.h"
