/*
-----------------------------------------------------------------------------
This source file is part of OGRE
(Object-oriented Graphics Rendering Engine)
For the latest info, see http://www.ogre3d.org/

Copyright (c) 2000-2014 Torus Knot Software Ltd

Permission is hereby granted, free of charge, to any person obtaining a copy
of this software and associated documentation files (the "Software"), to deal
in the Software without restriction, including without limitation the rights
to use, copy, modify, merge, publish, distribute, sublicense, and/or sell
copies of the Software, and to permit persons to whom the Software is
furnished to do so, subject to the following conditions:

The above copyright notice and this permission notice shall be included in
all copies or substantial portions of the Software.

THE SOFTWARE IS PROVIDED "AS IS", WITHOUT WARRANTY OF ANY KIND, EXPRESS OR
IMPLIED, INCLUDING BUT NOT LIMITED TO THE WARRANTIES OF MERCHANTABILITY,
FITNESS FOR A PARTICULAR PURPOSE AND NONINFRINGEMENT. IN NO EVENT SHALL THE
AUTHORS OR COPYRIGHT HOLDERS BE LIABLE FOR ANY CLAIM, DAMAGES OR OTHER
LIABILITY, WHETHER IN AN ACTION OF CONTRACT, TORT OR OTHERWISE, ARISING FROM,
OUT OF OR IN CONNECTION WITH THE SOFTWARE OR THE USE OR OTHER DEALINGS IN
THE SOFTWARE.
-----------------------------------------------------------------------------
*/
#ifndef __OgreWorkQueue_H__
#define __OgreWorkQueue_H__

#include <cstddef>
#include <deque>
#include <list>
#include <map>
#include <string>
#include <algorithm>

#include "OgrePrerequisites.h"
#include "OgreAny.h"
#include "OgreSharedPtr.h"
#include "OgreCommon.h"
#include "Threading/OgreThreadHeaders.h"
#include "OgreExports.h"
#include "OgreMemoryAllocatorConfig.h"
#include "OgrePlatform.h"

namespace Ogre
{
    /** \addtogroup Core
    *  @{
    */
    /** \addtogroup General
    *  @{
    */

    /** Interface to a general purpose request / response style background work queue.
    @remarks
        A work queue is a simple structure, where requests for work are placed
        onto the queue, then removed by a worker for processing, then finally
        a response is placed on the result queue for the originator to pick up
        at their leisure. The typical use for this is in a threaded environment, 
        although any kind of deferred processing could use this approach to 
        decouple and distribute work over a period of time even 
        if it was single threaded.
    @par
        WorkQueues also incorporate thread pools. One or more background worker threads
        can wait on the queue and be notified when a request is waiting to be
        processed. For maximal thread usage, a WorkQueue instance should be shared
        among many sources of work, rather than many work queues being created.
        This way, you can share a small number of hardware threads among a large 
        number of background tasks. This doesn't mean you have to implement all the
        request processing in one class, you can plug in many handlers in order to
        process the requests.
    @par
        This is an abstract interface definition; users can subclass this and 
        provide their own implementation if required to centralise task management
        in their own subsystems. We also provide a default implementation in the
        form of DefaultWorkQueue.
    */
    class _OgreExport WorkQueue : public UtilityAlloc
    {
    protected:
        typedef std::map<String, uint16> ChannelMap;
        ChannelMap mChannelMap;
        uint16 mNextChannel;
        OGRE_WQ_MUTEX(mChannelMapMutex);
    public:
        /// Numeric identifier for a request
        typedef unsigned long long int RequestID;

        /** General purpose request structure. 
        */
        class _OgreExport Request : public UtilityAlloc
        {
            friend class WorkQueue;
        protected:
            /// The request channel, as an integer 
            uint16 mChannel;
            /// The request type, as an integer within the channel (user can define enumerations on this)
            uint16 mType;
            /// The details of the request (user defined)
            Any mData;
            /// Retry count - set this to non-zero to have the request try again on failure
            uint8 mRetryCount;
            /// Identifier (assigned by the system)
            RequestID mID;
            /// Abort Flag
            mutable bool mAborted;

        public:
            /// Constructor 
            Request(uint16 channel, uint16 rtype, const Any& rData, uint8 retry, RequestID rid);
            ~Request();
            /// Set the abort flag
            void abortRequest() const { mAborted = true; }
            /// Get the request channel (top level categorisation)
            uint16 getChannel() const { return mChannel; }
            /// Get the type of this request within the given channel
            uint16 getType() const { return mType; }
            /// Get the user details of this request
            const Any& getData() const { return mData; }
            /// Get the remaining retry count
            uint8 getRetryCount() const { return mRetryCount; }
            /// Get the identifier of this request
            RequestID getID() const { return mID; }
            /// Get the abort flag
            bool getAborted() const { return mAborted; }
        };

        /** General purpose response structure. 
        */
        struct _OgreExport Response : public UtilityAlloc
        {
            /// Pointer to the request that this response is in relation to
            const Request* mRequest;
            /// Whether the work item succeeded or not
            bool mSuccess;
            /// Any diagnostic messages
            String mMessages;
            /// Data associated with the result of the process
            Any mData;

        public:
            Response(const Request* rq, bool success, const Any& data, const String& msg = BLANKSTRING);
            ~Response();
            /// Get the request that this is a response to (NB destruction destroys this)
            const Request* getRequest() const { return mRequest; }
            /// Return whether this is a successful response
            bool succeeded() const { return mSuccess; }
            /// Get any diagnostic messages about the process
            const String& getMessages() const { return mMessages; }
            /// Return the response data (user defined, only valid on success)
            const Any& getData() const { return mData; }
            /// Abort the request
            void abortRequest() { mRequest->abortRequest(); mData.reset(); }
        };

        /** Interface definition for a handler of requests. 
        @remarks
        User classes are expected to implement this interface in order to
        process requests on the queue. It's important to realise that
        the calls to this class may be in a separate thread to the main
        render context, and as such it may not be possible to make
        rendersystem or other GPU-dependent calls in this handler. You can only
        do so if the queue was created with 'workersCanAccessRenderSystem'
        set to true, but this puts extra strain
        on the thread safety of the render system and is not recommended.
        It is best to perform CPU-side work in these handlers and let the
        response handler transfer results to the GPU in the main render thread.
        */
        class _OgreExport RequestHandler
        {
        public:
            RequestHandler() {}
            virtual ~RequestHandler() {}

            /** Return whether this handler can process a given request. 
            @remarks
            Defaults to true, but if you wish to add several handlers each of
            which deal with different types of request, you can override
            this method. 
            */
            virtual bool canHandleRequest(const Request* req, const WorkQueue* srcQ) 
            { (void)srcQ; return !req->getAborted(); }

            /** The handler method every subclass must implement. 
            If a failure is encountered, return a Response with a failure
            result rather than raise an exception.
            @param req The Request structure, which is effectively owned by the
            handler during this call. It must be attached to the returned
            Response regardless of success or failure.
            @param srcQ The work queue that this request originated from
            @return Pointer to a Response object - the caller is responsible
            for deleting the object.
            */
            virtual Response* handleRequest(const Request* req, const WorkQueue* srcQ) OGRE_NODISCARD = 0;
        };

        /** Interface definition for a handler of responses. 
        @remarks
        User classes are expected to implement this interface in order to
        process responses from the queue. All calls to this class will be 
        in the main render thread and thus all GPU resources will be
        available. 
        */
        class _OgreExport ResponseHandler
        {
        public:
            ResponseHandler() {}
            virtual ~ResponseHandler() {}

            /** Return whether this handler can process a given response. 
            @remarks
            Defaults to true, but if you wish to add several handlers each of
            which deal with different types of response, you can override
            this method. 
            */
            virtual bool canHandleResponse(const Response* res, const WorkQueue* srcQ) 
            { (void)srcQ; return !res->getRequest()->getAborted(); }

            /** The handler method every subclass must implement. 
            @param res The Response structure. The caller is responsible for
            deleting this after the call is made, none of the data contained
            (except pointers to structures in user Any data) will persist
            after this call is returned.
            @param srcQ The work queue that this request originated from
            */
            virtual void handleResponse(const Response* res, const WorkQueue* srcQ) = 0;
        };

        WorkQueue() : mNextChannel(0) {}
        virtual ~WorkQueue() {}

        /** Start up the queue with the options that have been set.
        @param forceRestart If the queue is already running, whether to shut it
            down and restart.
        */
        virtual void startup(bool forceRestart = true) = 0;
        /** Add a request handler instance to the queue. 
        @remarks
            Every queue must have at least one request handler instance for each 
            channel in which requests are raised. If you 
            add more than one handler per channel, then you must implement canHandleRequest 
            differently in each if you wish them to respond to different requests.
        @param channel The channel for requests you want to handle
        @param rh Your handler
        */
        virtual void addRequestHandler(uint16 channel, RequestHandler* rh) = 0;
        /** Remove a request handler. */
        virtual void removeRequestHandler(uint16 channel, RequestHandler* rh) = 0;

        /** Add a response handler instance to the queue. 
        @remarks
            Every queue must have at least one response handler instance for each 
            channel in which requests are raised. If you add more than one, then you 
            must implement canHandleResponse differently in each if you wish them 
            to respond to different responses.
        @param channel The channel for responses you want to handle
        @param rh Your handler
        */
        virtual void addResponseHandler(uint16 channel, ResponseHandler* rh) = 0;
        /** Remove a Response handler. */
        virtual void removeResponseHandler(uint16 channel, ResponseHandler* rh) = 0;

        /** Add a new request to the queue.
        @param channel The channel this request will go into = 0; the channel is the top-level
            categorisation of the request
        @param requestType An identifier that's unique within this channel which
            identifies the type of the request (user decides the actual value)
        @param rData The data required by the request process. 
        @param retryCount The number of times the request should be retried
            if it fails.
        @param forceSynchronous Forces the request to be processed immediately
            even if threading is enabled.
        @param idleThread Request should be processed on the idle thread.
            Idle requests will be processed on a single worker thread. You should use this in the following situations:
            1. If a request handler can't process multiple requests in parallel.
            2. If you add lot of requests, but you want to keep the game fast.
            3. If you have lot of more important threads. (example: physics).
        @return The ID of the request that has been added
        */
        virtual RequestID addRequest(uint16 channel, uint16 requestType, const Any& rData, uint8 retryCount = 0, 
            bool forceSynchronous = false, bool idleThread = false) = 0;

        /** Abort a previously issued request.
        If the request is still waiting to be processed, it will be 
        removed from the queue.
        @param id The ID of the previously issued request.
        */
        virtual void abortRequest(RequestID id) = 0;

        /** Abort request if it is not being processed currently.
         *
         * @param id The ID of the previously issued request.
         *
         * @retval true If request was aborted successfully.
         * @retval false If request is already being processed so it can not be aborted.
         */
        virtual bool abortPendingRequest(RequestID id) = 0;

        /** Abort all previously issued requests in a given channel.
        Any requests still waiting to be processed of the given channel, will be 
        removed from the queue.
        Requests which are processed, but response handler is not called will also be removed.
        @param channel The type of request to be aborted
        */
        virtual void abortRequestsByChannel(uint16 channel) = 0;

        /** Abort all previously issued requests in a given channel.
        Any requests still waiting to be processed of the given channel, will be 
        removed from the queue.
        It will not remove requests, where the request handler is already called.
        @param channel The type of request to be aborted
        */
        virtual void abortPendingRequestsByChannel(uint16 channel) = 0;

        /** Abort all previously issued requests.
        Any requests still waiting to be processed will be removed from the queue.
        Any requests that are being processed will still complete.
        */
        virtual void abortAllRequests() = 0;
        
        /** Set whether to pause further processing of any requests. 
        If true, any further requests will simply be queued and not processed until
        setPaused(false) is called. Any requests which are in the process of being
        worked on already will still continue. 
        */
        virtual void setPaused(bool pause) = 0;
        /// Return whether the queue is paused ie not sending more work to workers
        virtual bool isPaused() const = 0;

        /** Set whether to accept new requests or not. 
        If true, requests are added to the queue as usual. If false, requests
        are silently ignored until setRequestsAccepted(true) is called. 
        */
        virtual void setRequestsAccepted(bool accept) = 0;
        /// Returns whether requests are being accepted right now
        virtual bool getRequestsAccepted() const = 0;

        /** Process the responses in the queue.
        @remarks
            This method is public, and must be called from the main render
            thread to 'pump' responses through the system. The method will usually
            try to clear all responses before returning = 0; however, you can specify
            a time limit on the response processing to limit the impact of
            spikes in demand by calling setResponseProcessingTimeLimit.
        */
        virtual void processResponses() = 0; 

        /** Get the time limit imposed on the processing of responses in a
            single frame, in milliseconds (0 indicates no limit).
        */
        virtual unsigned long getResponseProcessingTimeLimit() const = 0;

        /** Set the time limit imposed on the processing of responses in a
            single frame, in milliseconds (0 indicates no limit).
            This sets the maximum time that will be spent in processResponses() in 
            a single frame. The default is 8ms.
        */
        virtual void setResponseProcessingTimeLimit(unsigned long ms) = 0;

        /** Shut down the queue.
        */
        virtual void shutdown() = 0;

        /** Get a channel ID for a given channel name. 
        @remarks
            Channels are assigned on a first-come, first-served basis and are
            not persistent across application instances. This method allows 
            applications to not worry about channel clashes through manually
            assigned channel numbers.
        */
        virtual uint16 getChannel(const String& channelName);

    };

    /** Base for a general purpose request / response style background work queue.
    */
    class _OgreExport DefaultWorkQueueBase : public WorkQueue
    {
    public:

        /** Constructor.
            Call startup() to initialise.
        @param name Optional name, just helps to identify logging output
        */
        DefaultWorkQueueBase(const String& name = BLANKSTRING);
        virtual ~DefaultWorkQueueBase();
        /// Get the name of the work queue
        const String& getName() const;
        /** Get the number of worker threads that this queue will start when 
            startup() is called. 
        */
        virtual size_t getWorkerThreadCount() const;

        /** Set the number of worker threads that this queue will start
            when startup() is called (default 1).
            Calling this will have no effect unless the queue is shut down and
            restarted.
        */
        virtual void setWorkerThreadCount(size_t c);

        /** Get whether worker threads will be allowed to access render system
            resources. 
            Accessing render system resources from a separate thread can require that
            a context is maintained for that thread. Threads can not use GPU resources, and the render system can
            work in non-threadsafe mode, which is more efficient.
        */
        virtual bool getWorkersCanAccessRenderSystem() const;


        /** Set whether worker threads will be allowed to access render system
            resources. 
            Accessing render system resources from a separate thread can require that
            a context is maintained for that thread. Threads can not use GPU resources, and the render system can
            work in non-threadsafe mode, which is more efficient.
            Calling this will have no effect unless the queue is shut down and
            restarted.
        */
        virtual void setWorkersCanAccessRenderSystem(bool access);

        /** Process the next request on the queue. 
        @remarks
            This method is public, but only intended for advanced users to call. 
            The only reason you would call this, is if you were using your 
            own thread to drive the worker processing. The thread calling this
            method will be the thread used to call the RequestHandler.
        */
        virtual void _processNextRequest();

        /// Main function for each thread spawned.
        virtual void _threadMain() = 0;

        /** Returns whether the queue is trying to shut down. */
        virtual bool isShuttingDown() const { return mShuttingDown; }

        /// @copydoc WorkQueue::addRequestHandler
        virtual void addRequestHandler(uint16 channel, RequestHandler* rh);
        /// @copydoc WorkQueue::removeRequestHandler
        virtual void removeRequestHandler(uint16 channel, RequestHandler* rh);
        /// @copydoc WorkQueue::addResponseHandler
        virtual void addResponseHandler(uint16 channel, ResponseHandler* rh);
        /// @copydoc WorkQueue::removeResponseHandler
        virtual void removeResponseHandler(uint16 channel, ResponseHandler* rh);

        /// @copydoc WorkQueue::addRequest
        virtual RequestID addRequest(uint16 channel, uint16 requestType, const Any& rData, uint8 retryCount = 0, 
            bool forceSynchronous = false, bool idleThread = false);
        /// @copydoc WorkQueue::abortRequest
        virtual void abortRequest(RequestID id);
        /// @copydoc WorkQueue::abortPendingRequest
        virtual bool abortPendingRequest(RequestID id);
        /// @copydoc WorkQueue::abortRequestsByChannel
        virtual void abortRequestsByChannel(uint16 channel);
        /// @copydoc WorkQueue::abortPendingRequestsByChannel
        virtual void abortPendingRequestsByChannel(uint16 channel);
        /// @copydoc WorkQueue::abortAllRequests
        virtual void abortAllRequests();
        /// @copydoc WorkQueue::setPaused
        virtual void setPaused(bool pause);
        /// @copydoc WorkQueue::isPaused
        virtual bool isPaused() const;
        /// @copydoc WorkQueue::setRequestsAccepted
        virtual void setRequestsAccepted(bool accept);
        /// @copydoc WorkQueue::getRequestsAccepted
        virtual bool getRequestsAccepted() const;
        /// @copydoc WorkQueue::processResponses
        virtual void processResponses(); 
        /// @copydoc WorkQueue::getResponseProcessingTimeLimit
        virtual unsigned long getResponseProcessingTimeLimit() const { return mResposeTimeLimitMS; }
        /// @copydoc WorkQueue::setResponseProcessingTimeLimit
        virtual void setResponseProcessingTimeLimit(unsigned long ms) { mResposeTimeLimitMS = ms; }
    protected:
        String mName;
        size_t mWorkerThreadCount;
        bool mWorkerRenderSystemAccess;
        bool mIsRunning;
        unsigned long mResposeTimeLimitMS;

        typedef std::deque<Request*> RequestQueue;
        typedef std::deque<Response*> ResponseQueue;
        RequestQueue mRequestQueue; // Guarded by mRequestMutex
        RequestQueue mProcessQueue; // Guarded by mProcessMutex
        ResponseQueue mResponseQueue; // Guarded by mResponseMutex

        /// Thread function
        struct _OgreExport WorkerFunc OGRE_THREAD_WORKER_INHERIT
        {
            DefaultWorkQueueBase* mQueue;

            WorkerFunc(DefaultWorkQueueBase* q) 
                : mQueue(q) {}

            void operator()();
            
            void operator()() const;

            void run();
        };
        WorkerFunc* mWorkerFunc;

        /** Intermediate structure to hold a pointer to a request handler which 
            provides insurance against the handler itself being disconnected
            while the list remains unchanged.
        */
        class _OgreExport RequestHandlerHolder : public UtilityAlloc
        {
        protected:
            OGRE_WQ_RW_MUTEX(mRWMutex);
            RequestHandler* mHandler;
        public:
            RequestHandlerHolder(RequestHandler* handler)
                : mHandler(handler) {}

            // Disconnect the handler to allow it to be destroyed
            void disconnectHandler()
            {
                // write lock - must wait for all requests to finish
                OGRE_WQ_LOCK_RW_MUTEX_WRITE(mRWMutex);
                mHandler = 0;
            }

            /** Get handler pointer - note, only use this for == comparison or similar,
                do not attempt to call it as it is not thread safe. 
            */
            RequestHandler* getHandler() { return mHandler; }

            /** Process a request if possible.
            @return Valid response if processed, null otherwise
            */
            Response* handleRequest(const Request* req, const WorkQueue* srcQ)
            {
                // Read mutex so that multiple requests can be processed by the
                // same handler in parallel if required
                OGRE_WQ_LOCK_RW_MUTEX_READ(mRWMutex);
                Response* response = 0;
                if (mHandler)
                {
                    if (mHandler->canHandleRequest(req, srcQ))
                    {
                        response = mHandler->handleRequest(req, srcQ);
                    }
                }
                return response;
            }

        };
        // Hold these by shared pointer so they can be copied keeping same instance
        typedef SharedPtr<RequestHandlerHolder> RequestHandlerHolderPtr;

        typedef std::list<RequestHandlerHolderPtr> RequestHandlerList;
        typedef std::list<ResponseHandler*> ResponseHandlerList;
        typedef std::map<uint16, RequestHandlerList> RequestHandlerListByChannel;
        typedef std::map<uint16, ResponseHandlerList> ResponseHandlerListByChannel;

        RequestHandlerListByChannel mRequestHandlers;
        ResponseHandlerListByChannel mResponseHandlers;
        RequestID mRequestCount; // Guarded by mRequestMutex
        bool mPaused;
        bool mAcceptRequests;
        bool mShuttingDown;

        //NOTE: If you lock multiple mutexes at the same time, the order is important!
        // For example if threadA locks mIdleMutex first then tries to lock mProcessMutex,
        // and threadB locks mProcessMutex first, then mIdleMutex. In this case you can get livelock and the system is dead!
        //RULE: Lock mProcessMutex before other mutex, to prevent livelocks
        OGRE_WQ_MUTEX(mIdleMutex);
        OGRE_WQ_MUTEX(mRequestMutex);
        OGRE_WQ_MUTEX(mProcessMutex);
        OGRE_WQ_MUTEX(mResponseMutex);
        OGRE_WQ_RW_MUTEX(mRequestHandlerMutex);


        void processRequestResponse(Request* r, bool synchronous);
        Response* processRequest(Request* r);
        void processResponse(Response* r);
        /// Notify workers about a new request. 
        virtual void notifyWorkers() = 0;
        /// Put a Request on the queue with a specific RequestID.
        void addRequestWithRID(RequestID rid, uint16 channel, uint16 requestType, const Any& rData, uint8 retryCount);
        
        RequestQueue mIdleRequestQueue; // Guarded by mIdleMutex
        bool mIdleThreadRunning; // Guarded by mIdleMutex
        Request* mIdleProcessed; // Guarded by mProcessMutex
        

        bool processIdleRequests();
    };





    /** @} */
    /** @} */

}

<<<<<<< HEAD

#endif
=======
#endif
>>>>>>> aac7af90
<|MERGE_RESOLUTION|>--- conflicted
+++ resolved
@@ -596,9 +596,4 @@
 
 }
 
-<<<<<<< HEAD
-
-#endif
-=======
-#endif
->>>>>>> aac7af90
+#endif