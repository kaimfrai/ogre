/*
-----------------------------------------------------------------------------
This source file is part of OGRE
    (Object-oriented Graphics Rendering Engine)
For the latest info, see http://www.ogre3d.org/

Copyright (c) 2000-2014 Torus Knot Software Ltd

Permission is hereby granted, free of charge, to any person obtaining a copy
of this software and associated documentation files (the "Software"), to deal
in the Software without restriction, including without limitation the rights
to use, copy, modify, merge, publish, distribute, sublicense, and/or sell
copies of the Software, and to permit persons to whom the Software is
furnished to do so, subject to the following conditions:

The above copyright notice and this permission notice shall be included in
all copies or substantial portions of the Software.

THE SOFTWARE IS PROVIDED "AS IS", WITHOUT WARRANTY OF ANY KIND, EXPRESS OR
IMPLIED, INCLUDING BUT NOT LIMITED TO THE WARRANTIES OF MERCHANTABILITY,
FITNESS FOR A PARTICULAR PURPOSE AND NONINFRINGEMENT. IN NO EVENT SHALL THE
AUTHORS OR COPYRIGHT HOLDERS BE LIABLE FOR ANY CLAIM, DAMAGES OR OTHER
LIABILITY, WHETHER IN AN ACTION OF CONTRACT, TORT OR OTHERWISE, ARISING FROM,
OUT OF OR IN CONNECTION WITH THE SOFTWARE OR THE USE OR OTHER DEALINGS IN
THE SOFTWARE.
-----------------------------------------------------------------------------
*/
#ifndef _ArchiveManager_H__
#define _ArchiveManager_H__

#include <map>
#include <string>

#include "OgrePrerequisites.h"
#include "OgreSingleton.h"
#include "OgreIteratorWrapper.h"
#include "OgreExports.h"
#include "OgreMemoryAllocatorConfig.h"

namespace Ogre {
class Archive;
class ArchiveFactory;

    /** \addtogroup Core
    *  @{
    */
    /** \addtogroup Resources
    *  @{
    */
    /** This class manages the available ArchiveFactory plugins. 
    */
    class _OgreExport ArchiveManager : public Singleton<ArchiveManager>, public ArchiveAlloc
    {
    private:
        typedef std::map<String, ArchiveFactory*> ArchiveFactoryMap;
        /// Factories available to create archives, indexed by archive type (String identifier e.g. 'Zip')
        ArchiveFactoryMap mArchFactories;
        /// Currently loaded archives
        typedef std::map<String, Archive*> ArchiveMap;
        ArchiveMap mArchives;

    public:
        /** Default constructor - should never get called by a client app.
        */
        ArchiveManager();
        /** Default destructor.
        */
        virtual ~ArchiveManager();

        /** Opens an archive for file reading.
            @remarks
                The archives are created using class factories within
                extension libraries.
            @param filename
                The filename that will be opened
            @param archiveType
                The type of archive that this is. For example: "Zip".
            @param readOnly
                Whether the Archive is read only
            @return
                If the function succeeds, a valid pointer to an Archive
                object is returned.
            @par
                If the function fails, an exception is thrown.
        */
        Archive* load( const String& filename, const String& archiveType, bool readOnly);

        /** Unloads an archive.
        @remarks
            You must ensure that this archive is not being used before removing it.
        */
        void unload(Archive* arch);
        /** Unloads an archive by name.
        @remarks
            You must ensure that this archive is not being used before removing it.
        */
        void unload(const String& filename);
        typedef MapIterator<ArchiveMap> ArchiveMapIterator;
        /** Get an iterator over the Archives in this Manager. */
        ArchiveMapIterator getArchiveIterator(void);

        /** Adds a new ArchiveFactory to the list of available factories.
            @remarks
                Plugin developers who add new archive codecs need to call
                this after defining their ArchiveFactory subclass and
                Archive subclasses for their archive type.
        */
        void addArchiveFactory(ArchiveFactory* factory);
        /// @copydoc Singleton::getSingleton()
        static ArchiveManager& getSingleton(void);
        /// @copydoc Singleton::getSingleton()
        static ArchiveManager* getSingletonPtr(void);
    };
    /** @} */
    /** @} */

}

<<<<<<< HEAD

=======
>>>>>>> aac7af90
#endif<|MERGE_RESOLUTION|>--- conflicted
+++ resolved
@@ -116,8 +116,4 @@
 
 }
 
-<<<<<<< HEAD
-
-=======
->>>>>>> aac7af90
 #endif