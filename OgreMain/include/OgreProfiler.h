/*
-----------------------------------------------------------------------------
This source file is part of OGRE
    (Object-oriented Graphics Rendering Engine)
For the latest info, see http://www.ogre3d.org/

Copyright (c) 2000-2014 Torus Knot Software Ltd

Permission is hereby granted, free of charge, to any person obtaining a copy
of this software and associated documentation files (the "Software"), to deal
in the Software without restriction, including without limitation the rights
to use, copy, modify, merge, publish, distribute, sublicense, and/or sell
copies of the Software, and to permit persons to whom the Software is
furnished to do so, subject to the following conditions:

The above copyright notice and this permission notice shall be included in
all copies or substantial portions of the Software.

THE SOFTWARE IS PROVIDED "AS IS", WITHOUT WARRANTY OF ANY KIND, EXPRESS OR
IMPLIED, INCLUDING BUT NOT LIMITED TO THE WARRANTIES OF MERCHANTABILITY,
FITNESS FOR A PARTICULAR PURPOSE AND NONINFRINGEMENT. IN NO EVENT SHALL THE
AUTHORS OR COPYRIGHT HOLDERS BE LIABLE FOR ANY CLAIM, DAMAGES OR OTHER
LIABILITY, WHETHER IN AN ACTION OF CONTRACT, TORT OR OTHERWISE, ARISING FROM,
OUT OF OR IN CONNECTION WITH THE SOFTWARE OR THE USE OR OTHER DEALINGS IN
THE SOFTWARE.
-----------------------------------------------------------------------------
*/
/*

    Although the code is original, many of the ideas for the profiler were borrowed from 
"Real-Time In-Game Profiling" by Steve Rabin which can be found in Game Programming
Gems 1.

    This code can easily be adapted to your own non-Ogre project. The only code that is 
Ogre-dependent is in the visualization/logging routines and the use of the Timer class.

    Enjoy!

*/

#ifndef __Profiler_H__
#define __Profiler_H__

#include <map>
#include <set>
#include <string>
#include <vector>
<<<<<<< HEAD
#include <algorithm>
=======
#include <cmath>
>>>>>>> 26da6edd

#include "OgrePrerequisites.h"
#include "OgreSingleton.h"
#include "OgreMemoryAllocatorConfig.h"
#include "OgrePlatform.h"

namespace Ogre {
    class Timer;

    /** \addtogroup Core
    *  @{
    */
    /** \addtogroup General
    *  @{
    */
    /** List of reserved profiling masks
    */
    enum ProfileGroupMask
    {
        /// User default profile
        OGREPROF_USER_DEFAULT = 0x00000001,
        /// All in-built Ogre profiling will match this mask
        OGREPROF_ALL = 0xFF000000,
        /// General processing
        OGREPROF_GENERAL = 0x80000000,
        /// Culling
        OGREPROF_CULLING = 0x40000000,
        /// Rendering
        OGREPROF_RENDERING = 0x20000000
    };

    /** Represents the total timing information of a profile
        since profiles can be called more than once each frame
    */
    struct ProfileFrame 
    {

        /// The total amout of CPU clocks this profile has taken this frame
        ulong   frameClocks;

        /// The number of times this profile was called this frame
        uint    calls;

        /// The hierarchical level of this profile, 0 being the main loop
        uint    hierarchicalLvl;

    };

    /// Represents a history of each profile during the duration of the app
    struct ProfileHistory 
    {
        /// The current percentage of frame time this profile has taken
        long double currentClocksPercent;
        /// The maximum percentage of frame time this profile has taken
        long double maxClocksPercent;
        /// The minimum percentage of frame time this profile has taken
        long double minClocksPercent;
        /// The total percentage of frame time this profile has taken
        long double totalClocksPercent;

        /// The current frame time this profile has taken in microseconds
        ulong    currentClocks;
        /// The maximum frame time this profile has taken in microseconds
        ulong    maxClocks;
        /// The minimum frame time this profile has taken in microseconds
        ulong    minClocks;


        /// The total frame time this profile has taken in microseconds
        ulong    totalClocks;
        /// The total sum of all squares of the time taken in microseconds.
        ulong    sumOfSquareClocks;

        /// The total number of times this profile was called
        /// (used to calculate average)
        ulong   totalCalls;

        /// The number of times this profile has been called each frame
        uint    numCallsThisFrame;

        /// The hierarchical level of this profile, 0 being the root profile
        uint    hierarchicalLvl;

        long double StandardDeviationMilliseconds() const;
    };

    /// Represents an individual profile call
    class ProfileInstance : public ProfilerAlloc
    {
        friend class Profiler;
    public:
        ProfileInstance(void);
        virtual ~ProfileInstance(void);

        typedef std::map<String,ProfileInstance*> ProfileChildren;

        void logResults();
        void reset();

        inline bool watchForMax(void) { return history.currentClocksPercent == history.maxClocksPercent; }
        inline bool watchForMin(void) { return history.currentClocksPercent == history.minClocksPercent; }
        inline bool watchForLimit(long double limit, bool greaterThan = true)
        {
            if (greaterThan)
                return history.currentClocksPercent > limit;
            else
                return history.currentClocksPercent < limit;
        }

        bool watchForMax(const String& profileName);
        bool watchForMin(const String& profileName);
        bool watchForLimit(const String& profileName, long double limit, bool greaterThan = true);
                                
        /// The name of the profile
        String          name;

        /// The name of the parent, null if root
        ProfileInstance* parent;

        ProfileChildren children;

        ProfileFrame frame;
        ulong frameNumber;

        ProfileHistory history;

        /// The time this profile was started
        ulong           currentClock;

        /// Represents the total time of all child profiles to subtract
        /// from this profile
        ulong           accumClocks;

        /// The hierarchical level of this profile, 0 being the root profile
        uint            hierarchicalLvl;
    };

    /** ProfileSessionListener should be used to visualize profile results.
        Concrete impl. could be done using Overlay's but its not limited to 
        them you can also create a custom listener which sends the profile
        informtaion over a network.
    */
    class ProfileSessionListener
    {
    public:
        virtual ~ProfileSessionListener() {}

        /// Create the internal resources
        virtual void initializeSession() = 0;

        /// All internal resources should be deleted here
        virtual void finializeSession() = 0;

        /** If the profiler disables this listener then it
            should hide its panels (if any exists) or stop
            sending data over the network
        */
        virtual void changeEnableState(bool enabled) {}; 
        
        /// Here we get the real profiling information which we can use 
        virtual void displayResults(const ProfileInstance& instance, ulong maxTotalFrameClocks) {};
    };

    /** The profiler allows you to measure the performance of your code
        @remarks
            Do not create profiles directly from this unless you want a profile to last
            outside of its scope (i.e. the main game loop). For most cases, use the macro
            OgreProfile(name) and braces to limit the scope. You must enable the Profile
            before you can used it with setEnabled(true). If you want to disable profiling
            in Ogre, simply set the macro OGRE_PROFILING to 0.
        @author Amit Mathew (amitmathew (at) yahoo (dot) com)
        @todo resolve artificial cap on number of profiles displayed
        @todo fix display ordering of profiles not called every frame
    */
    class Profiler :
        public Singleton<Profiler>,
        public ProfilerAlloc
    {
        public:
            Profiler();
            ~Profiler();

            /** Sets the timer for the profiler */
            void setTimer(Timer* t);

            /** Retrieves the timer for the profiler */
            Timer* getTimer();

            /** Begins a profile
            @remarks 
                Use the macro OgreProfileBegin(name) instead of calling this directly 
                so that profiling can be ignored in the release version of your app. 
            @remarks 
                You only use the macro (or this) if you want a profile to last outside
                of its scope (i.e. the main game loop). If you use this function, make sure you 
                use a corresponding OgreProfileEnd(name). Usually you would use the macro 
                OgreProfile(name). This function will be ignored for a profile that has been 
                disabled or if the profiler is disabled.
            @param profileName Must be unique and must not be an empty string
            @param groupID A profile group identifier, which can allow you to mask profiles
            */
            void beginProfile(const String& profileName, uint32 groupID = (uint32)OGREPROF_USER_DEFAULT);

            /** Ends a profile
            @remarks 
                Use the macro OgreProfileEnd(name) instead of calling this directly so that
                profiling can be ignored in the release version of your app.
            @remarks
                This function is usually not called directly unless you want a profile to
                last outside of its scope. In most cases, using the macro OgreProfile(name) 
                which will call this function automatically when it goes out of scope. Make 
                sure the name of this profile matches its corresponding beginProfile name. 
                This function will be ignored for a profile that has been disabled or if the
                profiler is disabled.
            @param profileName Must be unique and must not be an empty string
            @param groupID A profile group identifier, which can allow you to mask profiles
            */
            void endProfile(const String& profileName, uint32 groupID = (uint32)OGREPROF_USER_DEFAULT);

            /** Mark the beginning of a GPU event group
             @remarks Can be safely called in the middle of the profile.
             */
            void beginGPUEvent(const String& event);

            /** Mark the end of a GPU event group
             @remarks Can be safely called in the middle of the profile.
             */
            void endGPUEvent(const String& event);

            /** Mark a specific, ungrouped, GPU event
             @remarks Can be safely called in the middle of the profile.
             */
            void markGPUEvent(const String& event);

            /** Sets whether this profiler is enabled. Only takes effect after the
                the frame has ended.
                @remarks When this is called the first time with the parameter true,
                it initializes the GUI for the Profiler
            */
            void setEnabled(bool enabled);

            /** Gets whether this profiler is enabled */
            bool getEnabled() const;

            /** Enables a previously disabled profile 
            @remarks Can be safely called in the middle of the profile.
            */
            void enableProfile(const String& profileName);

            /** Disables a profile
            @remarks Can be safely called in the middle of the profile.
            */
            void disableProfile(const String& profileName);

            /** Set the mask which all profiles must pass to be enabled. 
            */
            void setProfileGroupMask(uint32 mask) { mProfileMask = mask; }
            /** Get the mask which all profiles must pass to be enabled. 
            */
            uint32 getProfileGroupMask() const { return mProfileMask; }

            /** Returns true if the specified profile reaches a new frame time maximum
            @remarks If this is called during a frame, it will be reading the results
            from the previous frame. Therefore, it is best to use this after the frame
            has ended.
            */
            bool watchForMax(const String& profileName);

            /** Returns true if the specified profile reaches a new frame time minimum
            @remarks If this is called during a frame, it will be reading the results
            from the previous frame. Therefore, it is best to use this after the frame
            has ended.
            */
            bool watchForMin(const String& profileName);

            /** Returns true if the specified profile goes over or under the given limit
                frame time
            @remarks If this is called during a frame, it will be reading the results
            from the previous frame. Therefore, it is best to use this after the frame
            has ended.
            @param profileName Must be unique and must not be an empty string
            @param limit A number between 0 and 1 representing the percentage of frame time
            @param greaterThan If true, this will return whether the limit is exceeded. Otherwise,
            it will return if the frame time has gone under this limit.
            */
            bool watchForLimit(const String& profileName, long double limit, bool greaterThan = true);

            /** Outputs current profile statistics to the log */
            void logResults();

            /** Clears the profiler statistics */
            void reset();

            /** Sets the Profiler so the display of results are updated every n frames*/
            void setUpdateDisplayFrequency(uint freq);

            /** Gets the frequency that the Profiler display is updated */
            uint getUpdateDisplayFrequency() const;

            /**
            @remarks
                Register a ProfileSessionListener from the Profiler
            @param listener
                A valid listener derived class
            */
            void addListener(ProfileSessionListener* listener);

            /**
            @remarks
                Unregister a ProfileSessionListener from the Profiler
            @param listener
                A valid listener derived class
            */
            void removeListener(ProfileSessionListener* listener);

            /// @copydoc Singleton::getSingleton()
            static Profiler& getSingleton(void);
            /// @copydoc Singleton::getSingleton()
            static Profiler* getSingletonPtr(void);

            uint getCurrentCalls() const
            {
                return mCurrent->history.totalCalls;
            }
        private:
            friend class ProfileInstance;

            typedef std::vector<ProfileSessionListener*> TProfileSessionListener;
            TProfileSessionListener mListeners;

            /** Initializes the profiler's GUI elements */
            void initialize();

            void displayResults();

            /** Processes frame stats for all of the mRoot's children */
            void processFrameStats(void);
            /** Processes specific ProfileInstance and it's children recursively.*/
            void processFrameStats(ProfileInstance* instance, ulong& maxFrameClocks);

            /** Handles a change of the profiler's enabled state*/
            void changeEnableState();

            // lol. Uses typedef; put's original container type in name.
            typedef std::set<String> DisabledProfileMap;
            typedef ProfileInstance::ProfileChildren ProfileChildren;

            ProfileInstance* mCurrent;
            ProfileInstance* mLast;
            ProfileInstance mRoot;

            /// Holds the names of disabled profiles
            DisabledProfileMap mDisabledProfiles;

            /// Whether the GUI elements have been initialized
            bool mInitialized;

            /// The number of frames that must elapse before the current
            /// frame display is updated
            uint mUpdateDisplayFrequency;

            /// The number of elapsed frame, used with mUpdateDisplayFrequency
            uint mCurrentFrame;

            /// The timer used for profiling
            Timer* mTimer;

            /// The total time each frame takes
            ulong mTotalFrameClocks;

            /// Whether this profiler is enabled
            bool mEnabled;

            /// Keeps track of the new enabled/disabled state that the user has requested
            /// which will be applied after the frame ends
            bool mNewEnableState;

            /// Mask to decide whether a type of profile is enabled or not
            uint32 mProfileMask;

            /// The max frame time recorded
            ulong mMaxTotalFrameClocks;

            /// Rolling average of clocks
            long double mAverageFrameClocks;
            bool mResetExtents;


    }; // end class

    /** An individual profile that will be processed by the Profiler
        @remarks
            Use the macro OgreProfile(name) instead of instantiating this profile directly
        @remarks
            We use this Profile to allow scoping rules to signify the beginning and end of
            the profile. Use the Profiler singleton (through the macro OgreProfileBegin(name)
            and OgreProfileEnd(name)) directly if you want a profile to last
            outside of a scope (i.e. the main game loop).
        @author Amit Mathew (amitmathew (at) yahoo (dot) com)
    */
    class Profile : public ProfilerAlloc
    {

    public:
        Profile(const String& profileName, uint32 groupID = (uint32)OGREPROF_USER_DEFAULT)
            : mName(profileName), mGroupID(groupID)
        {
            Profiler::getSingleton().beginProfile(profileName, groupID);
        }
        ~Profile() { Profiler::getSingleton().endProfile(mName, mGroupID); }

    private:
        /// The name of this profile
        String mName;
        /// The group ID
        uint32 mGroupID;
    };
    /** @} */
    /** @} */

} // end namespace

#endif<|MERGE_RESOLUTION|>--- conflicted
+++ resolved
@@ -45,11 +45,8 @@
 #include <set>
 #include <string>
 #include <vector>
-<<<<<<< HEAD
 #include <algorithm>
-=======
 #include <cmath>
->>>>>>> 26da6edd
 
 #include "OgrePrerequisites.h"
 #include "OgreSingleton.h"
