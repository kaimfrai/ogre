--- conflicted
+++ resolved
@@ -485,8 +485,4 @@
 
 } // end namespace
 
-<<<<<<< HEAD
-
-=======
->>>>>>> aac7af90
 #endif