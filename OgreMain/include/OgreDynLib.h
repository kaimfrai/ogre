/*
-----------------------------------------------------------------------------
This source file is part of OGRE
    (Object-oriented Graphics Rendering Engine)
For the latest info, see http://www.ogre3d.org/

Copyright (c) 2000-2014 Torus Knot Software Ltd

Permission is hereby granted, free of charge, to any person obtaining a copy
of this software and associated documentation files (the "Software"), to deal
in the Software without restriction, including without limitation the rights
to use, copy, modify, merge, publish, distribute, sublicense, and/or sell
copies of the Software, and to permit persons to whom the Software is
furnished to do so, subject to the following conditions:

The above copyright notice and this permission notice shall be included in
all copies or substantial portions of the Software.

THE SOFTWARE IS PROVIDED "AS IS", WITHOUT WARRANTY OF ANY KIND, EXPRESS OR
IMPLIED, INCLUDING BUT NOT LIMITED TO THE WARRANTIES OF MERCHANTABILITY,
FITNESS FOR A PARTICULAR PURPOSE AND NONINFRINGEMENT. IN NO EVENT SHALL THE
AUTHORS OR COPYRIGHT HOLDERS BE LIABLE FOR ANY CLAIM, DAMAGES OR OTHER
LIABILITY, WHETHER IN AN ACTION OF CONTRACT, TORT OR OTHERWISE, ARISING FROM,
OUT OF OR IN CONNECTION WITH THE SOFTWARE OR THE USE OR OTHER DEALINGS IN
THE SOFTWARE.
-----------------------------------------------------------------------------
*/
#ifndef _DynLib_H__
#define _DynLib_H__

#include "OgrePrerequisites.h"
#include "OgreExports.h"
#include "OgreMemoryAllocatorConfig.h"
#include "OgrePlatform.h"

namespace Ogre {
    /** \addtogroup Core
    *  @{
    */
    /** \addtogroup General
    *  @{
    */

    typedef void* DYNLIB_HANDLE;

    /** Resource holding data about a dynamic library.
        @remarks
            This class holds the data required to get symbols from
            libraries loaded at run-time (i.e. from DLL's for so's)
        @author
            Adrian Cearn„u (cearny@cearny.ro)
        @since
            27 January 2002
    */
    class _OgreExport DynLib : public DynLibAlloc
    {
    private:
        String mName;
        /// Gets the last loading error
        String dynlibError(void);
    public:
        /** Default constructor - used by DynLibManager.
            @warning
                Do not call directly
        */
        DynLib( const String& name );

        /** Default destructor.
        */
        ~DynLib();

        /** Load the library
        */
        void load();
        /** Unload the library
        */
        void unload();
        /// Get the name of the library
        const String& getName(void) const { return mName; }

        /**
            Returns the address of the given symbol from the loaded library.
            @param
                strName The name of the symbol to search for
            @return
                If the function succeeds, the returned value is a handle to
                the symbol.
            @par
                If the function fails, the returned value is <b>NULL</b>.

        */
        void* getSymbol( const String& strName ) const throw();

    private:

        /// Handle to the loaded library.
        DYNLIB_HANDLE mInst;
    };
    /** @} */
    /** @} */

}

<<<<<<< HEAD

=======
>>>>>>> aac7af90
#endif<|MERGE_RESOLUTION|>--- conflicted
+++ resolved
@@ -101,8 +101,4 @@
 
 }
 
-<<<<<<< HEAD
-
-=======
->>>>>>> aac7af90
 #endif