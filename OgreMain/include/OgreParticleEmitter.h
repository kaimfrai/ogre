/*
-----------------------------------------------------------------------------
This source file is part of OGRE
(Object-oriented Graphics Rendering Engine)
For the latest info, see http://www.ogre3d.org/

Copyright (c) 2000-2014 Torus Knot Software Ltd

Permission is hereby granted, free of charge, to any person obtaining a copy
of this software and associated documentation files (the "Software"), to deal
in the Software without restriction, including without limitation the rights
to use, copy, modify, merge, publish, distribute, sublicense, and/or sell
copies of the Software, and to permit persons to whom the Software is
furnished to do so, subject to the following conditions:

The above copyright notice and this permission notice shall be included in
all copies or substantial portions of the Software.

THE SOFTWARE IS PROVIDED "AS IS", WITHOUT WARRANTY OF ANY KIND, EXPRESS OR
IMPLIED, INCLUDING BUT NOT LIMITED TO THE WARRANTIES OF MERCHANTABILITY,
FITNESS FOR A PARTICULAR PURPOSE AND NONINFRINGEMENT. IN NO EVENT SHALL THE
AUTHORS OR COPYRIGHT HOLDERS BE LIABLE FOR ANY CLAIM, DAMAGES OR OTHER
LIABILITY, WHETHER IN AN ACTION OF CONTRACT, TORT OR OTHERWISE, ARISING FROM,
OUT OF OR IN CONNECTION WITH THE SOFTWARE OR THE USE OR OTHER DEALINGS IN
THE SOFTWARE.
-----------------------------------------------------------------------------
*/
#ifndef __ParticleEmitter_H__
#define __ParticleEmitter_H__

#include "OgrePrerequisites.h"
#include "OgreVector.h"
#include "OgreColourValue.h"
#include "OgreStringInterface.h"
#include "OgreParticle.h"
#include "OgreParticleSystem.h"
#include "OgreExports.h"
#include "OgreMath.h"

namespace Ogre {


    /** \addtogroup Core
    *  @{
    */
    /** \addtogroup Effects
    *  @{
    */
    /** Abstract class defining the interface to be implemented by particle emitters.
    @remarks
        Particle emitters are the sources of particles in a particle system. 
        This class defines the ParticleEmitter interface, and provides a basic implementation 
        for tasks which most emitters will do (these are of course overridable).
        Particle emitters can be  grouped into types, e.g. 'point' emitters, 'box' emitters etc; each type will 
        create particles with a different starting point, direction and velocity (although
        within the types you can configure the ranges of these parameters). 
    @par
        Because there are so many types of emitters you could use, OGRE chooses not to dictate
        the available types. It comes with some in-built, but allows plugins or applications to extend the emitter types available.
        This is done by subclassing ParticleEmitter to have the appropriate emission behaviour you want,
        and also creating a subclass of ParticleEmitterFactory which is responsible for creating instances 
        of your new emitter type. You register this factory with the ParticleSystemManager using
        addEmitterFactory, and from then on emitters of this type can be created either from code or through
        text particle scripts by naming the type.
    @par
        This same approach is used for ParticleAffectors (which modify existing particles per frame).
        This means that OGRE is particularly flexible when it comes to creating particle system effects,
        with literally infinite combinations of emitter and affector types, and parameters within those
        types.
    */
    class _OgreExport ParticleEmitter : public StringInterface, public Particle
    {
    protected:
        /// Parent particle system
        ParticleSystem* mParent;

        /// Position relative to the center of the ParticleSystem
        // inherited: Vector3 mPosition;
        // Note, that position of the emitter becomes a position in worldspace if mLocalSpace is set
        // to false (will this become a problem?)

        /// Rate in particles per second at which this emitter wishes to emit particles
        Real mEmissionRate;
        /// Name of the type of emitter, MUST be initialised by subclasses
        String mType;
        /// Base direction of the emitter, may not be used by some emitters
        Vector3 mDirection;
        /// Notional up vector, used to speed up generation of variant directions, and also to orient some emitters.
        Vector3 mUp;
        /// When true, mDirPositionRef is used instead of mDirection to generate particles
        bool mUseDirPositionRef;
        /* Center position to tell in which direction will particles be emitted according to their position,
            useful for explosions & implosions, some emitters (i.e. point emitter) may not need it. */
        Vector3 mDirPositionRef;
        /// Angle around direction which particles may be emitted, internally radians but angleunits for interface
        Radian mAngle;
        /// Min speed of particles
        Real mMinSpeed;
        /// Max speed of particles
        Real mMaxSpeed;
        /// Initial time-to-live of particles (min)
        Real mMinTTL;
        /// Initial time-to-live of particles (max)
        Real mMaxTTL;
        /// Initial colour of particles (range start)
        ColourValue mColourRangeStart;
        /// Initial colour of particles (range end)
        ColourValue mColourRangeEnd;

        /// Whether this emitter is currently enabled (defaults to true)
        bool mEnabled;

        /// Start time (in seconds from start of first call to ParticleSystem to update)
        Real mStartTime;
        /// Minimum length of time emitter will run for (0 = forever)
        Real mDurationMin;
        /// Maximum length of time the emitter will run for (0 = forever)
        Real mDurationMax;
        /// Current duration remainder
        Real mDurationRemain;

        /// Time between each repeat
        Real mRepeatDelayMin;
        Real mRepeatDelayMax;
        /// Repeat delay left
        Real mRepeatDelayRemain;

        // Fractions of particles wanted to be emitted last time
        float mRemainder;

        /// The name of the emitter. The name is optional unless it is used as an emitter that is emitted itself.
        String mName;

        /// The name of the emitter to be emitted (optional)
        String mEmittedEmitter;

        // If 'true', this emitter is emitted by another emitter.
        // NB. That doesn't imply that the emitter itself emits other emitters (that could or could not be the case)
        bool mEmitted;

        // NB Method below here are to help out people implementing emitters by providing the
        // most commonly used approaches as piecemeal methods

        /** Internal utility method for generating particle exit direction
        @param destVector Reference to vector to complete with new direction (normalised)
        */
        virtual void genEmissionDirection( const Vector3 &particlePos, Vector3& destVector );

        /** Internal utility method to apply velocity to a particle direction.
        @param destVector The vector to scale by a randomly generated scale between min and max speed.
            Assumed normalised already, and likely already oriented in the right direction.
        */
        virtual void genEmissionVelocity(Vector3& destVector);

        /** Internal utility method for generating a time-to-live for a particle. */
        virtual Real genEmissionTTL(void);

        /** Internal utility method for generating a colour for a particle. */
        virtual void genEmissionColour(RGBA& destColour);

        /** Internal utility method for generating an emission count based on a constant emission rate. */
        unsigned short genConstantEmissionCount(Real timeElapsed);

        /** Internal method for setting up the basic parameter definitions for a subclass. 
        @remarks
            Because StringInterface holds a dictionary of parameters per class, subclasses need to
            call this to ask the base class to add it's parameters to their dictionary as well.
            Can't do this in the constructor because that runs in a non-virtual context.
        @par
            The subclass must have called it's own createParamDictionary before calling this method.
        */
        void addBaseParameters(void);

        /** Internal method for initialising the duration & repeat of an emitter. */
        void initDurationRepeat(void);


    public:
        ParticleEmitter(ParticleSystem* psys);
        /** Virtual destructor essential. */
        virtual ~ParticleEmitter();

        /** Sets the position of this emitter relative to the particle system center. */
        virtual void setPosition(const Vector3& pos);

        /** Returns the position of this emitter relative to the center of the particle system. */
        virtual const Vector3& getPosition(void) const;

        /** Sets the direction of the emitter.
        @remarks
            Most emitters will have a base direction in which they emit particles (those which
            emit in all directions will ignore this parameter). They may not emit exactly along this
            vector for every particle, many will introduce a random scatter around this vector using 
            the angle property.
        @note 
            This resets the up vector.
        @param direction
            The base direction for particles emitted.
        */
        virtual void setDirection(const Vector3& direction);

        /** Returns the base direction of the emitter. */
        virtual const Vector3& getDirection(void) const;

        /** Sets the notional up vector of the emitter
        @remarks
            Many emitters emit particles from within a region, and for some that region is not
            circularly symmetric about the emitter direction. The up vector allows such emitters
            to be orientated about the direction vector.
        @param up
            The base direction for particles emitted. It must be perpendicular to the direction vector.
        */
        virtual void setUp(const Vector3& up);

        /** Returns the up vector of the emitter. */
        virtual const Vector3& getUp(void) const;

        /** Sets the direction of the emitter.
            Some particle effects need to emit particles in many random directions, but still
            following some rules; like not having them collide against each other. Very useful
            for explosions and implosions (when velocity is negative)
        @note
            Although once enabled mDirPositionRef will supersede mDirection; calling setDirection()
            may still be needed to setup a custom up vector.
        @param position
            The reference position in which the direction of the particles will be calculated from,
            also taking into account the particle's position at the time of emission.
        @param enable
            True to use mDirPositionRef, false to use the default behaviour with mDirection
        */
        virtual void setDirPositionReference( const Vector3& position, bool enable );

        /** Returns the position reference to generate direction of emitted particles */
        virtual const Vector3& getDirPositionReference() const;

        /** Returns whether direction or position reference is used */
        virtual bool getDirPositionReferenceEnabled() const;

        /** Sets the maximum angle away from the emitter direction which particle will be emitted.
        @remarks
            Whilst the direction property defines the general direction of emission for particles, 
            this property defines how far the emission angle can deviate away from this base direction.
            This allows you to create a scatter effect - if set to 0, all particles will be emitted
            exactly along the emitters direction vector, whereas if you set it to 180 degrees or more,
            particles will be emitted in a sphere, i.e. in all directions.
        @param angle
            Maximum angle which initial particle direction can deviate from the emitter base direction vector.
        */
        virtual void setAngle(const Radian& angle);

        /** Returns the maximum angle which the initial particle direction can deviate from the emitters base direction. */
        virtual const Radian& getAngle(void) const;

        /** Sets the initial velocity of particles emitted.
        @remarks
            This method sets a constant speed for emitted particles. See the alternate version
            of this method which takes 2 parameters if you want a variable speed. 
        @param
            speed The initial speed in world units per second which every particle emitted starts with.
        */
        virtual void setParticleVelocity(Real speed);


        /** Sets the initial velocity range of particles emitted.
        @remarks
            This method sets the range of starting speeds for emitted particles. 
            See the alternate version of this method which takes 1 parameter if you want a 
            constant speed. This emitter will randomly choose a speed between the minimum and 
            maximum for each particle.
        @param max The maximum speed in world units per second for the initial particle speed on emission.
        @param min The minimum speed in world units per second for the initial particle speed on emission.
        */
        virtual void setParticleVelocity(Real min, Real max);
        /** Returns the minimum particle velocity. */
        virtual void setMinParticleVelocity(Real min);
        /** Returns the maximum particle velocity. */
        virtual void setMaxParticleVelocity(Real max);

        /** Returns the initial velocity of particles emitted. */
        virtual Real getParticleVelocity(void) const;

        /** Returns the minimum particle velocity. */
        virtual Real getMinParticleVelocity(void) const;

        /** Returns the maximum particle velocity. */
        virtual Real getMaxParticleVelocity(void) const;

        /** Sets the emission rate for this emitter.
        @remarks
            This method tells the emitter how many particles per second should be emitted. The emitter
            subclass does not have to emit these in a continuous burst - this is a relative parameter
            and the emitter may choose to emit all of the second's worth of particles every half-second
            for example. This is controlled by the emitter's getEmissionCount method.
        @par
            Also, if the ParticleSystem's particle quota is exceeded, not all the particles requested
            may be actually emitted.
        @param
            particlesPerSecond The number of particles to be emitted every second.
        */
        virtual void setEmissionRate(Real particlesPerSecond);

        /** Returns the emission rate set for this emitter. */
        virtual Real getEmissionRate(void) const;

        /** Sets the lifetime of all particles emitted.
        @remarks
            The emitter initialises particles with a time-to-live (TTL), the number of seconds a particle
            will exist before being destroyed. This method sets a constant TTL for all particles emitted.
            Note that affectors are able to modify the TTL of particles later.
        @par
            Also see the alternate version of this method which takes a min and max TTL in order to 
            have the TTL vary per particle.
        @param ttl The number of seconds each particle will live for.
        */
        virtual void setTimeToLive(Real ttl);
        /** Sets the range of lifetime for particles emitted.
        @remarks
            The emitter initialises particles with a time-to-live (TTL), the number of seconds a particle
            will exist before being destroyed. This method sets a range for the TTL for all particles emitted;
            the ttl may be randomised between these 2 extremes or will vary some other way depending on the
            emitter.
            Note that affectors are able to modify the TTL of particles later.
        @par
            Also see the alternate version of this method which takes a single TTL in order to 
            set a constant TTL for all particles.
        @param minTtl The minimum number of seconds each particle will live for. Must be non-negative!
        @param maxTtl The maximum number of seconds each particle will live for. Must be non-negative!
        */
        virtual void setTimeToLive(Real minTtl, Real maxTtl);

        /** Sets the minimum time each particle will live for. Must be non-negative! */
        virtual void setMinTimeToLive(Real min);
        /** Sets the maximum time each particle will live for. Must be non-negative! */
        virtual void setMaxTimeToLive(Real max);
        
        /** Gets the time each particle will live for. */
        virtual Real getTimeToLive(void) const;

        /** Gets the minimum time each particle will live for. */
        virtual Real getMinTimeToLive(void) const;
        /** Gets the maximum time each particle will live for. */
        virtual Real getMaxTimeToLive(void) const;

        /** Sets the initial colour of particles emitted.
        @remarks
            Particles have an initial colour on emission which the emitter sets. This method sets
            this colour. See the alternate version of this method which takes 2 colours in order to establish 
            a range of colours to be assigned to particles.
        @param colour The colour which all particles will be given on emission.
        */
        virtual void setColour(const ColourValue& colour);
        /** Sets the range of colours for emitted particles.
        @remarks
            Particles have an initial colour on emission which the emitter sets. This method sets
            the range of this colour. See the alternate version of this method which takes a single colour
            in order to set a constant colour for all particles. Emitters may choose to randomly assign
            a colour in this range, or may use some other method to vary the colour.
        @param colourStart The start of the colour range
        @param colourEnd The end of the colour range
        */
        virtual void setColour(const ColourValue& colourStart, const ColourValue& colourEnd);
        /** Sets the minimum colour of particles to be emitted. */
        virtual void setColourRangeStart(const ColourValue& colour);
        /** Sets the maximum colour of particles to be emitted. */
        virtual void setColourRangeEnd(const ColourValue& colour);
        /** Gets the colour of particles to be emitted. */
        virtual const ColourValue& getColour(void) const;
        /** Gets the minimum colour of particles to be emitted. */
        virtual const ColourValue& getColourRangeStart(void) const;
        /** Gets the maximum colour of particles to be emitted. */
        virtual const ColourValue& getColourRangeEnd(void) const;

        /** Gets the number of particles which this emitter would like to emit based on the time elapsed.
        @remarks
            For efficiency the emitter does not actually create new Particle instances (these are reused
            by the ParticleSystem as existing particles 'die'). The implementation for this method must
            return the number of particles the emitter would like to emit given the number of seconds which
            have elapsed (passed in as a parameter).
        @par
            Based on the return value from this method, the ParticleSystem class will call 
            _initParticle once for each particle it chooses to allow to be emitted by this emitter.
            The emitter should not track these _initParticle calls, it should assume all emissions
            requested were made (even if they could not be because of particle quotas).
        */
        virtual unsigned short _getEmissionCount(Real timeElapsed)
        {
            return genConstantEmissionCount(timeElapsed);
        }

        /** Initialises a particle based on the emitter's approach and parameters.
        @remarks
            See the _getEmissionCount method for details of why there is a separation between
            'requested' emissions and actual initialised particles.
        @param
            pParticle Pointer to a particle which must be initialised based on how this emitter
            starts particles. This is passed as a pointer rather than being created by the emitter so the
            ParticleSystem can reuse Particle instances, and can also set defaults itself.
        */
        virtual void _initParticle(Particle* pParticle) {
            // Initialise size in case it's been altered
            pParticle->setDimensions(mParent->getDefaultWidth(), mParent->getDefaultHeight());
        }


        /** Returns the name of the type of emitter. 
        @remarks
            This property is useful for determining the type of emitter procedurally so another
            can be created.
        */
        const String &getType(void) const { return mType; }

        /** Sets whether or not the emitter is enabled.
        @remarks
            You can turn an emitter off completely by setting this parameter to false.
        */
        virtual void setEnabled(bool enabled);

        /** Gets the flag indicating if this emitter is enabled or not. */
        virtual bool getEnabled(void) const;

        /** Sets the 'start time' of this emitter.
        @remarks
            By default an emitter starts straight away as soon as a ParticleSystem is first created,
            or also just after it is re-enabled. This parameter allows you to set a time delay so
            that the emitter does not 'kick in' until later.
        @param startTime The time in seconds from the creation or enabling of the emitter.
        */
        virtual void setStartTime(Real startTime);
        /** Gets the start time of the emitter. */
        virtual Real getStartTime(void) const;

        /** Sets the duration of the emitter.
        @remarks
            By default emitters run indefinitely (unless you manually disable them). By setting this
            parameter, you can make an emitter turn off on it's own after a set number of seconds. It
            will then remain disabled until either setEnabled(true) is called, or if the 'repeatAfter' parameter
            has been set it will also repeat after a number of seconds.
        @par
            Also see the alternative version of this method which allows you to set a min and max duration for
            a random variable duration.
        @param duration The duration in seconds.
        */
        virtual void setDuration(Real duration);

        /** Gets the duration of the emitter from when it is created or re-enabled. */
        virtual Real getDuration(void) const;

        /** Sets the range of random duration for this emitter. 
        @remarks
            By default emitters run indefinitely (unless you manually disable them). By setting this
            parameter, you can make an emitter turn off on it's own after a random number of seconds. It
            will then remain disabled until either setEnabled(true) is called, or if the 'repeatAfter' parameter
            has been set it will also repeat after a number of seconds.
        @par
            Also see the alternative version of this method which allows you to set a constant duration.
        @param min The minimum duration in seconds.
        @param max The minimum duration in seconds.
        */
        virtual void setDuration(Real min, Real max);
        /** Sets the minimum duration of this emitter in seconds (see setDuration for more details) */
        virtual void setMinDuration(Real min);
        /** Sets the maximum duration of this emitter in seconds (see setDuration for more details) */
        virtual void setMaxDuration(Real max);
        /** Gets the minimum duration of this emitter in seconds (see setDuration for more details) */
        virtual Real getMinDuration(void) const;
        /** Gets the maximum duration of this emitter in seconds (see setDuration for more details) */
        virtual Real getMaxDuration(void) const;

        /** Sets the time between repeats of the emitter.
        @remarks
            By default emitters run indefinitely (unless you manually disable them). However, if you manually
            disable the emitter (by calling setEnabled(false), or it's duration runs out, it will cease to emit
        @par
            Also see the alternative version of this method which allows you to set a min and max duration for
            a random variable duration.
        @param duration The duration in seconds.
        */
        virtual void setRepeatDelay(Real duration);

        /** Gets the duration of the emitter from when it is created or re-enabled. */
        virtual Real getRepeatDelay(void) const;

        /** Sets the range of random duration for this emitter. 
        @remarks
            By default emitters run indefinitely (unless you manually disable them). By setting this
            parameter, you can make an emitter turn off on it's own after a random number of seconds. It
            will then remain disabled until either setEnabled(true) is called, or if the 'repeatAfter' parameter
            has been set it will also repeat after a number of seconds.
        @par
            Also see the alternative version of this method which allows you to set a constant duration.
        @param min The minimum duration in seconds.
        @param max The minimum duration in seconds.
        */
        virtual void setRepeatDelay(Real min, Real max);
        /** Sets the minimum duration of this emitter in seconds (see setRepeatDelay for more details) */
        virtual void setMinRepeatDelay(Real min);
        /** Sets the maximum duration of this emitter in seconds (see setRepeatDelay for more details) */
        virtual void setMaxRepeatDelay(Real max);
        /** Gets the minimum duration of this emitter in seconds (see setRepeatDelay for more details) */
        virtual Real getMinRepeatDelay(void) const;
        /** Gets the maximum duration of this emitter in seconds (see setRepeatDelay for more details) */
        virtual Real getMaxRepeatDelay(void) const;

        /** Returns the name of the emitter */
        const String &getName(void) const;

        /** Sets the name of the emitter */
        virtual void setName(const String& newName);

        /** Returns the name of the emitter to be emitted */
        const String &getEmittedEmitter(void) const;

        /** Sets the name of the emitter to be emitted*/
        virtual void setEmittedEmitter(const String& emittedEmitter);

        /** Return true if the emitter is emitted by another emitter */
        virtual bool isEmitted(void) const;

        /** Set the indication (true/false) to indicate that the emitter is emitted by another emitter */
        virtual void setEmitted(bool emitted);


    };
    /** @} */
    /** @} */

}

<<<<<<< HEAD

=======
>>>>>>> aac7af90
#endif
<|MERGE_RESOLUTION|>--- conflicted
+++ resolved
@@ -526,8 +526,4 @@
 
 }
 
-<<<<<<< HEAD
-
-=======
->>>>>>> aac7af90
 #endif
