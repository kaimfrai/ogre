--- conflicted
+++ resolved
@@ -1026,8 +1026,4 @@
 
 } // namespace Ogre
 
-<<<<<<< HEAD
-
-=======
->>>>>>> aac7af90
 #endif // __Mesh_H__