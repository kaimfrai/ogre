--- conflicted
+++ resolved
@@ -989,23 +989,13 @@
 
         MeshLodUsage() : userValue(0.0), value(0.0), edgeData(0) {}
     };
-<<<<<<< HEAD
 
     /** @} */
     /** @} */
-=======
-
-    /** @} */
-    /** @} */
-
->>>>>>> a48f71b7
+
 
 } // namespace Ogre
 
-<<<<<<< HEAD
-} // namespace Ogre
-=======
 #include "OgreHeaderSuffix.h"
->>>>>>> a48f71b7
 
 #endif // __Mesh_H__