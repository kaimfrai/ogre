/*
-----------------------------------------------------------------------------
This source file is part of OGRE
    (Object-oriented Graphics Rendering Engine)
For the latest info, see http://www.ogre3d.org/

Copyright (c) 2000-2012 Torus Knot Software Ltd

Permission is hereby granted, free of charge, to any person obtaining a copy
of this software and associated documentation files (the "Software"), to deal
in the Software without restriction, including without limitation the rights
to use, copy, modify, merge, publish, distribute, sublicense, and/or sell
copies of the Software, and to permit persons to whom the Software is
furnished to do so, subject to the following conditions:

The above copyright notice and this permission notice shall be included in
all copies or substantial portions of the Software.

THE SOFTWARE IS PROVIDED "AS IS", WITHOUT WARRANTY OF ANY KIND, EXPRESS OR
IMPLIED, INCLUDING BUT NOT LIMITED TO THE WARRANTIES OF MERCHANTABILITY,
FITNESS FOR A PARTICULAR PURPOSE AND NONINFRINGEMENT. IN NO EVENT SHALL THE
AUTHORS OR COPYRIGHT HOLDERS BE LIABLE FOR ANY CLAIM, DAMAGES OR OTHER
LIABILITY, WHETHER IN AN ACTION OF CONTRACT, TORT OR OTHERWISE, ARISING FROM,
OUT OF OR IN CONNECTION WITH THE SOFTWARE OR THE USE OR OTHER DEALINGS IN
THE SOFTWARE.
-----------------------------------------------------------------------------
*/
#ifndef __Mesh_H__
#define __Mesh_H__

#include "OgrePrerequisites.h"

#include "OgreResource.h"
#include "OgreVertexIndexData.h"
#include "OgreAxisAlignedBox.h"
#include "OgreVertexBoneAssignment.h"
#include "OgreIteratorWrappers.h"
#include "OgreHardwareVertexBuffer.h"
#include "OgreSkeleton.h"
#include "OgreAnimation.h"
#include "OgreAnimationTrack.h"
#include "OgrePose.h"
#include "OgreDataStream.h"
#include "OgreHeaderPrefix.h"


namespace Ogre {


    /** \addtogroup Core
    *  @{
    */
    /** \addtogroup Resources
    *  @{
    */

    struct MeshLodUsage;
    class LodStrategy;

    /** Resource holding data about 3D mesh.
    @remarks
        This class holds the data used to represent a discrete
        3-dimensional object. Mesh data usually contains more
        than just vertices and triangle information; it also
        includes references to materials (and the faces which use them),
        level-of-detail reduction information, convex hull definition,
        skeleton/bones information, keyframe animation etc.
        However, it is important to note the emphasis on the word
        'discrete' here. This class does not cover the large-scale
        sprawling geometry found in level / landscape data.
    @par
        Multiple world objects can (indeed should) be created from a
        single mesh object - see the Entity class for more info.
        The mesh object will have it's own default
        material properties, but potentially each world instance may
        wish to customise the materials from the original. When the object
        is instantiated into a scene node, the mesh material properties
        will be taken by default but may be changed. These properties
        are actually held at the SubMesh level since a single mesh may
        have parts with different materials.
    @par
        As described above, because the mesh may have sections of differing
        material properties, a mesh is inherently a compound construct,
        consisting of one or more SubMesh objects.
        However, it strongly 'owns' it's SubMeshes such that they
        are loaded / unloaded at the same time. This is contrary to
        the approach taken to hierarchically related (but loosely owned)
        scene nodes, where data is loaded / unloaded separately. Note
        also that mesh sub-sections (when used in an instantiated object)
        share the same scene node as the parent.
    */
    class _OgreExport Mesh: public Resource, public AnimationContainer
    {
        friend class SubMesh;
        friend class MeshSerializerImpl;
        friend class MeshSerializerImpl_v1_4;
        friend class MeshSerializerImpl_v1_2;
        friend class MeshSerializerImpl_v1_1;

    public:
        typedef vector<Real>::type LodValueList;
        typedef vector<MeshLodUsage>::type MeshLodUsageList;
        /// Multimap of vertex bone assignments (orders by vertex index).
        typedef multimap<size_t, VertexBoneAssignment>::type VertexBoneAssignmentList;
        typedef MapIterator<VertexBoneAssignmentList> BoneAssignmentIterator;
        typedef vector<SubMesh*>::type SubMeshList;
        typedef vector<unsigned short>::type IndexMap;

    protected:
        /** A list of submeshes which make up this mesh.
            Each mesh is made up of 1 or more submeshes, which
            are each based on a single material and can have their
            own vertex data (they may not - they can share vertex data
            from the Mesh, depending on preference).
        */
        SubMeshList mSubMeshList;
    
        /** Internal method for making the space for a vertex element to hold tangents. */
        void organiseTangentsBuffer(VertexData *vertexData, 
            VertexElementSemantic targetSemantic, unsigned short index, 
            unsigned short sourceTexCoordSet);

    public:
        /** A hashmap used to store optional SubMesh names.
            Translates a name into SubMesh index.
        */
        typedef HashMap<String, ushort> SubMeshNameMap ;

        
    protected:

        DataStreamPtr mFreshFromDisk;

        SubMeshNameMap mSubMeshNameMap ;

        /// Local bounding box volume.
        AxisAlignedBox mAABB;
        /// Local bounding sphere radius (centered on object).
        Real mBoundRadius;

        /// Optional linked skeleton.
        String mSkeletonName;
        SkeletonPtr mSkeleton;

       
        VertexBoneAssignmentList mBoneAssignments;

        /// Flag indicating that bone assignments need to be recompiled.
        bool mBoneAssignmentsOutOfDate;

        /** Build the index map between bone index and blend index. */
        void buildIndexMap(const VertexBoneAssignmentList& boneAssignments,
            IndexMap& boneIndexToBlendIndexMap, IndexMap& blendIndexToBoneIndexMap);
        /** Compile bone assignments into blend index and weight buffers. */
        void compileBoneAssignments(const VertexBoneAssignmentList& boneAssignments,
            unsigned short numBlendWeightsPerVertex, 
            IndexMap& blendIndexToBoneIndexMap,
            VertexData* targetVertexData);

        const LodStrategy *mLodStrategy;
        bool mIsLodManual;
        ushort mNumLods;
        MeshLodUsageList mMeshLodUsageList;

        HardwareBuffer::Usage mVertexBufferUsage;
        HardwareBuffer::Usage mIndexBufferUsage;
        bool mVertexBufferShadowBuffer;
        bool mIndexBufferShadowBuffer;


        bool mPreparedForShadowVolumes;
        bool mEdgeListsBuilt;
        bool mAutoBuildEdgeLists;

        /// Storage of morph animations, lookup by name
        typedef map<String, Animation*>::type AnimationList;
        AnimationList mAnimationsList;
        /// The vertex animation type associated with the shared vertex data
        mutable VertexAnimationType mSharedVertexDataAnimationType;
        /// Whether vertex animation includes normals
        mutable bool mSharedVertexDataAnimationIncludesNormals;
        /// Do we need to scan animations for animation types?
        mutable bool mAnimationTypesDirty;

        /// List of available poses for shared and dedicated geometryPoseList
        PoseList mPoseList;
        mutable bool mPosesIncludeNormals;


        /** Loads the mesh from disk.  This call only performs IO, it
            does not parse the bytestream or check for any errors therein.
            It also does not set up submeshes, etc.  You have to call load()
            to do that.
         */
        void prepareImpl(void);
        /** Destroys data cached by prepareImpl.
         */
        void unprepareImpl(void);
        /// @copydoc Resource::loadImpl
        void loadImpl(void);
        /// @copydoc Resource::postLoadImpl
        void postLoadImpl(void);
        /// @copydoc Resource::unloadImpl
        void unloadImpl(void);
        /// @copydoc Resource::calculateSize
        size_t calculateSize(void) const;



    public:
        /** Default constructor - used by MeshManager
        @warning
            Do not call this method directly.
        */
        Mesh(ResourceManager* creator, const String& name, ResourceHandle handle,
            const String& group, bool isManual = false, ManualResourceLoader* loader = 0);
        ~Mesh();

        // NB All methods below are non-virtual since they will be
        // called in the rendering loop - speed is of the essence.

        /** Creates a new SubMesh.
        @remarks
            Method for manually creating geometry for the mesh.
            Note - use with extreme caution - you must be sure that
            you have set up the geometry properly.
        */
        SubMesh* createSubMesh(void);

        /** Creates a new SubMesh and gives it a name
        */
        SubMesh* createSubMesh(const String& name);
        
        /** Gives a name to a SubMesh
        */
        void nameSubMesh(const String& name, ushort index);

        /** Removes a name from a SubMesh
        */
        void unnameSubMesh(const String& name);
        
        /** Gets the index of a submesh with a given name.
        @remarks
            Useful if you identify the SubMeshes by name (using nameSubMesh)
            but wish to have faster repeat access.
        */
        ushort _getSubMeshIndex(const String& name) const;

        /** Gets the number of sub meshes which comprise this mesh.
        */
        unsigned short getNumSubMeshes(void) const;

        /** Gets a pointer to the submesh indicated by the index.
        */
        SubMesh* getSubMesh(unsigned short index) const;

        /** Gets a SubMesh by name
        */
        SubMesh* getSubMesh(const String& name) const ;
        
        /** Destroy a SubMesh with the given index. 
        @note
            This will invalidate the contents of any existing Entity, or
            any other object that is referring to the SubMesh list. Entity will
            detect this and reinitialise, but it is still a disruptive action.
        */
        void destroySubMesh(unsigned short index);

        /** Destroy a SubMesh with the given name. 
        @note
            This will invalidate the contents of any existing Entity, or
            any other object that is referring to the SubMesh list. Entity will
            detect this and reinitialise, but it is still a disruptive action.
        */
        void destroySubMesh(const String& name);
        
        typedef VectorIterator<SubMeshList> SubMeshIterator;
        /// Gets an iterator over the available submeshes
        SubMeshIterator getSubMeshIterator(void)
        { return SubMeshIterator(mSubMeshList.begin(), mSubMeshList.end()); }
      
        /** Shared vertex data.
        @remarks
            This vertex data can be shared among multiple submeshes. SubMeshes may not have
            their own VertexData, they may share this one.
        @par
            The use of shared or non-shared buffers is determined when
            model data is converted to the OGRE .mesh format.
        */
        VertexData *sharedVertexData;

        /** Shared index map for translating blend index to bone index.
        @remarks
            This index map can be shared among multiple submeshes. SubMeshes might not have
            their own IndexMap, they might share this one.
        @par
            We collect actually used bones of all bone assignments, and build the
            blend index in 'packed' form, then the range of the blend index in vertex
            data VES_BLEND_INDICES element is continuous, with no gaps. Thus, by
            minimising the world matrix array constants passing to GPU, we can support
            more bones for a mesh when hardware skinning is used. The hardware skinning
            support limit is applied to each set of vertex data in the mesh, in other words, the
            hardware skinning support limit is applied only to the actually used bones of each
            SubMeshes, not all bones across the entire Mesh.
        @par
            Because the blend index is different to the bone index, therefore, we use
            the index map to translate the blend index to bone index.
        @par
            The use of shared or non-shared index map is determined when
            model data is converted to the OGRE .mesh format.
        */
        IndexMap sharedBlendIndexToBoneIndexMap;

        /** Makes a copy of this mesh object and gives it a new name.
        @remarks
            This is useful if you want to tweak an existing mesh without affecting the original one. The
            newly cloned mesh is registered with the MeshManager under the new name.
        @param newName
            The name to give the clone.
        @param newGroup
            Optional name of the new group to assign the clone to;
            if you leave this blank, the clone will be assigned to the same
            group as this Mesh.
        */
        MeshPtr clone(const String& newName, const String& newGroup = StringUtil::BLANK);

        /** Get the axis-aligned bounding box for this mesh.
        */
        const AxisAlignedBox& getBounds(void) const;

        /** Gets the radius of the bounding sphere surrounding this mesh. */
        Real getBoundingSphereRadius(void) const;

        /** Manually set the bounding box for this Mesh.
        @remarks
            Calling this method is required when building manual meshes now, because OGRE can no longer 
            update the bounds for you, because it cannot necessarily read vertex data back from 
            the vertex buffers which this mesh uses (they very well might be write-only, and even
            if they are not, reading data from a hardware buffer is a bottleneck).
            @param pad If true, a certain padding will be added to the bounding box to separate it from the mesh
        */
        void _setBounds(const AxisAlignedBox& bounds, bool pad = true);

        /** Manually set the bounding radius. 
        @remarks
            Calling this method is required when building manual meshes now, because OGRE can no longer 
            update the bounds for you, because it cannot necessarily read vertex data back from 
            the vertex buffers which this mesh uses (they very well might be write-only, and even
            if they are not, reading data from a hardware buffer is a bottleneck).
        */
        void _setBoundingSphereRadius(Real radius);

        /** Sets the name of the skeleton this Mesh uses for animation.
        @remarks
            Meshes can optionally be assigned a skeleton which can be used to animate
            the mesh through bone assignments. The default is for the Mesh to use no
            skeleton. Calling this method with a valid skeleton filename will cause the
            skeleton to be loaded if it is not already (a single skeleton can be shared
            by many Mesh objects).
        @param skelName
            The name of the .skeleton file to use, or an empty string to use
            no skeleton
        */
        void setSkeletonName(const String& skelName);

        /** Returns true if this Mesh has a linked Skeleton. */
        bool hasSkeleton(void) const;

        /** Returns whether or not this mesh has some kind of vertex animation. 
        */
        bool hasVertexAnimation(void) const;
        
        /** Gets a pointer to any linked Skeleton. 
        @return
            Weak reference to the skeleton - copy this if you want to hold a strong pointer.
        */
        const SkeletonPtr& getSkeleton(void) const;

        /** Gets the name of any linked Skeleton */
        const String& getSkeletonName(void) const;
        /** Initialise an animation set suitable for use with this mesh. 
        @remarks
            Only recommended for use inside the engine, not by applications.
        */
        void _initAnimationState(AnimationStateSet* animSet);

        /** Refresh an animation set suitable for use with this mesh. 
        @remarks
            Only recommended for use inside the engine, not by applications.
        */
        void _refreshAnimationState(AnimationStateSet* animSet);
        /** Assigns a vertex to a bone with a given weight, for skeletal animation. 
        @remarks    
            This method is only valid after calling setSkeletonName.
            Since this is a one-off process there exists only 'addBoneAssignment' and
            'clearBoneAssignments' methods, no 'editBoneAssignment'. You should not need
            to modify bone assignments during rendering (only the positions of bones) and OGRE
            reserves the right to do some internal data reformatting of this information, depending
            on render system requirements.
        @par
            This method is for assigning weights to the shared geometry of the Mesh. To assign
            weights to the per-SubMesh geometry, see the equivalent methods on SubMesh.
        */
        void addBoneAssignment(const VertexBoneAssignment& vertBoneAssign);

        /** Removes all bone assignments for this mesh. 
        @remarks
            This method is for modifying weights to the shared geometry of the Mesh. To assign
            weights to the per-SubMesh geometry, see the equivalent methods on SubMesh.
        */
        void clearBoneAssignments(void);

        /** Internal notification, used to tell the Mesh which Skeleton to use without loading it. 
        @remarks
            This is only here for unusual situation where you want to manually set up a
            Skeleton. Best to let OGRE deal with this, don't call it yourself unless you
            really know what you're doing.
        */
        void _notifySkeleton(SkeletonPtr& pSkel);


        /** Gets an iterator for access all bone assignments. 
        */
        BoneAssignmentIterator getBoneAssignmentIterator(void);

        /** Gets a const reference to the list of bone assignments
        */
        const VertexBoneAssignmentList& getBoneAssignments() const { return mBoneAssignments; }


        /** Returns the number of levels of detail that this mesh supports. 
        @remarks
            This number includes the original model.
        */
        ushort getNumLodLevels(void) const;
        /** Gets details of the numbered level of detail entry. */
        const MeshLodUsage& getLodLevel(ushort index) const;
        /** Adds a new manual level-of-detail entry to this Mesh.
        @remarks
            As an alternative to generating lower level of detail versions of a mesh, you can
            use your own manually modelled meshes as lower level versions. This lets you 
            have complete control over the LOD, and in addition lets you scale down other
            aspects of the model which cannot be done using the generated method; for example, 
            you could use less detailed materials and / or use less bones in the skeleton if
            this is an animated mesh. Therefore for complex models you are likely to be better off
            modelling your LODs yourself and using this method, whilst for models with fairly
            simple materials and no animation you can just use the generateLodLevels method.
        @param value
            The value from which this Lod will apply.
        @param meshName
            The name of the mesh which will be the lower level detail version.
        */
        void createManualLodLevel(Real value, const String& meshName, const String& groupName = Ogre::String());

        /** Changes the alternate mesh to use as a manual LOD at the given index.
        @remarks
            Note that the index of a LOD may change if you insert other LODs. If in doubt,
            use getLodIndex().
        @param index
            The index of the level to be changed.
        @param meshName
            The name of the mesh which will be the lower level detail version.
        */
        void updateManualLodLevel(ushort index, const String& meshName);

        /** Retrieves the level of detail index for the given lod value. 
        @note
            The value passed in is the 'transformed' value. If you are dealing with
            an original source value (e.g. distance), use LodStrategy::transformUserValue
            to turn this into a lookup value.
        */
        ushort getLodIndex(Real value) const;

        /** Returns true if this mesh is using manual LOD.
        @remarks
            A mesh can either use automatically generated LOD, or it can use alternative
            meshes as provided by an artist. A mesh can only use either all manual LODs 
            or all generated LODs, not a mixture of both.
        */
        bool isLodManual(void) const { return mIsLodManual; }

        /** Internal methods for loading LOD, do not use. */
        void _setLodInfo(unsigned short numLevels, bool isManual);
        /** Internal methods for loading LOD, do not use. */
        void _setLodUsage(unsigned short level, MeshLodUsage& usage);
        /** Internal methods for loading LOD, do not use. */
        void _setSubMeshLodFaceList(unsigned short subIdx, unsigned short level, IndexData* facedata);

        /** Removes all LOD data from this Mesh. */
        void removeLodLevels(void);

        /** Sets the policy for the vertex buffers to be used when loading
            this Mesh.
        @remarks
            By default, when loading the Mesh, static, write-only vertex and index buffers 
            will be used where possible in order to improve rendering performance. 
            However, such buffers
            cannot be manipulated on the fly by CPU code (although shader code can). If you
            wish to use the CPU to modify these buffers, you should call this method. Note,
            however, that it only takes effect after the Mesh has been reloaded. Note that you
            still have the option of manually repacing the buffers in this mesh with your
            own if you see fit too, in which case you don't need to call this method since it
            only affects buffers created by the mesh itself.
        @par
            You can define the approach to a Mesh by changing the default parameters to 
            MeshManager::load if you wish; this means the Mesh is loaded with those options
            the first time instead of you having to reload the mesh after changing these options.
        @param usage
            The usage flags, which by default are 
            HardwareBuffer::HBU_STATIC_WRITE_ONLY
        @param shadowBuffer
            If set to @c true, the vertex buffers will be created with a
            system memory shadow buffer. You should set this if you want to be able to
            read from the buffer, because reading from a hardware buffer is a no-no.
        */
        void setVertexBufferPolicy(HardwareBuffer::Usage usage, bool shadowBuffer = false);
        /** Sets the policy for the index buffers to be used when loading
            this Mesh.
        @remarks
            By default, when loading the Mesh, static, write-only vertex and index buffers 
            will be used where possible in order to improve rendering performance. 
            However, such buffers
            cannot be manipulated on the fly by CPU code (although shader code can). If you
            wish to use the CPU to modify these buffers, you should call this method. Note,
            however, that it only takes effect after the Mesh has been reloaded. Note that you
            still have the option of manually repacing the buffers in this mesh with your
            own if you see fit too, in which case you don't need to call this method since it
            only affects buffers created by the mesh itself.
        @par
            You can define the approach to a Mesh by changing the default parameters to 
            MeshManager::load if you wish; this means the Mesh is loaded with those options
            the first time instead of you having to reload the mesh after changing these options.
        @param usage
            The usage flags, which by default are 
            HardwareBuffer::HBU_STATIC_WRITE_ONLY
        @param shadowBuffer
            If set to @c true, the index buffers will be created with a
            system memory shadow buffer. You should set this if you want to be able to
            read from the buffer, because reading from a hardware buffer is a no-no.
        */
        void setIndexBufferPolicy(HardwareBuffer::Usage usage, bool shadowBuffer = false);
        /** Gets the usage setting for this meshes vertex buffers. */
        HardwareBuffer::Usage getVertexBufferUsage(void) const { return mVertexBufferUsage; }
        /** Gets the usage setting for this meshes index buffers. */
        HardwareBuffer::Usage getIndexBufferUsage(void) const { return mIndexBufferUsage; }
        /** Gets whether or not this meshes vertex buffers are shadowed. */
        bool isVertexBufferShadowed(void) const { return mVertexBufferShadowBuffer; }
        /** Gets whether or not this meshes index buffers are shadowed. */
        bool isIndexBufferShadowed(void) const { return mIndexBufferShadowBuffer; }
       

        /** Rationalises the passed in bone assignment list.
        @remarks
            OGRE supports up to 4 bone assignments per vertex. The reason for this limit
            is that this is the maximum number of assignments that can be passed into
            a hardware-assisted blending algorithm. This method identifies where there are
            more than 4 bone assignments for a given vertex, and eliminates the bone
            assignments with the lowest weights to reduce to this limit. The remaining
            weights are then re-balanced to ensure that they sum to 1.0.
        @param vertexCount
            The number of vertices.
        @param assignments
            The bone assignment list to rationalise. This list will be modified and
            entries will be removed where the limits are exceeded.
        @return
            The maximum number of bone assignments per vertex found, clamped to [1-4]
        */
        unsigned short _rationaliseBoneAssignments(size_t vertexCount, VertexBoneAssignmentList& assignments);

        /** Internal method, be called once to compile bone assignments into geometry buffer. 
        @remarks
            The OGRE engine calls this method automatically. It compiles the information 
            submitted as bone assignments into a format usable in realtime. It also 
            eliminates excessive bone assignments (max is OGRE_MAX_BLEND_WEIGHTS)
            and re-normalises the remaining assignments.
        */
        void _compileBoneAssignments(void);

        /** Internal method, be called once to update the compiled bone assignments.
        @remarks
            The OGRE engine calls this method automatically. It updates the compiled bone
            assignments if requested.
        */
        void _updateCompiledBoneAssignments(void);

        /** This method builds a set of tangent vectors for a given mesh into a 3D texture coordinate buffer.
        @remarks
            Tangent vectors are vectors representing the local 'X' axis for a given vertex based
            on the orientation of the 2D texture on the geometry. They are built from a combination
            of existing normals, and from the 2D texture coordinates already baked into the model.
            They can be used for a number of things, but most of all they are useful for 
            vertex and fragment programs, when you wish to arrive at a common space for doing
            per-pixel calculations.
        @par
            The prerequisites for calling this method include that the vertex data used by every
            SubMesh has both vertex normals and 2D texture coordinates.
        @param targetSemantic
            The semantic to store the tangents in. Defaults to 
            the explicit tangent binding, but note that this is only usable on more
            modern hardware (Shader Model 2), so if you need portability with older
            cards you should change this to a texture coordinate binding instead.
        @param sourceTexCoordSet
            The texture coordinate index which should be used as the source
            of 2D texture coordinates, with which to calculate the tangents.
        @param index
            The element index, ie the texture coordinate set which should be used to store the 3D
            coordinates representing a tangent vector per vertex, if targetSemantic is 
            VES_TEXTURE_COORDINATES. If this already exists, it will be overwritten.
        @param splitMirrored
            Sets whether or not to split vertices when a mirrored tangent space
            transition is detected (matrix parity differs). @see TangentSpaceCalc::setSplitMirrored
        @param splitRotated
            Sets whether or not to split vertices when a rotated tangent space
            is detected. @see TangentSpaceCalc::setSplitRotated
        @param storeParityInW
            If @c true, store tangents as a 4-vector and include parity in w.
        */
        void buildTangentVectors(VertexElementSemantic targetSemantic = VES_TANGENT,
            unsigned short sourceTexCoordSet = 0, unsigned short index = 0, 
            bool splitMirrored = false, bool splitRotated = false, bool storeParityInW = false);

        /** Ask the mesh to suggest parameters to a future buildTangentVectors call, 
            should you wish to use texture coordinates to store the tangents. 
        @remarks
            This helper method will suggest source and destination texture coordinate sets
            for a call to buildTangentVectors. It will detect when there are inappropriate
            conditions (such as multiple geometry sets which don't agree). 
            Moreover, it will return 'true' if it detects that there are aleady 3D 
            coordinates in the mesh, and therefore tangents may have been prepared already.
        @param targetSemantic
            The semantic you intend to use to store the tangents
            if they are not already present;
            most likely options are VES_TEXTURE_COORDINATES or VES_TANGENT; you should
            use texture coordinates if you want compatibility with older, pre-SM2
            graphics cards, and the tangent binding otherwise.
        @param outSourceCoordSet
            Reference to a source texture coordinate set which 
            will be populated.
        @param outIndex
            Reference to a destination element index (e.g. texture coord set)
            which will be populated
        */
        bool suggestTangentVectorBuildParams(VertexElementSemantic targetSemantic,
            unsigned short& outSourceCoordSet, unsigned short& outIndex);

        /** Builds an edge list for this mesh, which can be used for generating a shadow volume
            among other things.
        */
        void buildEdgeList(void);
        /** Destroys and frees the edge lists this mesh has built. */
        void freeEdgeList(void);

        /** This method prepares the mesh for generating a renderable shadow volume. 
        @remarks
            Preparing a mesh to generate a shadow volume involves firstly ensuring that the 
            vertex buffer containing the positions for the mesh is a standalone vertex buffer,
            with no other components in it. This method will therefore break apart any existing
            vertex buffers this mesh holds if position is sharing a vertex buffer. 
            Secondly, it will double the size of this vertex buffer so that there are 2 copies of 
            the position data for the mesh. The first half is used for the original, and the second 
            half is used for the 'extruded' version of the mesh. The vertex count of the main 
            VertexData used to render the mesh will remain the same though, so as not to add any 
            overhead to regular rendering of the object.
            Both copies of the position are required in one buffer because shadow volumes stretch 
            from the original mesh to the extruded version. 
        @par
            Because shadow volumes are rendered in turn, no additional
            index buffer space is allocated by this method, a shared index buffer allocated by the
            shadow rendering algorithm is used for addressing this extended vertex buffer.
        */
        void prepareForShadowVolume(void);

        /** Return the edge list for this mesh, building it if required. 
        @remarks
            You must ensure that the Mesh as been prepared for shadow volume 
            rendering if you intend to use this information for that purpose.
        @param lodIndex
            The LOD at which to get the edge list, 0 being the highest.
        */
        EdgeData* getEdgeList(unsigned short lodIndex = 0);

        /** Return the edge list for this mesh, building it if required. 
        @remarks
            You must ensure that the Mesh as been prepared for shadow volume 
            rendering if you intend to use this information for that purpose.
        @param lodIndex
            The LOD at which to get the edge list, 0 being the highest.
        */
        const EdgeData* getEdgeList(unsigned short lodIndex = 0) const;

        /** Returns whether this mesh has already had it's geometry prepared for use in 
            rendering shadow volumes. */
        bool isPreparedForShadowVolumes(void) const { return mPreparedForShadowVolumes; }

        /** Returns whether this mesh has an attached edge list. */
        bool isEdgeListBuilt(void) const { return mEdgeListsBuilt; }

        /** Prepare matrices for software indexed vertex blend.
        @remarks
            This function organise bone indexed matrices to blend indexed matrices,
            so software vertex blending can access to the matrix via blend index
            directly.
        @param blendMatrices
            Pointer to an array of matrix pointers to store
            prepared results, which indexed by blend index.
        @param boneMatrices
            Pointer to an array of matrices to be used to blend,
            which indexed by bone index.
        @param indexMap
            The index map used to translate blend index to bone index.
        */
        static void prepareMatricesForVertexBlend(const Matrix4** blendMatrices,
            const Matrix4* boneMatrices, const IndexMap& indexMap);

        /** Performs a software indexed vertex blend, of the kind used for
            skeletal animation although it can be used for other purposes. 
        @remarks
            This function is supplied to update vertex data with blends 
            done in software, either because no hardware support is available, 
            or that you need the results of the blend for some other CPU operations.
        @param sourceVertexData
            VertexData class containing positions, normals,
            blend indices and blend weights.
        @param targetVertexData
            VertexData class containing target position
            and normal buffers which will be updated with the blended versions.
            Note that the layout of the source and target position / normal 
            buffers must be identical, ie they must use the same buffer indexes
        @param blendMatrices
            Pointer to an array of matrix pointers to be used to blend,
            indexed by blend indices in the sourceVertexData
        @param numMatrices
            Number of matrices in the blendMatrices, it might be used
            as a hint for optimisation.
        @param blendNormals
            If @c true, normals are blended as well as positions.
        */
        static void softwareVertexBlend(const VertexData* sourceVertexData, 
            const VertexData* targetVertexData,
            const Matrix4* const* blendMatrices, size_t numMatrices,
            bool blendNormals);

        /** Performs a software vertex morph, of the kind used for
            morph animation although it can be used for other purposes. 
        @remarks
            This function will linearly interpolate positions between two
            source buffers, into a third buffer.
        @param t
            Parametric distance between the start and end buffer positions.
        @param b1
            Vertex buffer containing VET_FLOAT3 entries for the start positions.
        @param b2
            Vertex buffer containing VET_FLOAT3 entries for the end positions.
        @param targetVertexData
            VertexData destination; assumed to have a separate position
            buffer already bound, and the number of vertices must agree with the
            number in start and end
        */
        static void softwareVertexMorph(Real t, 
            const HardwareVertexBufferSharedPtr& b1, 
            const HardwareVertexBufferSharedPtr& b2, 
            VertexData* targetVertexData);

        /** Performs a software vertex pose blend, of the kind used for
            morph animation although it can be used for other purposes. 
        @remarks
            This function will apply a weighted offset to the positions in the 
            incoming vertex data (therefore this is a read/write operation, and 
            if you expect to call it more than once with the same data, then
            you would be best to suppress hardware uploads of the position buffer
            for the duration).
        @param weight
            Parametric weight to scale the offsets by.
        @param vertexOffsetMap
            Potentially sparse map of vertex index -> offset.
        @param normalsMap
            Potentially sparse map of vertex index -> normal.
        @param targetVertexData 
            VertexData destination; assumed to have a separate position
            buffer already bound, and the number of vertices must agree with the
            number in start and end.
        */
        static void softwareVertexPoseBlend(Real weight, 
            const map<size_t, Vector3>::type& vertexOffsetMap,
            const map<size_t, Vector3>::type& normalsMap,
            VertexData* targetVertexData);
        /** Gets a reference to the optional name assignments of the SubMeshes. */
        const SubMeshNameMap& getSubMeshNameMap(void) const { return mSubMeshNameMap; }

        /** Sets whether or not this Mesh should automatically build edge lists
            when asked for them, or whether it should never build them if
            they are not already provided.
        @remarks
            This allows you to create meshes which do not have edge lists calculated, 
            because you never want to use them. This value defaults to 'true'
            for mesh formats which did not include edge data, and 'false' for 
            newer formats, where edge lists are expected to have been generated
            in advance.
        */
        void setAutoBuildEdgeLists(bool autobuild) { mAutoBuildEdgeLists = autobuild; }
        /** Sets whether or not this Mesh should automatically build edge lists
            when asked for them, or whether it should never build them if
            they are not already provided.
        */
        bool getAutoBuildEdgeLists(void) const { return mAutoBuildEdgeLists; }

        /** Gets the type of vertex animation the shared vertex data of this mesh supports.
        */
        virtual VertexAnimationType getSharedVertexDataAnimationType(void) const;

        /// Returns whether animation on shared vertex data includes normals.
        bool getSharedVertexDataAnimationIncludesNormals() const { return mSharedVertexDataAnimationIncludesNormals; }

        /** Creates a new Animation object for vertex animating this mesh. 
        @param name
            The name of this animation.
        @param length
            The length of the animation in seconds.
        */
        virtual Animation* createAnimation(const String& name, Real length);

        /** Returns the named vertex Animation object. 
        @param name
            The name of the animation.
        */
        virtual Animation* getAnimation(const String& name) const;

        /** Internal access to the named vertex Animation object - returns null 
            if it does not exist. 
        @param name
            The name of the animation.
        */
        virtual Animation* _getAnimationImpl(const String& name) const;

        /** Returns whether this mesh contains the named vertex animation. */
        virtual bool hasAnimation(const String& name) const;

        /** Removes vertex Animation from this mesh. */
        virtual void removeAnimation(const String& name);

        /** Gets the number of morph animations in this mesh. */
        virtual unsigned short getNumAnimations(void) const;

        /** Gets a single morph animation by index. 
        */
        virtual Animation* getAnimation(unsigned short index) const;

        /** Removes all morph Animations from this mesh. */
        virtual void removeAllAnimations(void);
        /** Gets a pointer to a vertex data element based on a morph animation 
            track handle.
        @remarks
            0 means the shared vertex data, 1+ means a submesh vertex data (index+1)
        */
        VertexData* getVertexDataByTrackHandle(unsigned short handle);
        /** Iterates through all submeshes and requests them 
            to apply their texture aliases to the material they use.
        @remarks
            The submesh will only apply texture aliases to the material if matching
            texture alias names are found in the material.  If a match is found, the
            submesh will automatically clone the original material and then apply its
            texture to the new material.
        @par
            This method is normally called by the protected method loadImpl when a 
            mesh if first loaded.
        */
        void updateMaterialForAllSubMeshes(void);

        /** Internal method which, if animation types have not been determined,
            scans any vertex animations and determines the type for each set of
            vertex data (cannot have 2 different types).
        */
        void _determineAnimationTypes(void) const;
        /** Are the derived animation types out of date? */
        bool _getAnimationTypesDirty(void) const { return mAnimationTypesDirty; }

        /** Create a new Pose for this mesh or one of its submeshes.
        @param target
            The target geometry index; 0 is the shared Mesh geometry, 1+ is the
            dedicated SubMesh geometry belonging to submesh index + 1.
        @param name
            Name to give the pose, which is optional.
        @return
            A new Pose ready for population.
        */
        Pose* createPose(ushort target, const String& name = StringUtil::BLANK);
        /** Get the number of poses.*/
        size_t getPoseCount(void) const { return mPoseList.size(); }
        /** Retrieve an existing Pose by index.*/
        Pose* getPose(ushort index);
        /** Retrieve an existing Pose by name.*/
        Pose* getPose(const String& name);
        /** Destroy a pose by index.
        @note
            This will invalidate any animation tracks referring to this pose or those after it.
        */
        void removePose(ushort index);
        /** Destroy a pose by name.
        @note
            This will invalidate any animation tracks referring to this pose or those after it.
        */
        void removePose(const String& name);
        /** Destroy all poses. */
        void removeAllPoses(void);

        typedef VectorIterator<PoseList> PoseIterator;
        typedef ConstVectorIterator<PoseList> ConstPoseIterator;

        /** Get an iterator over all the poses defined. */
        PoseIterator getPoseIterator(void);
        /** Get an iterator over all the poses defined. */
        ConstPoseIterator getPoseIterator(void) const;
        /** Get pose list. */
        const PoseList& getPoseList(void) const;

        /** Get lod strategy used by this mesh. */
        const LodStrategy *getLodStrategy() const;
        /** Set the lod strategy used by this mesh. */
        void setLodStrategy(LodStrategy *lodStrategy);

    };

    /** Specialisation of SharedPtr to allow SharedPtr to be assigned to MeshPtr 
    @note Has to be a subclass since we need operator=.
        We could templatise this instead of repeating per Resource subclass, 
        except to do so requires a form VC6 does not support i.e.
        ResourceSubclassPtr<T> : public SharedPtr<T>
    */
    class _OgreExport MeshPtr : public SharedPtr<Mesh> 
    {
    public:
        MeshPtr() : SharedPtr<Mesh>() {}
        explicit MeshPtr(Mesh* rep) : SharedPtr<Mesh>(rep) {}
        MeshPtr(const MeshPtr& r) : SharedPtr<Mesh>(r) {} 
        MeshPtr(const ResourcePtr& r);
        /// Operator used to convert a ResourcePtr to a MeshPtr.
        MeshPtr& operator=(const ResourcePtr& r);
    protected:
        /// Override destroy since we need to delete Mesh after fully defined.
        void destroy(void);
    };

    /** A way of recording the way each LODs is recorded this Mesh. */
    struct MeshLodUsage
    {
        /** User-supplied values used to determine when th is lod applies.
        @remarks
            This is required in case the lod strategy changes.
        */
        Real userValue;

        /** Value used by to determine when this lod applies.
        @remarks
            May be interpretted differently by different strategies.
            Transformed from user-supplied values with LodStrategy::transformUserValue.
        */
        Real value;
        
        /// Only relevant if mIsLodManual is true, the name of the alternative mesh to use.
        String manualName;
        /// Only relevant if mIsLodManual is true, the name of the group of the alternative mesh.
        String manualGroup;
        /// Hard link to mesh to avoid looking up each time.
        mutable MeshPtr manualMesh;
        /// Edge list for this LOD level (may be derived from manual mesh).
        mutable EdgeData* edgeData;

        MeshLodUsage() : userValue(0.0), value(0.0), edgeData(0) {}
    };

    /** @} */
    /** @} */


} // namespace Ogre

<<<<<<< HEAD
#endif // __Mesh_H__
=======
#include "OgreHeaderSuffix.h"

#endif
>>>>>>> 8c6ff787
<|MERGE_RESOLUTION|>--- conflicted
+++ resolved
@@ -974,10 +974,6 @@
 
 } // namespace Ogre
 
-<<<<<<< HEAD
-#endif // __Mesh_H__
-=======
 #include "OgreHeaderSuffix.h"
 
-#endif
->>>>>>> 8c6ff787
+#endif // __Mesh_H__