/*
-----------------------------------------------------------------------------
This source file is part of OGRE
(Object-oriented Graphics Rendering Engine)
For the latest info, see http://www.ogre3d.org/

Copyright (c) 2000-2014 Torus Knot Software Ltd

Permission is hereby granted, free of charge, to any person obtaining a copy
of this software and associated documentation files (the "Software"), to deal
in the Software without restriction, including without limitation the rights
to use, copy, modify, merge, publish, distribute, sublicense, and/or sell
copies of the Software, and to permit persons to whom the Software is
furnished to do so, subject to the following conditions:

The above copyright notice and this permission notice shall be included in
all copies or substantial portions of the Software.

THE SOFTWARE IS PROVIDED "AS IS", WITHOUT WARRANTY OF ANY KIND, EXPRESS OR
IMPLIED, INCLUDING BUT NOT LIMITED TO THE WARRANTIES OF MERCHANTABILITY,
FITNESS FOR A PARTICULAR PURPOSE AND NONINFRINGEMENT. IN NO EVENT SHALL THE
AUTHORS OR COPYRIGHT HOLDERS BE LIABLE FOR ANY CLAIM, DAMAGES OR OTHER
LIABILITY, WHETHER IN AN ACTION OF CONTRACT, TORT OR OTHERWISE, ARISING FROM,
OUT OF OR IN CONNECTION WITH THE SOFTWARE OR THE USE OR OTHER DEALINGS IN
THE SOFTWARE.
-----------------------------------------------------------------------------
*/
#ifndef __Exception_H_
#define __Exception_H_

#include <exception>

// Precompiler options
#include "OgrePrerequisites.h"
<<<<<<< HEAD
=======
#include "OgreString.h"
>>>>>>> aac7af90
#include "OgreBuildSettings.h"
#include "OgreExports.h"
#include "OgrePlatform.h"

// Check for OGRE assert mode

// RELEASE_EXCEPTIONS mode
#if OGRE_ASSERT_MODE == 1
#   if OGRE_DEBUG_MODE
#       define OgreAssert( a, b ) assert( (a) && (b) )
#   else
#       define OgreAssert( a, b ) if( !(a) ) OGRE_EXCEPT_2( Ogre::Exception::ERR_RT_ASSERTION_FAILED, (#a " failed. " b) )
#   endif

// EXCEPTIONS mode
#elif OGRE_ASSERT_MODE == 2
#   define OgreAssert( a, b ) if( !(a) ) OGRE_EXCEPT_2( Ogre::Exception::ERR_RT_ASSERTION_FAILED, (#a " failed. " b) )
// STANDARD mode
#else
/** Checks a condition at runtime and throws exception/ aborts if it fails.
 *
 * The macros OgreAssert (and OgreAssertDbg) evaluate the specified expression.
 * If it is 0, OgreAssert raises an error (see Ogre::RuntimeAssertionException) in Release configuration
 * and aborts in Debug configuration.
 * The macro OgreAssert checks the condition in both Debug and Release configurations
 * while OgreAssertDbg is only retained in the Debug configuration.
 *
 * To always abort instead of throwing an exception or disabling OgreAssert in Release configuration altogether,
 * set OGRE_ASSERT_MODE in CMake accordingly.
 */
#   define OgreAssert( expr, mesg ) assert( (expr) && (mesg) )
#endif

#if OGRE_DEBUG_MODE
#   define OgreAssertDbg( a, b ) OgreAssert( a, b )
#else
/// replaced with OgreAssert(expr, mesg) in Debug configuration
#   define OgreAssertDbg( expr, mesg )
#endif

namespace Ogre {

    /** \addtogroup Core
    *  @{
    */
    /** \addtogroup General
    *  @{
    */
    /** When thrown, provides information about an error that has occurred inside the engine.
        @remarks
            OGRE never uses return values to indicate errors. Instead, if an
            error occurs, an exception is thrown, and this is the object that
            encapsulates the detail of the problem. The application using
            OGRE should always ensure that the exceptions are caught, so all
            OGRE engine functions should occur within a
            try{} catch(Ogre::Exception& e) {} block.
        @par
            The user application should never create any instances of this
            object unless it wishes to unify its error handling using the
            same object.
    */
    class _OgreExport Exception : public std::exception
    {
    protected:
        long line;
        const char* typeName;
        String description;
        String source;
        const char* file;
        String fullDesc; // storage for char* returned by what()
    public:
        /** Static definitions of error codes.
            @todo
                Add many more exception codes, since we want the user to be able
                to catch most of them.
        */
        enum ExceptionCodes {
            ERR_CANNOT_WRITE_TO_FILE,
            ERR_INVALID_STATE,
            ERR_INVALIDPARAMS,
            ERR_RENDERINGAPI_ERROR,
            ERR_DUPLICATE_ITEM,
            ERR_ITEM_NOT_FOUND = ERR_DUPLICATE_ITEM,
            ERR_FILE_NOT_FOUND,
            ERR_INTERNAL_ERROR,
            ERR_RT_ASSERTION_FAILED,
            ERR_NOT_IMPLEMENTED,
            ERR_INVALID_CALL
        };

        /** Default constructor.
        */
        Exception( int number, const String& description, const String& source );

        /** Advanced constructor.
        */
        Exception( int number, const String& description, const String& source, const char* type, const char* file, long line );

        /** Copy constructor.
        */
        Exception(const Exception& rhs);

        /// Needed for compatibility with std::exception
        ~Exception() throw() {}

        /** Returns a string with the full description of this error.
            @remarks
                The description contains the error number, the description
                supplied by the thrower, what routine threw the exception,
                and will also supply extra platform-specific information
                where applicable. For example - in the case of a rendering
                library error, the description of the error will include both
                the place in which OGRE found the problem, and a text
                description from the 3D rendering library, if available.
        */
        const String& getFullDescription(void) const { return fullDesc; }

        /** Gets the source function.
        */
        const String &getSource() const { return source; }

        /** Gets source file name.
        */
        const char* getFile() const { return file; }

        /** Gets line number.
        */
        long getLine() const { return line; }

        /** Returns a string with only the 'description' field of this exception. Use 
            getFullDescriptionto get a full description of the error including line number,
            error number and what function threw the exception.
        */
        const String &getDescription(void) const { return description; }

        /// Override std::exception::what
        const char* what() const throw() { return fullDesc.c_str(); }
        
    };


    /** Template struct which creates a distinct type for each exception code.
    @note
    This is useful because it allows us to create an overloaded method
    for returning different exception types by value without ambiguity. 
    From 'Modern C++ Design' (Alexandrescu 2001).
    */
    class _OgreExport UnimplementedException : public Exception 
    {
    public:
        UnimplementedException(int inNumber, const String& inDescription, const String& inSource, const char* inFile, long inLine)
            : Exception(inNumber, inDescription, inSource, __FUNCTION__, inFile, inLine) {}
    };
    class _OgreExport FileNotFoundException : public Exception
    {
    public:
        FileNotFoundException(int inNumber, const String& inDescription, const String& inSource, const char* inFile, long inLine)
            : Exception(inNumber, inDescription, inSource, __FUNCTION__, inFile, inLine) {}
    };
    class _OgreExport IOException : public Exception
    {
    public:
        IOException(int inNumber, const String& inDescription, const String& inSource, const char* inFile, long inLine)
            : Exception(inNumber, inDescription, inSource, __FUNCTION__, inFile, inLine) {}
    };
    class _OgreExport InvalidStateException : public Exception
    {
    public:
        InvalidStateException(int inNumber, const String& inDescription, const String& inSource, const char* inFile, long inLine)
            : Exception(inNumber, inDescription, inSource, __FUNCTION__, inFile, inLine) {}
    };
    class _OgreExport InvalidParametersException : public Exception
    {
    public:
        InvalidParametersException(int inNumber, const String& inDescription, const String& inSource, const char* inFile, long inLine)
            : Exception(inNumber, inDescription, inSource, __FUNCTION__, inFile, inLine) {}
    };
    class _OgreExport ItemIdentityException : public Exception
    {
    public:
        ItemIdentityException(int inNumber, const String& inDescription, const String& inSource, const char* inFile, long inLine)
            : Exception(inNumber, inDescription, inSource, __FUNCTION__, inFile, inLine) {}
    };
    class _OgreExport InternalErrorException : public Exception
    {
    public:
        InternalErrorException(int inNumber, const String& inDescription, const String& inSource, const char* inFile, long inLine)
            : Exception(inNumber, inDescription, inSource, __FUNCTION__, inFile, inLine) {}
    };
    class _OgreExport RenderingAPIException : public Exception
    {
    public:
        RenderingAPIException(int inNumber, const String& inDescription, const String& inSource, const char* inFile, long inLine)
            : Exception(inNumber, inDescription, inSource, __FUNCTION__, inFile, inLine) {}
    };
    class _OgreExport RuntimeAssertionException : public Exception
    {
    public:
        RuntimeAssertionException(int inNumber, const String& inDescription, const String& inSource, const char* inFile, long inLine)
            : Exception(inNumber, inDescription, inSource, __FUNCTION__, inFile, inLine) {}
    };
    class _OgreExport InvalidCallException : public Exception
    {
    public:
        InvalidCallException(int inNumber, const String& inDescription, const String& inSource, const char* inFile, long inLine)
            : Exception(inNumber, inDescription, inSource, __FUNCTION__, inFile, inLine) {}
    };

    /** Class implementing dispatch methods in order to construct by-value
        exceptions of a derived type based just on an exception code.
    @remarks
        This nicely handles construction of derived Exceptions by value (needed
        for throwing) without suffering from ambiguity - each code is turned into
        a distinct type so that methods can be overloaded. This allows OGRE_EXCEPT
        to stay small in implementation (desirable since it is embedded) whilst
        still performing rich code-to-type mapping. 
    */
    class ExceptionFactory
    {
    private:
        /// Private constructor, no construction
        ExceptionFactory() {}
        static OGRE_NORETURN void _throwException(
            Exception::ExceptionCodes code, int number,
            const String& desc, 
            const String& src, const char* file, long line)
        {
            switch (code)
            {
            case Exception::ERR_CANNOT_WRITE_TO_FILE:   throw IOException(number, desc, src, file, line);
            case Exception::ERR_INVALID_STATE:          throw InvalidStateException(number, desc, src, file, line);
            case Exception::ERR_INVALIDPARAMS:          throw InvalidParametersException(number, desc, src, file, line);
            case Exception::ERR_RENDERINGAPI_ERROR:     throw RenderingAPIException(number, desc, src, file, line);
            case Exception::ERR_DUPLICATE_ITEM:         throw ItemIdentityException(number, desc, src, file, line);
            case Exception::ERR_FILE_NOT_FOUND:         throw FileNotFoundException(number, desc, src, file, line);
            case Exception::ERR_INTERNAL_ERROR:         throw InternalErrorException(number, desc, src, file, line);
            case Exception::ERR_RT_ASSERTION_FAILED:    throw RuntimeAssertionException(number, desc, src, file, line);
            case Exception::ERR_NOT_IMPLEMENTED:        throw UnimplementedException(number, desc, src, file, line);
            case Exception::ERR_INVALID_CALL:           throw InvalidCallException(number, desc, src, file, line);
            default:                                    throw Exception(number, desc, src, "Exception", file, line);
            }
        }
    public:
        static OGRE_NORETURN void throwException(
            Exception::ExceptionCodes code,
            const String& desc,
            const String& src, const char* file, long line)
        {
            _throwException(code, code, desc, src, file, line);
        }
    };
    

    
#ifndef OGRE_EXCEPT
#define OGRE_EXCEPT_3(code, desc, src)  Ogre::ExceptionFactory::throwException(code, desc, src, __FILE__, __LINE__)
#define OGRE_EXCEPT_2(code, desc)       Ogre::ExceptionFactory::throwException(code, desc, __FUNCTION__, __FILE__, __LINE__)
#define OGRE_EXCEPT_CHOOSER(arg1, arg2, arg3, arg4, ...) arg4
#define OGRE_EXPAND(x) x // MSVC workaround
#define OGRE_EXCEPT(...) OGRE_EXPAND(OGRE_EXCEPT_CHOOSER(__VA_ARGS__, OGRE_EXCEPT_3, OGRE_EXCEPT_2)(__VA_ARGS__))
#endif
    /** @} */
    /** @} */

} // Namespace Ogre

<<<<<<< HEAD

=======
>>>>>>> aac7af90
#endif<|MERGE_RESOLUTION|>--- conflicted
+++ resolved
@@ -32,10 +32,6 @@
 
 // Precompiler options
 #include "OgrePrerequisites.h"
-<<<<<<< HEAD
-=======
-#include "OgreString.h"
->>>>>>> aac7af90
 #include "OgreBuildSettings.h"
 #include "OgreExports.h"
 #include "OgrePlatform.h"
@@ -302,8 +298,4 @@
 
 } // Namespace Ogre
 
-<<<<<<< HEAD
-
-=======
->>>>>>> aac7af90
 #endif