/*
-----------------------------------------------------------------------------
This source file is part of OGRE
(Object-oriented Graphics Rendering Engine)
For the latest info, see http://www.ogre3d.org/

Copyright (c) 2000-2014 Torus Knot Software Ltd

Permission is hereby granted, free of charge, to any person obtaining a copy
of this software and associated documentation files (the "Software"), to deal
in the Software without restriction, including without limitation the rights
to use, copy, modify, merge, publish, distribute, sublicense, and/or sell
copies of the Software, and to permit persons to whom the Software is
furnished to do so, subject to the following conditions:

The above copyright notice and this permission notice shall be included in
all copies or substantial portions of the Software.

THE SOFTWARE IS PROVIDED "AS IS", WITHOUT WARRANTY OF ANY KIND, EXPRESS OR
IMPLIED, INCLUDING BUT NOT LIMITED TO THE WARRANTIES OF MERCHANTABILITY,
FITNESS FOR A PARTICULAR PURPOSE AND NONINFRINGEMENT. IN NO EVENT SHALL THE
AUTHORS OR COPYRIGHT HOLDERS BE LIABLE FOR ANY CLAIM, DAMAGES OR OTHER
LIABILITY, WHETHER IN AN ACTION OF CONTRACT, TORT OR OTHERWISE, ARISING FROM,
OUT OF OR IN CONNECTION WITH THE SOFTWARE OR THE USE OR OTHER DEALINGS IN
THE SOFTWARE.
-----------------------------------------------------------------------------
*/

#ifndef __NumericSolvers_H__
#define __NumericSolvers_H__

<<<<<<< HEAD
#include "OgreExports.h"
=======
#include "OgrePrerequisites.h"
>>>>>>> c02f2f76


namespace Ogre {

    /** \addtogroup Core
    *  @{
    */
    /** \addtogroup Math
    *  @{
    */
    /** Provides numeric solvers for Ogre
        @remarks
            Handles linear algebra numerics.
    */
    class NumericSolver
    {
    public:
        /** Solves a full rank NxN linear system of equations 
            @remarks
               This implements a naive Gaussian elimination algorithm.
               The algorithm is destructive, so there are side effects in coeff and col.
        */
        static bool solveNxNLinearSysDestr(int n, double **coeff, double *col);
    };
    /** @} */
    /** @} */

}

#endif<|MERGE_RESOLUTION|>--- conflicted
+++ resolved
@@ -29,12 +29,7 @@
 #ifndef __NumericSolvers_H__
 #define __NumericSolvers_H__
 
-<<<<<<< HEAD
-#include "OgreExports.h"
-=======
 #include "OgrePrerequisites.h"
->>>>>>> c02f2f76
-
 
 namespace Ogre {
 
