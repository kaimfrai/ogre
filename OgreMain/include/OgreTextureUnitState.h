/*
-----------------------------------------------------------------------------
This source file is part of OGRE
(Object-oriented Graphics Rendering Engine)
For the latest info, see http://www.ogre3d.org

Copyright (c) 2000-2013 Torus Knot Software Ltd

Permission is hereby granted, free of charge, to any person obtaining a copy
of this software and associated documentation files (the "Software"), to deal
in the Software without restriction, including without limitation the rights
to use, copy, modify, merge, publish, distribute, sublicense, and/or sell
copies of the Software, and to permit persons to whom the Software is
furnished to do so, subject to the following conditions:

The above copyright notice and this permission notice shall be included in
all copies or substantial portions of the Software.

THE SOFTWARE IS PROVIDED "AS IS", WITHOUT WARRANTY OF ANY KIND, EXPRESS OR
IMPLIED, INCLUDING BUT NOT LIMITED TO THE WARRANTIES OF MERCHANTABILITY,
FITNESS FOR A PARTICULAR PURPOSE AND NONINFRINGEMENT. IN NO EVENT SHALL THE
AUTHORS OR COPYRIGHT HOLDERS BE LIABLE FOR ANY CLAIM, DAMAGES OR OTHER
LIABILITY, WHETHER IN AN ACTION OF CONTRACT, TORT OR OTHERWISE, ARISING FROM,
OUT OF OR IN CONNECTION WITH THE SOFTWARE OR THE USE OR OTHER DEALINGS IN
THE SOFTWARE.
-----------------------------------------------------------------------------
*/
#ifndef __TextureUnitState_H__
#define __TextureUnitState_H__

#include "OgrePrerequisites.h"
#include "OgreCommon.h"
#include "OgreBlendMode.h"
#include "OgreMatrix4.h"
#include "OgreIteratorWrappers.h"
#include "OgreString.h"
#include "OgreTexture.h"
#include "OgreHeaderPrefix.h"

namespace Ogre {
    /** \addtogroup Core
    *  @{
    */
    /** \addtogroup Materials
    *  @{
    */
    /** Class representing the state of a single texture unit during a Pass of a
        Technique, of a Material.
    @remarks
        Texture units are pipelines for retrieving texture data for rendering onto
        your objects in the world. Using them is common to both the fixed-function and 
        the programmable (vertex and fragment program) pipeline, but some of the 
        settings will only have an effect in the fixed-function pipeline (for example, 
        setting a texture rotation will have no effect if you use the programmable
        pipeline, because this is overridden by the fragment program). The effect
        of each setting as regards the 2 pipelines is commented in each setting.
    @par
        When I use the term 'fixed-function pipeline' I mean traditional rendering
        where you do not use vertex or fragment programs (shaders). Programmable 
        pipeline means that for this pass you are using vertex or fragment programs.
    */
    class _OgreExport TextureUnitState : public TextureUnitStateAlloc
    {
        friend class RenderSystem;
    public:
        /** Definition of the broad types of texture effect you can apply to a texture unit.
        @note
            Note that these have no effect when using the programmable pipeline, since their
            effect is overridden by the vertex / fragment programs.
        */
        enum TextureEffectType
        {
            /// Generate all texture coords based on angle between camera and vertex.
            ET_ENVIRONMENT_MAP,
            /// Generate texture coords based on a frustum.
            ET_PROJECTIVE_TEXTURE,
            /// Constant u/v scrolling effect.
            ET_UVSCROLL,
            /// Constant u scrolling effect.
            ET_USCROLL,
            /// Constant u/v scrolling effect.
            ET_VSCROLL,
            /// Constant rotation.
            ET_ROTATE,
            /// More complex transform.
            ET_TRANSFORM

        };

        /** Enumeration to specify type of envmap.
        @note
            Note that these have no effect when using the programmable pipeline, since their
            effect is overridden by the vertex / fragment programs.
        */
        enum EnvMapType
        {
            /// Envmap based on vector from camera to vertex position, good for planar geometry.
            ENV_PLANAR,
            /// Envmap based on dot of vector from camera to vertex and vertex normal, good for curves.
            ENV_CURVED,
            /// Envmap intended to supply reflection vectors for cube mapping.
            ENV_REFLECTION,
            /// Envmap intended to supply normal vectors for cube mapping.
            ENV_NORMAL
        };

        /** Useful enumeration when dealing with procedural transforms.
        @note
            Note that these have no effect when using the programmable pipeline, since their
            effect is overridden by the vertex / fragment programs.
        */
        enum TextureTransformType
        {
            TT_TRANSLATE_U,
            TT_TRANSLATE_V,
            TT_SCALE_U,
            TT_SCALE_V,
            TT_ROTATE
        };

        /** Texture addressing modes - default is TAM_WRAP.
        @note
            These settings are relevant in both the fixed-function and the
            programmable pipeline.
        */
        enum TextureAddressingMode
        {
            /// Texture wraps at values over 1.0.
            TAM_WRAP,
            /// Texture mirrors (flips) at joins over 1.0.
            TAM_MIRROR,
            /// Texture clamps at 1.0.
            TAM_CLAMP,
            /// Texture coordinates outside the range [0.0, 1.0] are set to the border colour.
            TAM_BORDER
        };

        /** Texture addressing mode for each texture coordinate. */
        struct UVWAddressingMode
        {
            TextureAddressingMode u, v, w;
        };

        /** Enum identifying the frame indexes for faces of a cube map (not the composite 3D type.
        */
        enum TextureCubeFace
        {
            CUBE_FRONT = 0,
            CUBE_BACK = 1,
            CUBE_LEFT = 2,
            CUBE_RIGHT = 3,
            CUBE_UP = 4,
            CUBE_DOWN = 5
        };

        /** Internal structure defining a texture effect.
        */
        struct TextureEffect {
            TextureEffectType type;
            int subtype;
            Real arg1, arg2;
            WaveformType waveType;
            Real base;
            Real frequency;
            Real phase;
            Real amplitude;
            Controller<Real>* controller;
            const Frustum* frustum;
        };

        /** Texture effects in a multimap paired array.
        */
        typedef multimap<TextureEffectType, TextureEffect>::type EffectMap;

        /** Default constructor.
        */
        TextureUnitState(Pass* parent);

        TextureUnitState(Pass* parent, const TextureUnitState& oth );

        TextureUnitState & operator = ( const TextureUnitState& oth );

        /** Default destructor.
        */
        ~TextureUnitState();

        /** Name-based constructor.
        @param texName
            The basic name of the texture e.g. brickwall.jpg, stonefloor.png.
        @param texCoordSet
            The index of the texture coordinate set to use.
        */
        TextureUnitState( Pass* parent, const String& texName, unsigned int texCoordSet = 0);

        /** Get the name of current texture image for this layer.
        @remarks
            This will either always be a single name for this layer,
            or will be the name of the current frame for an animated
            or otherwise multi-frame texture.
        @note
            Applies to both fixed-function and programmable pipeline.
        */
        const String& getTextureName(void) const;

        /** Sets this texture layer to use a single texture, given the
            name of the texture to use on this layer.
        @note
            Applies to both fixed-function and programmable pipeline.
        */
        void setTextureName( const String& name, TextureType ttype = TEX_TYPE_2D);

        /** Sets this texture layer to use a single texture, given the
            pointer to the texture to use on this layer.
        @note
            Applies to both fixed-function and programmable pipeline.
        */
        void setTexture( const TexturePtr& texPtr);

        /** Sets this texture layer to use a combination of 6 texture maps, each one relating to a face of a cube.
        @remarks
            Cubic textures are made up of 6 separate texture images. Each one of these is an orthogonal view of the
            world with a FOV of 90 degrees and an aspect ratio of 1:1. You can generate these from 3D Studio by
            rendering a scene to a reflection map of a transparent cube and saving the output files.
        @par
            Cubic maps can be used either for skyboxes (complete wrap-around skies, like space) or as environment
            maps to simulate reflections. The system deals with these 2 scenarios in different ways:
            <ol>
            <li>
            <p>
            for cubic environment maps, the 6 textures are combined into a single 'cubic' texture map which
            is then addressed using 3D texture coordinates. This is required because you don't know what
            face of the box you're going to need to address when you render an object, and typically you
            need to reflect more than one face on the one object, so all 6 textures are needed to be
            'active' at once. Cubic environment maps are enabled by calling this method with the forUVW
            parameter set to true, and then calling setEnvironmentMap(true).
            </p>
            <p>
            Note that not all cards support cubic environment mapping.
            </p>
            </li>
            <li>
            <p>
            for skyboxes, the 6 textures are kept separate and used independently for each face of the skybox.
            This is done because not all cards support 3D cubic maps and skyboxes do not need to use 3D
            texture coordinates so it is simpler to render each face of the box with 2D coordinates, changing
            texture between faces.
            </p>
            <p>
            Skyboxes are created by calling SceneManager::setSkyBox.
            </p>
            </li>
            </ol>
        @note
            Applies to both fixed-function and programmable pipeline.
        @param name
            The basic name of the texture e.g. brickwall.jpg, stonefloor.png. There must be 6 versions
            of this texture with the suffixes _fr, _bk, _up, _dn, _lf, and _rt (before the extension) which
            make up the 6 sides of the box. The textures must all be the same size and be powers of 2 in width & height.
            If you can't make your texture names conform to this, use the alternative method of the same name which takes
            an array of texture names instead.
        @param forUVW
            Set to @c true if you want a single 3D texture addressable with 3D texture coordinates rather than
            6 separate textures. Useful for cubic environment mapping.
        */
        void setCubicTextureName( const String& name, bool forUVW = false );

        /** Sets this texture layer to use a combination of 6 texture maps, each one relating to a face of a cube.
        @remarks
            Cubic textures are made up of 6 separate texture images. Each one of these is an orthogonal view of the
            world with a FOV of 90 degrees and an aspect ratio of 1:1. You can generate these from 3D Studio by
            rendering a scene to a reflection map of a transparent cube and saving the output files.
        @par
            Cubic maps can be used either for skyboxes (complete wrap-around skies, like space) or as environment
            maps to simulate reflections. The system deals with these 2 scenarios in different ways:
            <ol>
            <li>
            <p>
            For cubic environment maps, the 6 textures are combined into a single 'cubic' texture map which
            is then addressed using 3D texture coordinates. This is required because you don't know what
            face of the box you're going to need to address when you render an object, and typically you
            need to reflect more than one face on the one object, so all 6 textures are needed to be
            'active' at once. Cubic environment maps are enabled by calling this method with the forUVW
            parameter set to @c true, and then calling setEnvironmentMap(true).
            </p>
            <p>
            Note that not all cards support cubic environment mapping.
            </p>
            </li>
            <li>
            <p>
            For skyboxes, the 6 textures are kept separate and used independently for each face of the skybox.
            This is done because not all cards support 3D cubic maps and skyboxes do not need to use 3D
            texture coordinates so it is simpler to render each face of the box with 2D coordinates, changing
            texture between faces.
            </p>
            <p>
            Skyboxes are created by calling SceneManager::setSkyBox.
            </p>
            </li>
            </ol>
        @note
            Applies to both fixed-function and programmable pipeline.
        @param names
            The 6 names of the textures which make up the 6 sides of the box. The textures must all 
            be the same size and be powers of 2 in width & height.
            Must be an Ogre::String array with a length of 6 unless forUVW is set to @c true.
        @param forUVW
            Set to @c true if you want a single 3D texture addressable with 3D texture coordinates rather than
            6 separate textures. Useful for cubic environment mapping.
        */
        void setCubicTextureName( const String* const names, bool forUVW = false );

        /** Sets this texture layer to use a combination of 6 texture maps, each one relating to a face of a cube.
        @remarks
            Cubic textures are made up of 6 separate texture images. Each one of these is an orthogonal view of the
            world with a FOV of 90 degrees and an aspect ratio of 1:1. You can generate these from 3D Studio by
            rendering a scene to a reflection map of a transparent cube and saving the output files.
        @par
            Cubic maps can be used either for skyboxes (complete wrap-around skies, like space) or as environment
            maps to simulate reflections. The system deals with these 2 scenarios in different ways:
            <ol>
            <li>
            <p>
            for cubic environment maps, the 6 textures are combined into a single 'cubic' texture map which
            is then addressed using 3D texture coordinates. This is required because you don't know what
            face of the box you're going to need to address when you render an object, and typically you
            need to reflect more than one face on the one object, so all 6 textures are needed to be
            'active' at once. Cubic environment maps are enabled by calling this method with the forUVW
            parameter set to true, and then calling setEnvironmentMap(true).
            </p>
            <p>
            Note that not all cards support cubic environment mapping.
            </p>
            </li>
            <li>
            <p>
            for skyboxes, the 6 textures are kept separate and used independently for each face of the skybox.
            This is done because not all cards support 3D cubic maps and skyboxes do not need to use 3D
            texture coordinates so it is simpler to render each face of the box with 2D coordinates, changing
            texture between faces.
            </p>
            <p>
            Skyboxes are created by calling SceneManager::setSkyBox.
            </p>
            </li>
            </ol>
        @note
            Applies to both fixed-function and programmable pipeline.
        @param texPtrs
            The 6 pointers to the textures which make up the 6 sides of the box. The textures must all 
            be the same size and be powers of 2 in width & height.
            Must be an Ogre::TexturePtr array with a length of 6 unless forUVW is set to @c true.
        @param forUVW
            Set to @c true if you want a single 3D texture addressable with 3D texture coordinates rather than
            6 separate textures. Useful for cubic environment mapping.
        */
        void setCubicTexture( const TexturePtr* const texPtrs, bool forUVW = false );

        /** Sets the names of the texture images for an animated texture.
        @remarks
            Animated textures are just a series of images making up the frames of the animation. All the images
            must be the same size, and their names must have a frame number appended before the extension, e.g.
            if you specify a name of "wall.jpg" with 3 frames, the image names must be "wall_0.jpg", "wall_1.jpg"
            and "wall_2.jpg".
        @par
            You can change the active frame on a texture layer by calling the setCurrentFrame method.
        @note
            If you can't make your texture images conform to the naming standard laid out here, you
            can call the alternative setAnimatedTextureName method which takes an array of names instead.
        @note
            Applies to both fixed-function and programmable pipeline.
        @param name
            The base name of the textures to use e.g. wall.jpg for frames wall_0.jpg, wall_1.jpg etc.
        @param numFrames
            The number of frames in the sequence.
        @param duration
            The length of time it takes to display the whole animation sequence, in seconds.
            If 0, no automatic transition occurs.
        */
        void setAnimatedTextureName( const String& name, unsigned int numFrames, Real duration = 0 );

        /** Sets the names of the texture images for an animated texture.
        @remarks
            This an alternative method to the one where you specify a single name and let the system derive
            the names of each frame, incase your images can't conform to this naming standard.
        @par
            Animated textures are just a series of images making up the frames of the animation. All the images
            must be the same size, and you must provide their names as an array in the first parameter.
            You can change the active frame on a texture layer by calling the setCurrentFrame method.
        @note
            If you can make your texture images conform to a naming standard of basicName_frame.ext, you
            can call the alternative setAnimatedTextureName method which just takes a base name instead.
        @note
            Applies to both fixed-function and programmable pipeline.
        @param names
            Pointer to array of names of the textures to use, in frame order.
        @param numFrames
            The number of frames in the sequence.
        @param duration
            The length of time it takes to display the whole animation sequence, in seconds.
            If 0, no automatic transition occurs.
        */
        void setAnimatedTextureName( const String* const names, unsigned int numFrames, Real duration = 0 );

        /** Returns the width and height of the texture in the given frame.
        */
        std::pair< size_t, size_t > getTextureDimensions( unsigned int frame = 0 ) const;

        /** Changes the active frame in an animated or multi-image texture.
        @remarks
            An animated texture (or a cubic texture where the images are not combined for 3D use) is made up of
            a number of frames. This method sets the active frame.
        @note
            Applies to both fixed-function and programmable pipeline.
        */
        void setCurrentFrame( unsigned int frameNumber );

        /** Gets the active frame in an animated or multi-image texture layer.
        @note
            Applies to both fixed-function and programmable pipeline.
        */
        unsigned int getCurrentFrame(void) const;

        /** Gets the name of the texture associated with a frame number.
            Throws an exception if frameNumber exceeds the number of stored frames.
        @note
            Applies to both fixed-function and programmable pipeline.
        */
        const String& getFrameTextureName(unsigned int frameNumber) const;

        /** Sets the name of the texture associated with a frame.
        @param name
            The name of the texture.
        @param frameNumber
            The frame the texture name is to be placed in.
        @note
            Throws an exception if frameNumber exceeds the number of stored frames.
            Applies to both fixed-function and programmable pipeline.
        */
        void setFrameTextureName(const String& name, unsigned int frameNumber);

        /** Add a Texture name to the end of the frame container.
        @param name
            The name of the texture.
        @note
            Applies to both fixed-function and programmable pipeline.
        */
        void addFrameTextureName(const String& name);
        /** Deletes a specific texture frame.  The texture used is not deleted but the
            texture will no longer be used by the Texture Unit.  An exception is raised
            if the frame number exceeds the number of actual frames.
        @param frameNumber
            The frame number of the texture to be deleted.
        @note
            Applies to both fixed-function and programmable pipeline.
        */
        void deleteFrameTextureName(const size_t frameNumber);
        /** Gets the number of frames for a texture.
        @note
            Applies to both fixed-function and programmable pipeline.
        */
        unsigned int getNumFrames(void) const;


        /** The type of unit to bind the texture settings to. */
        enum BindingType
        {
            /** Regular fragment processing unit - the default. */
            BT_FRAGMENT = 0,
            /** Vertex processing unit - indicates this unit will be used for 
                a vertex texture fetch.
            */
            BT_VERTEX = 1,			
			/// Geometry processing unit		
			BT_GEOMETRY = 2,
			/// Tesselation control processing unit
			BT_TESSELATION_HULL = 3,
			/// Tesselation evaluation processing unit
			BT_TESSELATION_DOMAIN = 4,
			/// Compute processing unit
			BT_COMPUTE = 5
        };
        /** Enum identifying the type of content this texture unit contains.
        */
        enum ContentType
        {
            /// Normal texture identified by name
            CONTENT_NAMED = 0,
            /// A shadow texture, automatically bound by engine
            CONTENT_SHADOW = 1,
            /// A compositor texture, automatically linked to active viewport's chain
            CONTENT_COMPOSITOR = 2
        };

        /** Sets the type of unit these texture settings should be bound to. 
        @remarks
            Some render systems, when implementing vertex texture fetch, separate
            the binding of textures for use in the vertex program versus those
            used in fragment programs. This setting allows you to target the
            vertex processing unit with a texture binding, in those cases. For
            rendersystems which have a unified binding for the vertex and fragment
            units, this setting makes no difference.
        */
        void setBindingType(BindingType bt);

        /** Gets the type of unit these texture settings should be bound to.  
        */
        BindingType getBindingType(void) const;

        /** Set the type of content this TextureUnitState references.
        @remarks
            The default is to reference a standard named texture, but this unit
            can also reference automated content like a shadow texture.
        */
        void setContentType(ContentType ct);
        /** Get the type of content this TextureUnitState references. */
        ContentType getContentType(void) const;

        /** Returns true if this texture unit is either a series of 6 2D textures, each
            in it's own frame, or is a full 3D cube map. You can tell which by checking
            getTextureType.
        @note
            Applies to both fixed-function and programmable pipeline.
        */
        bool isCubic(void) const;

        /** Returns true if this texture layer uses a composite 3D cubic texture.
        @note
            Applies to both fixed-function and programmable pipeline.
        */
        bool is3D(void) const;

        /** Returns the type of this texture.
        @note
            Applies to both fixed-function and programmable pipeline.
        */
        TextureType getTextureType(void) const;

        /** Sets the desired pixel format when load the texture.
        */
        void setDesiredFormat(PixelFormat desiredFormat);

        /** Gets the desired pixel format when load the texture.
        */
        PixelFormat getDesiredFormat(void) const;

        /** Sets how many mipmaps have been requested for the texture.
        */
        void setNumMipmaps(int numMipmaps);

        /** Gets how many mipmaps have been requested for the texture.
        */
        int getNumMipmaps(void) const;

        /** Sets whether this texture is requested to be loaded as alpha if single channel
        */
        void setIsAlpha(bool isAlpha);

        /** Gets whether this texture is requested to be loaded as alpha if single channel
        */
        bool getIsAlpha(void) const;

        /// @copydoc Texture::getGamma
        Real getGamma() const { return mGamma; }
        /// @copydoc Texture::setGamma
        void setGamma(Real gamma) { mGamma = gamma; }

        /// @copydoc Texture::setHardwareGammaEnabled
        void setHardwareGammaEnabled(bool enabled);
        /// @copydoc Texture::isHardwareGammaEnabled
        bool isHardwareGammaEnabled() const;

        /** Gets the index of the set of texture co-ords this layer uses.
        @note
        Only applies to the fixed function pipeline and has no effect if a fragment program is used.
        */
        unsigned int getTextureCoordSet(void) const;

        /** Sets the index of the set of texture co-ords this layer uses.
        @note
            Default is 0 for all layers. Only change this if you have provided multiple texture co-ords per
            vertex.
        @note
<<<<<<< HEAD
            Has no effect if a fragment program is used.
=======
        Only applies to the fixed function pipeline and has no effect if a fragment program is used.
>>>>>>> c40cd09d
        */
        void setTextureCoordSet(unsigned int set);

        /** Sets a matrix used to transform any texture coordinates on this layer.
        @remarks
            Texture coordinates can be modified on a texture layer to create effects like scrolling
            textures. A texture transform can either be applied to a layer which takes the source coordinates
            from a fixed set in the geometry, or to one which generates them dynamically (e.g. environment mapping).
        @par
            It's obviously a bit impractical to create scrolling effects by calling this method manually since you
            would have to call it every framw with a slight alteration each time, which is tedious. Instead
            you can use the ControllerManager class to create a Controller object which will manage the
            effect over time for you. See the ControllerManager::createTextureScroller and it's sibling methods for details.<BR>
            In addition, if you want to set the individual texture transformations rather than concatenating them
            yourself, use setTextureScroll, setTextureScale and setTextureRotate.
        @note
            Has no effect in the programmable pipeline.
        */
        void setTextureTransform(const Matrix4& xform);

        /** Gets the current texture transformation matrix.
        @remarks
            Causes a reclaculation of the matrix if any parameters have been changed via
            setTextureScroll, setTextureScale and setTextureRotate.
        @note
            Has no effect in the programmable pipeline.
        */
        const Matrix4& getTextureTransform(void) const;

        /** Sets the translation offset of the texture, ie scrolls the texture.
        @remarks
            This method sets the translation element of the texture transformation, and is easier to use than setTextureTransform if
            you are combining translation, scaling and rotation in your texture transformation. Again if you want
            to animate these values you need to use a Controller
        @note
            Has no effect in the programmable pipeline.
        @param u
            The amount the texture should be moved horizontally (u direction).
        @param v
            The amount the texture should be moved vertically (v direction).
        @see
            ControllerManager, Controller
        */
        void setTextureScroll(Real u, Real v);

        /** As setTextureScroll, but sets only U value.
        @note
            Has no effect in the programmable pipeline.
        */
        void setTextureUScroll(Real value);
        /// Get texture uscroll value.
        Real getTextureUScroll(void) const;

        /** As setTextureScroll, but sets only V value.
        @note
            Has no effect in the programmable pipeline.
        */
        void setTextureVScroll(Real value);
        /// Get texture vscroll value.
        Real getTextureVScroll(void) const;

        /** As setTextureScale, but sets only U value.
        @note
            Has no effect in the programmable pipeline.
        */
        void setTextureUScale(Real value);
        /// Get texture uscale value.
        Real getTextureUScale(void) const;

        /** As setTextureScale, but sets only V value.
        @note
            Has no effect in the programmable pipeline.
        */
        void setTextureVScale(Real value);
        /// Get texture vscale value.
        Real getTextureVScale(void) const;

        /** Sets the scaling factor applied to texture coordinates.
        @remarks
            This method sets the scale element of the texture transformation, and is easier to use than
            setTextureTransform if you are combining translation, scaling and rotation in your texture transformation. Again if you want
            to animate these values you need to use a Controller (see ControllerManager and it's methods for
            more information).
        @note
            Has no effect in the programmable pipeline.
        @param uScale
            The value by which the texture is to be scaled horizontally.
        @param vScale
            The value by which the texture is to be scaled vertically.
        */
        void setTextureScale(Real uScale, Real vScale);

        /** Sets the anticlockwise rotation factor applied to texture coordinates.
        @remarks
            This sets a fixed rotation angle - if you wish to animate this, see the
            ControllerManager::createTextureRotater method.
        @note
            Has no effect in the programmable pipeline.
        @param angle
            The angle of rotation (anticlockwise).
        */
        void setTextureRotate(const Radian& angle);
        /// Get texture rotation effects angle value.
        const Radian& getTextureRotate(void) const;

        /** Gets the texture addressing mode for a given coordinate, 
            i.e. what happens at uv values above 1.0.
        @note
            The default is TAM_WRAP i.e. the texture repeats over values of 1.0.
        */
        const UVWAddressingMode& getTextureAddressingMode(void) const;

        /** Sets the texture addressing mode, i.e. what happens at uv values above 1.0.
        @note
            The default is TAM_WRAP i.e. the texture repeats over values of 1.0.
		@note This is a shortcut method which sets the addressing mode for all
			coordinates at once; you can also call the more specific method
			to set the addressing mode per coordinate.
        @note
            This is a shortcut method which sets the addressing mode for all
            coordinates at once; you can also call the more specific method
            to set the addressing mode per coordinate.
        @note
            This applies for both the fixed-function and programmable pipelines.
        */
        void setTextureAddressingMode( TextureAddressingMode tam);

        /** Sets the texture addressing mode, i.e. what happens at uv values above 1.0.
        @note
            The default is TAM_WRAP i.e. the texture repeats over values of 1.0.
        @note
            This applies for both the fixed-function and programmable pipelines.
        */
        void setTextureAddressingMode( TextureAddressingMode u, 
            TextureAddressingMode v, TextureAddressingMode w);

        /** Sets the texture addressing mode, i.e. what happens at uv values above 1.0.
        @note
            The default is TAM_WRAP i.e. the texture repeats over values of 1.0.
        @note
            This applies for both the fixed-function and programmable pipelines.
        */
        void setTextureAddressingMode( const UVWAddressingMode& uvw);

        /** Sets the texture border colour.
        @note
            The default is ColourValue::Black, and this value only used when addressing mode
            is TAM_BORDER.
        @note
            This applies for both the fixed-function and programmable pipelines.
        */
        void setTextureBorderColour(const ColourValue& colour);

        /** Sets the texture border colour.
        @note
            The default is ColourValue::Black, and this value only used when addressing mode
            is TAM_BORDER.
        */
        const ColourValue& getTextureBorderColour(void) const;

        /** Setting advanced blending options.
        @remarks
            This is an extended version of the TextureUnitState::setColourOperation method which allows
            extremely detailed control over the blending applied between this and earlier layers.
            See the IMPORTANT note below about the issues between mulitpass and multitexturing that
            using this method can create.
        @par
            Texture colour operations determine how the final colour of the surface appears when
            rendered. Texture units are used to combine colour values from various sources (ie. the
            diffuse colour of the surface from lighting calculations, combined with the colour of
            the texture). This method allows you to specify the 'operation' to be used, ie. the
            calculation such as adds or multiplies, and which values to use as arguments, such as
            a fixed value or a value from a previous calculation.
        @par
            The defaults for each layer are:
            <ul>
            <li>op = LBX_MODULATE</li>
            <li>source1 = LBS_TEXTURE</li>
            <li>source2 = LBS_CURRENT</li>
            </ul>
            ie. each layer takes the colour results of the previous layer, and multiplies them
            with the new texture being applied. Bear in mind that colours are RGB values from
            0.0 - 1.0 so multiplying them together will result in values in the same range,
            'tinted' by the multiply. Note however that a straight multiply normally has the
            effect of darkening the textures - for this reason there are brightening operations
            like LBO_MODULATE_X2. See the LayerBlendOperation and LayerBlendSource enumerated
            types for full details.
        @note
            Because of the limitations on some underlying APIs (Direct3D included)
            the LBS_TEXTURE argument can only be used as the first argument, not the second.
        @par
            The final 3 parameters are only required if you decide to pass values manually
            into the operation, i.e. you want one or more of the inputs to the colour calculation
            to come from a fixed value that you supply. Hence you only need to fill these in if
            you supply LBS_MANUAL to the corresponding source, or use the LBX_BLEND_MANUAL
            operation.
        @warning
            Ogre tries to use multitexturing hardware to blend texture layers
            together. However, if it runs out of texturing units (e.g. 2 of a GeForce2, 4 on a
            GeForce3) it has to fall back on multipass rendering, i.e. rendering the same object
            multiple times with different textures. This is both less efficient and there is a smaller
            range of blending operations which can be performed. For this reason, if you use this method
            you MUST also call TextureUnitState::setColourOpMultipassFallback to specify which effect you
            want to fall back on if sufficient hardware is not available.
        @note
            This has no effect in the programmable pipeline.
        @par
            If you wish to avoid having to do this, use the simpler TextureUnitState::setColourOperation method
            which allows less flexible blending options but sets up the multipass fallback automatically,
            since it only allows operations which have direct multipass equivalents.
        @param op
            The operation to be used, e.g. modulate (multiply), add, subtract.
        @param source1
            The source of the first colour to the operation e.g. texture colour.
        @param source2
            The source of the second colour to the operation e.g. current surface colour.
        @param arg1
            Manually supplied colour value (only required if source1 = LBS_MANUAL).
        @param arg2
            Manually supplied colour value (only required if source2 = LBS_MANUAL).
        @param manualBlend
            Manually supplied 'blend' value - only required for operations
            which require manual blend e.g. LBX_BLEND_MANUAL.
        */
        void setColourOperationEx(
            LayerBlendOperationEx op,
            LayerBlendSource source1 = LBS_TEXTURE,
            LayerBlendSource source2 = LBS_CURRENT,

            const ColourValue& arg1 = ColourValue::White,
            const ColourValue& arg2 = ColourValue::White,

            Real manualBlend = 0.0);

        /** Determines how this texture layer is combined with the one below it (or the diffuse colour of
            the geometry if this is layer 0).
        @remarks
            This method is the simplest way to blend tetxure layers, because it requires only one parameter,
            gives you the most common blending types, and automatically sets up 2 blending methods: one for
            if single-pass multitexturing hardware is available, and another for if it is not and the blending must
            be achieved through multiple rendering passes. It is, however, quite limited and does not expose
            the more flexible multitexturing operations, simply because these can't be automatically supported in
            multipass fallback mode. If want to use the fancier options, use TextureUnitState::setColourOperationEx,
            but you'll either have to be sure that enough multitexturing units will be available, or you should
            explicitly set a fallback using TextureUnitState::setColourOpMultipassFallback.
        @note
            The default method is LBO_MODULATE for all layers.
        @note
            This option has no effect in the programmable pipeline.
        @param op
            One of the LayerBlendOperation enumerated blending types.
        */
        void setColourOperation( const LayerBlendOperation op);

        /** Sets the multipass fallback operation for this layer, if you used TextureUnitState::setColourOperationEx
            and not enough multitexturing hardware is available.
        @remarks
            Because some effects exposed using TextureUnitState::setColourOperationEx are only supported under
            multitexturing hardware, if the hardware is lacking the system must fallback on multipass rendering,
            which unfortunately doesn't support as many effects. This method is for you to specify the fallback
            operation which most suits you.
        @par
            You'll notice that the interface is the same as the Material::setSceneBlending method; this is
            because multipass rendering IS effectively scene blending, since each layer is rendered on top
            of the last using the same mechanism as making an object transparent, it's just being rendered
            in the same place repeatedly to get the multitexture effect.
        @par
            If you use the simpler (and hence less flexible) TextureUnitState::setColourOperation method you
            don't need to call this as the system sets up the fallback for you.
        @note
            This option has no effect in the programmable pipeline, because there is no multipass fallback
            and multitexture blending is handled by the fragment shader.
        */
        void setColourOpMultipassFallback( const SceneBlendFactor sourceFactor, const SceneBlendFactor destFactor);

        /** Get multitexturing colour blending mode.
        */
        const LayerBlendModeEx& getColourBlendMode(void) const;

        /** Get multitexturing alpha blending mode.
        */
        const LayerBlendModeEx& getAlphaBlendMode(void) const;

        /** Get the multipass fallback for colour blending operation source factor.
        */
        SceneBlendFactor getColourBlendFallbackSrc(void) const;

        /** Get the multipass fallback for colour blending operation destination factor.
        */
        SceneBlendFactor getColourBlendFallbackDest(void) const;

        /** Sets the alpha operation to be applied to this texture.
        @remarks
            This works in exactly the same way as setColourOperation, except
            that the effect is applied to the level of alpha (i.e. transparency)
            of the texture rather than its colour. When the alpha of a texel (a pixel
            on a texture) is 1.0, it is opaque, whereas it is fully transparent if the
            alpha is 0.0. Please refer to the setColourOperation method for more info.
        @param op
            The operation to be used, e.g. modulate (multiply), add, subtract
        @param source1
            The source of the first alpha value to the operation e.g. texture alpha
        @param source2
            The source of the second alpha value to the operation e.g. current surface alpha
        @param arg1
            Manually supplied alpha value (only required if source1 = LBS_MANUAL)
        @param arg2
            Manually supplied alpha value (only required if source2 = LBS_MANUAL)
        @param manualBlend
            Manually supplied 'blend' value - only required for operations
            which require manual blend e.g. LBX_BLEND_MANUAL
        @see
            setColourOperation
        @note
            This option has no effect in the programmable pipeline.
        */
        void setAlphaOperation(LayerBlendOperationEx op,
            LayerBlendSource source1 = LBS_TEXTURE,
            LayerBlendSource source2 = LBS_CURRENT,
            Real arg1 = 1.0,
            Real arg2 = 1.0,
            Real manualBlend = 0.0);

        /** Generic method for setting up texture effects.
        @remarks
            Allows you to specify effects directly by using the TextureEffectType enumeration. The
            arguments that go with it depend on the effect type. Only one effect of
            each type can be applied to a texture layer.
        @par
            This method is used internally by Ogre but it is better generally for applications to use the
            more intuitive specialised methods such as setEnvironmentMap and setScroll.
        @note
            This option has no effect in the programmable pipeline.
        */
        void addEffect(TextureEffect& effect);

        /** Turns on/off texture coordinate effect that makes this layer an environment map.
        @remarks
            Environment maps make an object look reflective by using the object's vertex normals relative
            to the camera view to generate texture coordinates.
        @par
            The vectors generated can either be used to address a single 2D texture which
            is a 'fish-eye' lens view of a scene, or a 3D cubic environment map which requires 6 textures
            for each side of the inside of a cube. The type depends on what texture you set up - if you use the
            setTextureName method then a 2D fisheye lens texture is required, whereas if you used setCubicTextureName
            then a cubic environment map will be used.
        @par
            This effect works best if the object has lots of gradually changing normals. The texture also
            has to be designed for this effect - see the example spheremap.png included with the sample
            application for a 2D environment map; a cubic map can be generated by rendering 6 views of a
            scene to each of the cube faces with orthogonal views.
        @note
            Enabling this disables any other texture coordinate generation effects.
            However it can be combined with texture coordinate modification functions, which then operate on the
            generated coordinates rather than static model texture coordinates.
        @param enable
            True to enable, false to disable
        @param envMapType
            The type of environment mapping to perform. Planar, curved, reflection or normal. @see EnvMapType
        @note
            This option has no effect in the programmable pipeline.
        */
        void setEnvironmentMap(bool enable, EnvMapType envMapType = ENV_CURVED);

        /** Sets up an animated scroll for the texture layer.
        @note
            Useful for creating constant scrolling effects on a texture layer (for varying scrolls, see setTransformAnimation).
        @param uSpeed
            The number of horizontal loops per second (+ve=moving right, -ve = moving left).
        @param vSpeed
            The number of vertical loops per second (+ve=moving up, -ve= moving down).
        @note
            This option has no effect in the programmable pipeline.
        */
        void setScrollAnimation(Real uSpeed, Real vSpeed);

        /** Sets up an animated texture rotation for this layer.
        @note
            Useful for constant rotations (for varying rotations, see setTransformAnimation).
        @param speed
            The number of complete anticlockwise revolutions per second (use -ve for clockwise)
        @note
            This option has no effect in the programmable pipeline.
        */
        void setRotateAnimation(Real speed);

        /** Sets up a general time-relative texture modification effect.
        @note
            This can be called multiple times for different values of ttype, but only the latest effect
            applies if called multiple time for the same ttype.
        @param ttype
            The type of transform, either translate (scroll), scale (stretch) or rotate (spin).
        @param waveType
            The shape of the wave, see WaveformType enum for details.
        @param base
            The base value for the function (range of output = {base, base + amplitude}).
        @param frequency
            The speed of the wave in cycles per second.
        @param phase
            The offset of the start of the wave, e.g. 0.5 to start half-way through the wave.
        @param amplitude
            Scales the output so that instead of lying within 0..1 it lies within 0..1*amplitude for exaggerated effects.
        @note
            This option has no effect in the programmable pipeline.
        */
        void setTransformAnimation( const TextureTransformType ttype,
            const WaveformType waveType, Real base = 0, Real frequency = 1, Real phase = 0, Real amplitude = 1 );


        /** Enables or disables projective texturing on this texture unit.
        @remarks
            Projective texturing allows you to generate texture coordinates 
            based on a Frustum, which gives the impression that a texture is
            being projected onto the surface. Note that once you have called
            this method, the texture unit continues to monitor the Frustum you 
            passed in and the projection will change if you can alter it. It also
            means that you must ensure that the Frustum object you pass a pointer
            to remains in existence for as long as this TextureUnitState does.
        @par
            This effect cannot be combined with other texture generation effects, 
            such as environment mapping. It also has no effect on passes which 
            have a vertex program enabled - projective texturing has to be done
            in the vertex program instead.
        @param enabled
            Whether to enable / disable.
        @param projectionSettings
            The Frustum which will be used to derive the 
            projection parameters.
        */
        void setProjectiveTexturing(bool enabled, const Frustum* projectionSettings = 0);

        /** Removes all effects applied to this texture layer.
        */
        void removeAllEffects(void);

        /** Removes a single effect applied to this texture layer.
        @note
            Because you can only have 1 effect of each type (e.g. 1 texture coordinate generation) applied
            to a layer, only the effect type is required.
        */
        void removeEffect( const TextureEffectType type );

        /** Determines if this texture layer is currently blank.
        @note
            This can happen if a texture fails to load or some other non-fatal error. Worth checking after
            setting texture name.
        */
        bool isBlank(void) const;

        /** Sets this texture layer to be blank.
        */
        void setBlank(void);

        /** Tests if the texture associated with this unit has failed to load.
        */
        bool isTextureLoadFailing() const { return mTextureLoadFailed; }

        /** Tells the unit to retry loading the texture if it had failed to load.
        */
        void retryTextureLoad() { mTextureLoadFailed = false; }

        /// Get texture effects in a multimap paired array.
        const EffectMap& getEffects(void) const;
        /// Get the animated-texture animation duration.
        Real getAnimationDuration(void) const;

        /** Set the texture filtering for this unit, using the simplified interface.
        @remarks
            You also have the option of specifying the minification, magnification
            and mip filter individually if you want more control over filtering
            options. See the alternative setTextureFiltering methods for details.
        @note
            This option applies in both the fixed function and the programmable pipeline.
        @param filterType
            The high-level filter type to use.
        */
        void setTextureFiltering(TextureFilterOptions filterType);
        /** Set a single filtering option on this texture unit. 
        @param ftype
            The filtering type to set.
        @param opts
            The filtering option to set.
        */
        void setTextureFiltering(FilterType ftype, FilterOptions opts);
        /** Set a the detailed filtering options on this texture unit. 
        @param minFilter
            The filtering to use when reducing the size of the texture. 
            Can be FO_POINT, FO_LINEAR or FO_ANISOTROPIC.
        @param magFilter
            The filtering to use when increasing the size of the texture.
            Can be FO_POINT, FO_LINEAR or FO_ANISOTROPIC.
        @param mipFilter
            The filtering to use between mip levels.
            Can be FO_NONE (turns off mipmapping), FO_POINT or FO_LINEAR (trilinear filtering).
        */
        void setTextureFiltering(FilterOptions minFilter, FilterOptions magFilter, FilterOptions mipFilter);
        /// Get the texture filtering for the given type.
        FilterOptions getTextureFiltering(FilterType ftpye) const;

		void setTextureCompareEnabled(bool enabled);
		bool getTextureCompareEnabled() const;
	
		void setTextureCompareFunction(CompareFunction function);
		CompareFunction getTextureCompareFunction() const;

        /** Sets the anisotropy level to be used for this texture level.
        @param maxAniso
            The maximal anisotropy level, should be between 2 and the maximum
            supported by hardware (1 is the default, ie. no anisotrophy).
        @note
            This option applies in both the fixed function and the programmable pipeline.
        */
        void setTextureAnisotropy(unsigned int maxAniso);
        /// Get this layer texture anisotropy level.
        unsigned int getTextureAnisotropy() const;

        /** Sets the bias value applied to the mipmap calculation.
        @remarks
            You can alter the mipmap calculation by biasing the result with a 
            single floating point value. After the mip level has been calculated,
            this bias value is added to the result to give the final mip level.
            Lower mip levels are larger (higher detail), so a negative bias will
            force the larger mip levels to be used, and a positive bias
            will cause smaller mip levels to be used. The bias values are in 
            mip levels, so a -1 bias will force mip levels one larger than by the
            default calculation.
        @param bias
            The bias value as described above, can be positive or negative.
        */
        void setTextureMipmapBias(float bias) { mMipmapBias = bias; }
        /** Gets the bias value applied to the mipmap calculation.
        @see TextureUnitState::setTextureMipmapBias
        */
        float getTextureMipmapBias(void) const { return mMipmapBias; }

        /** Set the compositor reference for this texture unit state.
        @remarks 
            Only valid when content type is compositor.
        @param compositorName
            The name of the compositor to reference.
        @param textureName
            The name of the texture to reference.
        @param mrtIndex
            The index of the wanted texture, if referencing an MRT.
        */
        void setCompositorReference(const String& compositorName, const String& textureName, size_t mrtIndex = 0);

        /** Gets the name of the compositor that this texture referneces. */
        const String& getReferencedCompositorName() const { return mCompositorRefName; }
        /** Gets the name of the texture in the compositor that this texture references. */
        const String& getReferencedTextureName() const { return mCompositorRefTexName; }
        /** Gets the MRT index of the texture in the compositor that this texture references. */ 
        size_t getReferencedMRTIndex() const { return mCompositorRefMrtIndex; }
    
        /// Gets the parent Pass object.
        Pass* getParent(void) const { return mParent; }

        /** Internal method for preparing this object for load, as part of Material::prepare. */
        void _prepare(void);
        /** Internal method for undoing the preparation this object as part of Material::unprepare. */
        void _unprepare(void);
        /** Internal method for loading this object as part of Material::load. */
        void _load(void);
        /** Internal method for unloading this object as part of Material::unload. */
        void _unload(void);
        /// Returns whether this unit has texture coordinate generation that depends on the camera.
        bool hasViewRelativeTextureCoordinateGeneration(void) const;

        /// Is this loaded?
        bool isLoaded(void) const;
        /** Tells the class that it needs recompilation. */
        void _notifyNeedsRecompile(void);

        /** Set the name of the Texture Unit State.
        @remarks
            The name of the Texture Unit State is optional.  Its useful in material scripts where a material could inherit
            from another material and only want to modify a particalar Texture Unit State.
        */
        void setName(const String& name);
        /// Get the name of the Texture Unit State.
        const String& getName(void) const { return mName; }

        /** Set the alias name used for texture frame names.
        @param name
            Can be any sequence of characters and does not have to be unique.
        */
        void setTextureNameAlias(const String& name);
        /** Gets the Texture Name Alias of the Texture Unit.
        */
        const String& getTextureNameAlias(void) const { return mTextureNameAlias;}

        /** Applies texture names to Texture Unit State with matching texture name aliases.
            If no matching aliases are found then the TUS state does not change.
        @remarks
            Cubic, 1d, 2d, and 3d textures are determined from current state of the Texture Unit.
            Assumes animated frames are sequentially numbered in the name.
            If matching texture aliases are found then true is returned.

        @param aliasList
            A map container of texture alias, texture name pairs.
        @param apply
            Set @c true to apply the texture aliases else just test to see if texture alias matches are found.
        @return
            True if matching texture aliases were found in the Texture Unit State.
        */
        bool applyTextureAliases(const AliasTextureNamePairList& aliasList, const bool apply = true);

        /** Notify this object that its parent has changed. */
        void _notifyParent(Pass* parent);

        /** Get the texture pointer for the current frame. */
        const TexturePtr& _getTexturePtr(void) const;
        /** Get the texture pointer for a given frame. */
        const TexturePtr& _getTexturePtr(size_t frame) const;
    
        /** Set the texture pointer for the current frame (internal use only!). */
        void _setTexturePtr(const TexturePtr& texptr);
        /** Set the texture pointer for a given frame (internal use only!). */
        void _setTexturePtr(const TexturePtr& texptr, size_t frame);

		size_t calculateSize(void) const;

        /** Gets the animation controller (as created because of setAnimatedTexture)
            if it exists.
        */
        Controller<Real>* _getAnimController() const { return mAnimController; }
protected:
        // State
        /// The current animation frame.
        unsigned int mCurrentFrame;

        /// Duration of animation in seconds.
        Real mAnimDuration;
        bool mCubic; /// Is this a series of 6 2D textures to make up a cube?
        
        TextureType mTextureType; 
        PixelFormat mDesiredFormat;
        int mTextureSrcMipmaps; /// Request number of mipmaps.

        unsigned int mTextureCoordSetIndex;
        UVWAddressingMode mAddressMode;
        ColourValue mBorderColour;

        LayerBlendModeEx mColourBlendMode;
        SceneBlendFactor mColourBlendFallbackSrc;
        SceneBlendFactor mColourBlendFallbackDest;

        LayerBlendModeEx mAlphaBlendMode;
        mutable bool mTextureLoadFailed;
        bool mIsAlpha;
        bool mHwGamma;
        Real mGamma;

        mutable bool mRecalcTexMatrix;
        Real mUMod, mVMod;
        Real mUScale, mVScale;
        Radian mRotate;
        mutable Matrix4 mTexModMatrix;

        /// Texture filtering - minification.
        FilterOptions mMinFilter;
        /// Texture filtering - magnification.
        FilterOptions mMagFilter;
        /// Texture filtering - mipmapping.
        FilterOptions mMipFilter;

		bool mCompareEnabled;
		CompareFunction mCompareFunc;

        /// Texture anisotropy.
        unsigned int mMaxAniso;
        /// Mipmap bias (always float, not Real).
        float mMipmapBias;

        bool mIsDefaultAniso;
        bool mIsDefaultFiltering;
        /// Binding type (fragment or vertex pipeline).
        BindingType mBindingType;
        /// Content type of texture (normal loaded texture, auto-texture).
        ContentType mContentType;
        /// The index of the referenced texture if referencing an MRT in a compositor.
        size_t mCompositorRefMrtIndex;

        //-----------------------------------------------------------------------------
        // Complex members (those that can't be copied using memcpy) are at the end to 
        // allow for fast copying of the basic members.
        //
        vector<String>::type mFrames;
        mutable vector<TexturePtr>::type mFramePtrs;
        String mName;               ///< Optional name for the TUS.
        String mTextureNameAlias;   ///< Optional alias for texture frames.
        EffectMap mEffects;
        /// The data that references the compositor.
        String mCompositorRefName;
        String mCompositorRefTexName;
        //-----------------------------------------------------------------------------

        //-----------------------------------------------------------------------------
        // Pointer members (those that can't be copied using memcpy), and MUST
        // preserving even if assign from others
        //
        Pass* mParent;
        Controller<Real>* mAnimController;
        //-----------------------------------------------------------------------------


        /** Internal method for calculating texture matrix.
        */
        void recalcTextureMatrix(void) const;

        /** Internal method for creating animation controller.
        */
        void createAnimController(void);

        /** Internal method for creating texture effect controller.
        */
        void createEffectController(TextureEffect& effect);

        /** Internal method for ensuring the texture for a given frame is prepared. */
        void ensurePrepared(size_t frame) const;
        /** Internal method for ensuring the texture for a given frame is loaded. */
        void ensureLoaded(size_t frame) const;


    };

    /** @} */
    /** @} */

} // namespace Ogre

#include "OgreHeaderSuffix.h"

#endif // __TextureUnitState_H__<|MERGE_RESOLUTION|>--- conflicted
+++ resolved
@@ -581,11 +581,7 @@
             Default is 0 for all layers. Only change this if you have provided multiple texture co-ords per
             vertex.
         @note
-<<<<<<< HEAD
-            Has no effect if a fragment program is used.
-=======
         Only applies to the fixed function pipeline and has no effect if a fragment program is used.
->>>>>>> c40cd09d
         */
         void setTextureCoordSet(unsigned int set);
 
