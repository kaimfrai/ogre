/*
-----------------------------------------------------------------------------
This source file is part of OGRE
(Object-oriented Graphics Rendering Engine)
For the latest info, see http://www.ogre3d.org/

Copyright (c) 2000-2014 Torus Knot Software Ltd

Permission is hereby granted, free of charge, to any person obtaining a copy
of this software and associated documentation files (the "Software"), to deal
in the Software without restriction, including without limitation the rights
to use, copy, modify, merge, publish, distribute, sublicense, and/or sell
copies of the Software, and to permit persons to whom the Software is
furnished to do so, subject to the following conditions:

The above copyright notice and this permission notice shall be included in
all copies or substantial portions of the Software.

THE SOFTWARE IS PROVIDED "AS IS", WITHOUT WARRANTY OF ANY KIND, EXPRESS OR
IMPLIED, INCLUDING BUT NOT LIMITED TO THE WARRANTIES OF MERCHANTABILITY,
FITNESS FOR A PARTICULAR PURPOSE AND NONINFRINGEMENT. IN NO EVENT SHALL THE
AUTHORS OR COPYRIGHT HOLDERS BE LIABLE FOR ANY CLAIM, DAMAGES OR OTHER
LIABILITY, WHETHER IN AN ACTION OF CONTRACT, TORT OR OTHERWISE, ARISING FROM,
OUT OF OR IN CONNECTION WITH THE SOFTWARE OR THE USE OR OTHER DEALINGS IN
THE SOFTWARE.
-----------------------------------------------------------------------------
*/
#ifndef _Codec_H__
#define _Codec_H__

#include <stddef.h>
#include <map>
#include <string>

#include "OgrePrerequisites.h"
#include "OgreStringVector.h"
<<<<<<< HEAD
=======
#include "OgreException.h"
#include "OgreAny.h"
>>>>>>> aac7af90
#include "OgreExports.h"
#include "OgreMemoryAllocatorConfig.h"

namespace Ogre {
class Any;
    /** \addtogroup Core
    *  @{
    */
    /** \addtogroup General
    *  @{
    */

    /** Abstract class that defines a 'codec'.
        @remarks
            A codec class works like a two-way filter for data - data entered on
            one end (the decode end) gets processed and transformed into easily
            usable data while data passed the other way around codes it back.
        @par
            The codec concept is a pretty generic one - you can easily understand
            how it can be used for images, sounds, archives, even compressed data.
    */
    class _OgreExport Codec : public CodecAlloc
    {
    private:
        typedef std::map< String, Codec* > CodecList; 
        /** A map that contains all the registered codecs.
        */
        static CodecList msMapCodecs;

    public:
        virtual ~Codec();
        
        /** Registers a new codec in the database.
        */
        static void registerCodec( Codec *pCodec );

        /** Return whether a codec is registered already. 
        */
        static bool isCodecRegistered( const String& codecType )
        {
            return msMapCodecs.find(codecType) != msMapCodecs.end();
        }

        /** Unregisters a codec from the database.
        */
        static void unregisterCodec( Codec *pCodec )
        {
            msMapCodecs.erase(pCodec->getType());
        }

        /** Gets the file extension list for the registered codecs. */
        static StringVector getExtensions(void);

        /** Gets the codec registered for the passed in file extension. */
        static Codec* getCodec(const String& extension);

        /** Gets the codec that can handle the given 'magic' identifier. 
        @param magicNumberPtr Pointer to a stream of bytes which should identify the file.
            Note that this may be more than needed - each codec may be looking for 
            a different size magic number.
        @param maxbytes The number of bytes passed
        */
        static Codec* getCodec(char *magicNumberPtr, size_t maxbytes);

        /** Codes the input and saves the result in the output
            stream.
        */
        virtual DataStreamPtr encode(const Any& input) const;

        /** Codes the data in the input chunk and saves the result in the output
            filename provided. Provided for efficiency since coding to memory is
            progressive therefore memory required is unknown leading to reallocations.
        @param input The input data (codec type specific)
        @param outFileName The filename to write to
        */
        virtual void encodeToFile(const Any& input, const String& outFileName) const;

        /** Codes the data from the input chunk into the output chunk.
            @param input Stream containing the encoded data
            @param output codec type specific result
        */
        virtual void decode(const DataStreamPtr& input, const Any& output) const = 0;

        /** Returns the type of the codec as a String
        */
        virtual String getType() const = 0;

        /** Returns whether a magic number header matches this codec.
        @param magicNumberPtr Pointer to a stream of bytes which should identify the file.
            Note that this may be more than needed - each codec may be looking for 
            a different size magic number.
        @param maxbytes The number of bytes passed
        */
        bool magicNumberMatch(const char *magicNumberPtr, size_t maxbytes) const
        { return !magicNumberToFileExt(magicNumberPtr, maxbytes).empty(); }
        /** Maps a magic number header to a file extension, if this codec recognises it.
        @param magicNumberPtr Pointer to a stream of bytes which should identify the file.
            Note that this may be more than needed - each codec may be looking for 
            a different size magic number.
        @param maxbytes The number of bytes passed
        @return A blank string if the magic number was unknown, or a file extension.
        */
        virtual String magicNumberToFileExt(const char *magicNumberPtr, size_t maxbytes) const = 0;
    };
    /** @} */
    /** @} */

} // namespace

<<<<<<< HEAD

=======
>>>>>>> aac7af90
#endif<|MERGE_RESOLUTION|>--- conflicted
+++ resolved
@@ -34,11 +34,6 @@
 
 #include "OgrePrerequisites.h"
 #include "OgreStringVector.h"
-<<<<<<< HEAD
-=======
-#include "OgreException.h"
-#include "OgreAny.h"
->>>>>>> aac7af90
 #include "OgreExports.h"
 #include "OgreMemoryAllocatorConfig.h"
 
@@ -148,8 +143,4 @@
 
 } // namespace
 
-<<<<<<< HEAD
-
-=======
->>>>>>> aac7af90
 #endif