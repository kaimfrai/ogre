/*
-----------------------------------------------------------------------------
This source file is part of OGRE
    (Object-oriented Graphics Rendering Engine)
For the latest info, see http://www.ogre3d.org/

Copyright (c) 2000-2014 Torus Knot Software Ltd

Permission is hereby granted, free of charge, to any person obtaining a copy
of this software and associated documentation files (the "Software"), to deal
in the Software without restriction, including without limitation the rights
to use, copy, modify, merge, publish, distribute, sublicense, and/or sell
copies of the Software, and to permit persons to whom the Software is
furnished to do so, subject to the following conditions:

The above copyright notice and this permission notice shall be included in
all copies or substantial portions of the Software.

THE SOFTWARE IS PROVIDED "AS IS", WITHOUT WARRANTY OF ANY KIND, EXPRESS OR
IMPLIED, INCLUDING BUT NOT LIMITED TO THE WARRANTIES OF MERCHANTABILITY,
FITNESS FOR A PARTICULAR PURPOSE AND NONINFRINGEMENT. IN NO EVENT SHALL THE
AUTHORS OR COPYRIGHT HOLDERS BE LIABLE FOR ANY CLAIM, DAMAGES OR OTHER
LIABILITY, WHETHER IN AN ACTION OF CONTRACT, TORT OR OTHERWISE, ARISING FROM,
OUT OF OR IN CONNECTION WITH THE SOFTWARE OR THE USE OR OTHER DEALINGS IN
THE SOFTWARE.
-----------------------------------------------------------------------------
*/

#ifndef __Serializer_H__
#define __Serializer_H__

#include <stddef.h>
#include <vector>

#include "OgrePrerequisites.h"
#include "OgreBuildSettings.h"
#include "OgreExports.h"
#include "OgreMemoryAllocatorConfig.h"
#include "OgrePlatform.h"
#include "OgreQuaternion.h"
#include "OgreSharedPtr.h"

#ifndef OGRE_SERIALIZER_VALIDATE_CHUNKSIZE
#define OGRE_SERIALIZER_VALIDATE_CHUNKSIZE OGRE_DEBUG_MODE
#endif

namespace Ogre {

    /** \addtogroup Core
    *  @{
    */
    /** \addtogroup General
    *  @{
    */
    /** Generic class for serialising data to / from binary stream-based files.
    @remarks
        This class provides a number of useful methods for exporting / importing data
        from stream-oriented binary files (e.g. .mesh and .skeleton).
    */
    class _OgreExport Serializer : public SerializerAlloc
    {
    public:
        Serializer();
        ~Serializer();

        /// The endianness of written files
        enum Endian
        {
            /// Use the platform native endian
            ENDIAN_NATIVE,
            /// Use big endian (0x1000 is serialised as 0x10 0x00)
            ENDIAN_BIG,
            /// Use little endian (0x1000 is serialised as 0x00 0x10)
            ENDIAN_LITTLE
        };


    protected:

        uint32 mCurrentstreamLen;
        DataStreamPtr mStream;
        String mVersion;
        bool mFlipEndian; /// Default to native endian, derive from header

        // Internal methods
        void writeFileHeader(void);
        void writeChunkHeader(uint16 id, size_t size);
        size_t calcChunkHeaderSize();
        size_t calcStringSize(const String& string);

        void writeFloats(const float* const pfloat, size_t count);
        void writeFloats(const double* const pfloat, size_t count);
        void writeShorts(const uint16* const pShort, size_t count);
        void writeInts(const uint32* const pInt, size_t count); 
        void writeBools(const bool* const pLong, size_t count);
        void writeObject(const Vector3& vec);
        void writeObject(const Quaternion& q);
        
        void writeString(const String& string);
        void writeData(const void* const buf, size_t size, size_t count);
        
        void readFileHeader(const DataStreamPtr& stream);
        unsigned short readChunk(const DataStreamPtr& stream);
        
        void readBools(const DataStreamPtr& stream, bool* pDest, size_t count);
        void readFloats(const DataStreamPtr& stream, float* pDest, size_t count);
        void readFloats(const DataStreamPtr& stream, double* pDest, size_t count);
        void readShorts(const DataStreamPtr& stream, uint16* pDest, size_t count);
        void readInts(const DataStreamPtr& stream, uint32* pDest, size_t count);
        void readObject(const DataStreamPtr& stream, Vector3& pDest);
        void readObject(const DataStreamPtr& stream, Quaternion& pDest);

        String readString(const DataStreamPtr& stream);
        String readString(const DataStreamPtr& stream, size_t numChars);
        
        void flipToLittleEndian(void* pData, size_t size, size_t count = 1);
        void flipFromLittleEndian(void* pData, size_t size, size_t count = 1);

        /// Determine the endianness of the incoming stream compared to native
        void determineEndianness(const DataStreamPtr& stream);
        /// Determine the endianness to write with based on option
        void determineEndianness(Endian requestedEndian);

#if OGRE_SERIALIZER_VALIDATE_CHUNKSIZE
        typedef std::vector<size_t> ChunkSizeStack;
        ChunkSizeStack mChunkSizeStack;
        bool mReportChunkErrors;
#endif
        void pushInnerChunk(const DataStreamPtr& stream);
        void popInnerChunk(const DataStreamPtr& stream);
        void backpedalChunkHeader(const DataStreamPtr& stream);
    };
    /** @} */
    /** @} */

}

<<<<<<< HEAD

=======
>>>>>>> aac7af90
#endif<|MERGE_RESOLUTION|>--- conflicted
+++ resolved
@@ -135,8 +135,4 @@
 
 }
 
-<<<<<<< HEAD
-
-=======
->>>>>>> aac7af90
 #endif