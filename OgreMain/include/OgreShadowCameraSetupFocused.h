--- conflicted
+++ resolved
@@ -5,7 +5,7 @@
 For the latest info, see http://www.ogre3d.org/
 
 Copyright (c) 2000-2012 Torus Knot Software Ltd
-Copyright (c) 2006 Matthias Fink, netAllied GmbH <matthias.fink@web.de>
+Copyright (c) 2006 Matthias Fink, netAllied GmbH <matthias.fink@web.de>	
 
 Permission is hereby granted, free of charge, to any person obtaining a copy
 of this software and associated documentation files (the "Software"), to deal
@@ -38,7 +38,6 @@
 
 namespace Ogre {
 
-<<<<<<< HEAD
     class ConvexBody;
 
     /** \addtogroup Core
@@ -312,258 +311,6 @@
 
 } // namespace Ogre
 
-#endif // __ShadowCameraSetupFocused_H__
-=======
-	class ConvexBody;
-
-	/** \addtogroup Core
-	*  @{
-	*/
-	/** \addtogroup Scene
-	*  @{
-	*/
-	/** Implements the uniform shadow mapping algorithm in focused mode.
-	@remarks
-		Differs from the default shadow mapping projection in that it focuses the
-		shadow map on the visible areas of the scene. This results in better
-		shadow map texel usage, at the expense of some 'swimming' of the shadow
-		texture on receivers as the basis is constantly being reevaluated.
-	@note
-		Original implementation by Matthias Fink <matthias.fink@web.de>, 2006.
-	*/
-	class _OgreExport FocusedShadowCameraSetup : public ShadowCameraSetup
-	{
-	protected:
-		/** Transform to or from light space as defined by Wimmer et al.
-		@remarks
-		Point and spot lights need to be converted to directional lights to enable a 1:1 
-		light mapping. Otherwise a directional light may become a point light or a point 
-		sink (opposite of a light source) or point/spot lights may become directional lights
-		or light sinks. The light direction is always -y.
-		*/
-		static const Matrix4 msNormalToLightSpace;
-		static const Matrix4 msLightSpaceToNormal;
-
-		/** Temporary preallocated frustum to set up a projection matrix in 
-		::calculateShadowMappingMatrix()
-		*/
-		Frustum* mTempFrustum;
-
-		/** Temporary preallocated camera to set up a light frustum for clipping in ::calculateB.
-		*/
-		Camera* mLightFrustumCamera;
-		mutable bool mLightFrustumCameraCalculated;
-
-		/// Use tighter focus region?
-		bool mUseAggressiveRegion;
-
-		/** Internal class holding a point list representation of a convex body.
-		*/
-		class _OgreExport PointListBody
-		{
-			Polygon::VertexList mBodyPoints;
-			AxisAlignedBox		mAAB;
-
-		public:
-			PointListBody();
-			PointListBody(const ConvexBody& body);
-			~PointListBody();
-
-			/** Merges a second PointListBody into this one.
-			*/
-			void merge(const PointListBody& plb);
-
-			/** Builds a point list body from a 'real' body.
-			@remarks
-			Inserts all vertices from a body into the point list with or without adding duplicate vertices.
-			*/
-			void build(const ConvexBody& body, bool filterDuplicates = true);
-
-			/** Builds a PointListBody from a Body and includes all the space in a given direction.
-			@remarks
-			Intersects the bounding box with a ray from each available point of the body with the given
-			direction. Base and intersection points are stored in a PointListBody structure.
-			@note
-			Duplicate vertices are not filtered.
-			@note
-			Body is not checked for correctness.
-			*/
-			void buildAndIncludeDirection(const ConvexBody& body, 
-				Real extrudeDist, const Vector3& dir);
-
-			/** Returns the bounding box representation.
-			*/
-			const AxisAlignedBox& getAAB(void) const;	
-
-			/** Adds a specific point to the body list.
-			*/
-			void addPoint(const Vector3& point);
-
-			/** Adds all points of an AAB.
-			*/
-			void addAAB(const AxisAlignedBox& aab);
-
-			/** Returns a point.
-			*/
-			const Vector3& getPoint(size_t cnt) const;
-
-			/** Returns the point count.
-			*/
-			size_t getPointCount(void) const;
-
-			/** Resets the body.
-			*/
-			void reset(void);
-
-		};
-
-		// Persistent calculations to prevent reallocation
-		mutable ConvexBody mBodyB;
-		mutable PointListBody mPointListBodyB;
-		mutable PointListBody mPointListBodyLVS;
-
-	protected:
-		/** Calculates the standard shadow mapping matrix.
-		@remarks
-		Provides the view and projection matrix for standard shadow mapping.
-		@note
-		You can choose which things you want to have: view matrix and/or projection 
-		matrix and/or shadow camera. Passing a NULL value as parameter ignores the
-		generation of this specific value.
-		@param sm: scene manager
-		@param cam: currently active camera
-		@param light: currently active light
-		@param out_view: calculated uniform view shadow mapping matrix (may be NULL)
-		@param out_proj: calculated uniform projection shadow mapping matrix (may be NULL)
-		@param out_cam: calculated uniform shadow camera (may be NULL)
-		*/
-		void calculateShadowMappingMatrix(const SceneManager& sm, const Camera& cam, 
-			const Light& light, Matrix4 *out_view, 
-			Matrix4 *out_proj, Camera *out_cam) const;
-
-		/** Calculates the intersection bodyB.
-		@remarks
-		The intersection bodyB consists of the concatenation the cam frustum clipped 
-		by the scene bounding box followed by a convex hullification with the light's 
-		position and the clipping with the scene bounding box and the light frustum:
-		((V \cap S) + l) \cap S \cap L (\cap: convex intersection, +: convex hull 
-		operation).
-		For directional lights the bodyB is assembled out of the camera frustum 
-		clipped by the scene bounding box followed by the extrusion of all available 
-		bodyB points towards the negative light direction. The rays are intersected 
-		by a maximum bounding box and added to the bodyB points to form the final 
-		intersection bodyB point list.
-		@param sm: scene manager
-		@param cam: currently active camera
-		@param light: currently active light
-		@param sceneBB: scene bounding box for clipping operations
-		@param receiverAABB: bounding information for just the receivers
-		@param out_bodyB: final intersection bodyB point list
-		*/
-		void calculateB(const SceneManager& sm, const Camera& cam, const Light& light, 
-			const AxisAlignedBox& sceneBB, const AxisAlignedBox& receiverBB, PointListBody *out_bodyB) const;
-
-		/** Calculates the bodyLVS.
-		@remarks
-		Calculates the bodyLVS which consists of the convex intersection operation 
-		affecting the light frustum, the view frustum, and the current scene bounding
-		box is used to find suitable positions in the viewer's frustum to build the 
-		rotation matrix L_r. This matrix is applied after the projection matrix L_p to 
-		avoid an accidental flip of the frustum orientation for views tilted with 
-		respect to the shadow map.
-		@param scene: holds all potential occluders / receivers as one single bounding box
-		of the currently active scene node
-		@param cam: current viewer camera
-		@param light: current light
-		@param out_LVS: intersection body LVS (world coordinates)
-		*/
-		void calculateLVS(const SceneManager& sm, const Camera& cam, const Light& light,
-			const AxisAlignedBox& sceneBB, PointListBody *out_LVS) const;
-
-		/**	Returns the projection view direction.
-		@remarks
-		After the matrix L_p is applied the orientation of the light space may tilt for
-		non-identity projections. To prevent a false shadow cast the real view direction
-		is evaluated and applied to the light matrix L.
-		@param lightSpace: matrix of the light space transformation
-		@param cam: current viewer camera
-		@param bodyLVS: intersection body LVS (relevant space in front of the camera)
-		*/
-		Vector3 getLSProjViewDir(const Matrix4& lightSpace, const Camera& cam, 
-			const PointListBody& bodyLVS) const;
-
-		/** Returns a valid near-point seen by the camera.
-		@remarks
-		Returns a point that is situated near the camera by analyzing the bodyLVS that
-		contains all the relevant scene space in front of the light and the camera in
-		a point list array. The view matrix is relevant because the nearest point in
-		front of the camera should be determined.
-		@param viewMatrix: view matrix of the current camera
-		@param bodyLVS: intersection body LVS (relevant space in front of the camera) 
-		*/
-		Vector3 getNearCameraPoint_ws(const Matrix4& viewMatrix, 
-			const PointListBody& bodyLVS) const;
-
-		/** Transforms a given body to the unit cube (-1,-1,-1) / (+1,+1,+1) with a specific 
-		shadow matrix enabled.
-		@remarks
-		Transforms a given point list body object with the matrix m and then maps its
-		extends to a (-1,-1,-1) / (+1,+1,+1) unit cube
-		@param m: transformation matrix applied on the point list body
-		@param body: contains the points of the extends of all valid scene elements which 
-		are mapped to the unit cube
-		*/
-		Matrix4 transformToUnitCube(const Matrix4& m, const PointListBody& body) const;
-
-		/** Builds a view matrix.
-		@remarks
-		Builds a standard view matrix out of a given position, direction and up vector.
-		*/
-		Matrix4 buildViewMatrix(const Vector3& pos, const Vector3& dir, const Vector3& up) const;
-
-	public:
-		/** Default constructor.
-		@remarks
-		Temporary frustum and camera set up here.
-		*/
-		FocusedShadowCameraSetup(void);
-
-		/** Default destructor.
-		@remarks
-		Temporary frustum and camera destroyed here.
-		*/
-		virtual ~FocusedShadowCameraSetup(void);
-
-		/** Returns a uniform shadow camera with a focused view.
-		*/
-		virtual void getShadowCamera(const SceneManager *sm, const Camera *cam, 
-			const Viewport *vp, const Light *light, Camera *texCam, size_t iteration) const;
-
-		/** Sets whether or not to use the more aggressive approach to deciding on
-			the focus region or not.
-		@note
-			There are 2 approaches that can  be used to define the focus region,
-			the more aggressive way introduced by Wimmer et al, or the original
-			way as described in Stamminger et al. Wimmer et al's way tends to 
-			come up with a tighter focus region but in rare cases (mostly highly
-			glancing angles) can cause some shadow casters to be clipped 
-			incorrectly. By default the more aggressive approach is used since it
-			leads to significantly better results in most cases, but if you experience
-			clipping issues, you can use the less aggressive version.
-		@param aggressive True to use the more aggressive approach, false otherwise.
-		*/
-		void setUseAggressiveFocusRegion(bool aggressive) { mUseAggressiveRegion = aggressive; }
-
-		bool getUseAggressiveFocusRegion() const { return mUseAggressiveRegion; }
-
-	};
-
-	/** @} */
-	/** @} */
-
-}
-
 #include "OgreHeaderSuffix.h"
 
-#endif
->>>>>>> 8c6ff787
+#endif // __ShadowCameraSetupFocused_H__