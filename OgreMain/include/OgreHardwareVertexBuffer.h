--- conflicted
+++ resolved
@@ -576,8 +576,4 @@
 
 }
 
-<<<<<<< HEAD
-
-=======
->>>>>>> aac7af90
-#endif
+#endif