/*
-----------------------------------------------------------------------------
This source file is part of OGRE
    (Object-oriented Graphics Rendering Engine)
For the latest info, see http://www.ogre3d.org/

Copyright (c) 2000-2014 Torus Knot Software Ltd

Permission is hereby granted, free of charge, to any person obtaining a copy
of this software and associated documentation files (the "Software"), to deal
in the Software without restriction, including without limitation the rights
to use, copy, modify, merge, publish, distribute, sublicense, and/or sell
copies of the Software, and to permit persons to whom the Software is
furnished to do so, subject to the following conditions:

The above copyright notice and this permission notice shall be included in
all copies or substantial portions of the Software.

THE SOFTWARE IS PROVIDED "AS IS", WITHOUT WARRANTY OF ANY KIND, EXPRESS OR
IMPLIED, INCLUDING BUT NOT LIMITED TO THE WARRANTIES OF MERCHANTABILITY,
FITNESS FOR A PARTICULAR PURPOSE AND NONINFRINGEMENT. IN NO EVENT SHALL THE
AUTHORS OR COPYRIGHT HOLDERS BE LIABLE FOR ANY CLAIM, DAMAGES OR OTHER
LIABILITY, WHETHER IN AN ACTION OF CONTRACT, TORT OR OTHERWISE, ARISING FROM,
OUT OF OR IN CONNECTION WITH THE SOFTWARE OR THE USE OR OTHER DEALINGS IN
THE SOFTWARE.
-----------------------------------------------------------------------------
*/

#ifndef __StringInterface_H__
#define __StringInterface_H__

#include <stddef.h>
#include <map>
#include <string>
#include <type_traits>
#include <vector>
#include <algorithm>

#include "OgrePrerequisites.h"
#include "OgreCommon.h"
#include "OgreStringConverter.h"
#include "OgreExports.h"

namespace Ogre {

    /** \addtogroup Core
    *  @{
    */
    /** \addtogroup General
    *  @{
    */

    /// @deprecated do not use
    enum ParameterType
    {
        PT_BOOL,
        PT_REAL,
        PT_INT,
        PT_UNSIGNED_INT,
        PT_SHORT,
        PT_UNSIGNED_SHORT,
        PT_LONG,
        PT_UNSIGNED_LONG,
        PT_STRING,
        PT_VECTOR3,
        PT_MATRIX3,
        PT_MATRIX4,
        PT_QUATERNION,
        PT_COLOURVALUE
    };

    /// @deprecated directly pass parameter name
    class _OgreExport ParameterDef
    {
    public:
        String name;
        ParameterDef(const String& newName, const String& = "", ParameterType = PT_INT)
            : name(newName) {}
    };
    typedef std::vector<String> ParameterList;

    /** Abstract class which is command object which gets/sets parameters.*/
    class _OgreExport ParamCommand
    {
    public:
        virtual String doGet(const void* target) const = 0;
        virtual void doSet(void* target, const String& val) = 0;

        virtual ~ParamCommand() { }
    };
    typedef std::map<String, ParamCommand* > ParamCommandMap;

#ifndef SWIG
    /** Generic ParamCommand implementation
     stores pointers to the class getter and setter functions */
    template <typename _Class, typename Param, Param (_Class::*getter)() const, void (_Class::*setter)(Param)>
    class SimpleParamCommand : public ParamCommand {
    public:
        String doGet(const void* target) const {
            return StringConverter::toString((static_cast<const _Class*>(target)->*getter)());
        }

        void doSet(void* target, const String& val) {
            typename std::decay<Param>::type tmp;
            StringConverter::parse(val, tmp);
            (static_cast<_Class*>(target)->*setter)(tmp);
        }
    };

    /// specialization for strings
    template <typename _Class, const String& (_Class::*getter)() const, void (_Class::*setter)(const String&)>
    class SimpleParamCommand<_Class, const String&, getter, setter> : public ParamCommand {
    public:
        String doGet(const void* target) const {
            return (static_cast<const _Class*>(target)->*getter)();
        }

        void doSet(void* target, const String& val) {
            (static_cast<_Class*>(target)->*setter)(val);
        }
    };
#endif

    /** Class to hold a dictionary of parameters for a single class. */
    class _OgreExport ParamDictionary
    {
        friend class StringInterface;
        /// Definitions of parameters
        ParameterList mParamDefs;

        /// Command objects to get/set
        ParamCommandMap mParamCommands;

        /** Retrieves the parameter command object for a named parameter. */
        ParamCommand* getParamCommand(const String& name);
        const ParamCommand* getParamCommand(const String& name) const;
    public:
        ParamDictionary();
        ~ParamDictionary();
        /** Method for adding a parameter definition for this class. 
        @param name The name of the parameter
        @param paramCmd Pointer to a ParamCommand subclass to handle the getting / setting of this parameter.
            NB this class will not destroy this on shutdown, please ensure you do

        */
        void addParameter(const String& name, ParamCommand* paramCmd);

        /// @deprecated do not use
        void addParameter(const ParameterDef& def, ParamCommand* paramCmd)
        {
            addParameter(def.name, paramCmd);
        }
        /** Retrieves a list of parameters valid for this object. 
        @return
            A reference to a static list of ParameterDef objects.

        */
        const ParameterList& getParameters(void) const
        {
            return mParamDefs;
        }
    };
    typedef std::map<String, ParamDictionary> ParamDictionaryMap;
    
    /** Class defining the common interface which classes can use to 
        present a reflection-style, self-defining parameter set to callers.
    @remarks
        This class also holds a static map of class name to parameter dictionaries
        for each subclass to use. See ParamDictionary for details. 
    @remarks
        In order to use this class, each subclass must call createParamDictionary in their constructors
        which will create a parameter dictionary for the class if it does not exist yet.
    */
    class _OgreExport StringInterface 
    {
    private:
        /// Class name for this instance to be used as a lookup (must be initialised by subclasses)
        String mParamDictName;
        ParamDictionary* mParamDict;

    protected:
        /** Internal method for creating a parameter dictionary for the class, if it does not already exist.
        @remarks
            This method will check to see if a parameter dictionary exist for this class yet,
            and if not will create one. NB you must supply the name of the class (RTTI is not 
            used or performance).
        @param
            className the name of the class using the dictionary
        @return
            true if a new dictionary was created, false if it was already there
        */
        bool createParamDictionary(const String& className);

    public:
        StringInterface() : mParamDict(NULL) { }

        /** Virtual destructor, see Effective C++ */
        virtual ~StringInterface() {}

        /** Retrieves the parameter dictionary for this class. 
        @remarks
            Only valid to call this after createParamDictionary.
        @return
            Pointer to ParamDictionary shared by all instances of this class
            which you can add parameters to, retrieve parameters etc.
        */
        ParamDictionary* getParamDictionary(void)
        {
            return mParamDict;
        }

        const ParamDictionary* getParamDictionary(void) const
        {
            return mParamDict;
        }

        /** Retrieves a list of parameters valid for this object. 
        @return
            A reference to a static list of ParameterDef objects.

        */
        const ParameterList& getParameters(void) const;

        /** Generic parameter setting method.
        @remarks
            Call this method with the name of a parameter and a string version of the value
            to set. The implementor will convert the string to a native type internally.
            If in doubt, check the parameter definition in the list returned from 
            StringInterface::getParameters.
        @param
            name The name of the parameter to set
        @param
            value String value. Must be in the right format for the type specified in the parameter definition.
            See the StringConverter class for more information.
        @return
            true if set was successful, false otherwise (NB no exceptions thrown - tolerant method)
        */
        bool setParameter(const String& name, const String& value);
        /** Generic multiple parameter setting method.
        @remarks
            Call this method with a list of name / value pairs
            to set. The implementor will convert the string to a native type internally.
            If in doubt, check the parameter definition in the list returned from 
            StringInterface::getParameters.
        @param
            paramList Name/value pair list
        */
        void setParameterList(const NameValuePairList& paramList);
        /** Generic parameter retrieval method.
        @remarks
            Call this method with the name of a parameter to retrieve a string-format value of
            the parameter in question. If in doubt, check the parameter definition in the
            list returned from getParameters for the type of this parameter. If you
            like you can use StringConverter to convert this string back into a native type.
        @param
            name The name of the parameter to get
        @return
            String value of parameter, blank if not found
        */
        String getParameter(const String& name) const;
        /** Method for copying this object's parameters to another object.
        @remarks
            This method takes the values of all the object's parameters and tries to set the
            same values on the destination object. This provides a completely type independent
            way to copy parameters to other objects. Note that because of the String manipulation 
            involved, this should not be regarded as an efficient process and should be saved for
            times outside of the rendering loop.
        @par
            Any unrecognised parameters will be ignored as with setParameter method.
        @param dest Pointer to object to have it's parameters set the same as this object.

        */
        void copyParametersTo(StringInterface* dest) const;
        /** Cleans up the static 'msDictionary' required to reset Ogre,
        otherwise the containers are left with invalid pointers, which will lead to a crash
        as soon as one of the ResourceManager implementers (e.g. MaterialManager) initializes.*/
        static void cleanupDictionary () ;

    };

    /** @} */
    /** @} */


}

<<<<<<< HEAD

=======
>>>>>>> aac7af90
#endif
<|MERGE_RESOLUTION|>--- conflicted
+++ resolved
@@ -284,8 +284,4 @@
 
 }
 
-<<<<<<< HEAD
-
-=======
->>>>>>> aac7af90
-#endif
+#endif