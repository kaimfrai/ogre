/*
-----------------------------------------------------------------------------
This source file is part of OGRE
    (Object-oriented Graphics Rendering Engine)
For the latest info, see http://www.ogre3d.org/

Copyright (c) 2000-2014 Torus Knot Software Ltd

Permission is hereby granted, free of charge, to any person obtaining a copy
of this software and associated documentation files (the "Software"), to deal
in the Software without restriction, including without limitation the rights
to use, copy, modify, merge, publish, distribute, sublicense, and/or sell
copies of the Software, and to permit persons to whom the Software is
furnished to do so, subject to the following conditions:

The above copyright notice and this permission notice shall be included in
all copies or substantial portions of the Software.

THE SOFTWARE IS PROVIDED "AS IS", WITHOUT WARRANTY OF ANY KIND, EXPRESS OR
IMPLIED, INCLUDING BUT NOT LIMITED TO THE WARRANTIES OF MERCHANTABILITY,
FITNESS FOR A PARTICULAR PURPOSE AND NONINFRINGEMENT. IN NO EVENT SHALL THE
AUTHORS OR COPYRIGHT HOLDERS BE LIABLE FOR ANY CLAIM, DAMAGES OR OTHER
LIABILITY, WHETHER IN AN ACTION OF CONTRACT, TORT OR OTHERWISE, ARISING FROM,
OUT OF OR IN CONNECTION WITH THE SOFTWARE OR THE USE OR OTHER DEALINGS IN
THE SOFTWARE.
-----------------------------------------------------------------------------
*/
#ifndef __ResourceBackgroundQueue_H__
#define __ResourceBackgroundQueue_H__


#include <set>

#include "OgrePrerequisites.h"
#include "OgreCommon.h"
#include "OgreSingleton.h"
#include "OgreResource.h"
#include "OgreWorkQueue.h"
#include "OgreExports.h"
#include "OgreMemoryAllocatorConfig.h"
#include "OgrePlatform.h"

namespace Ogre {
    /** \addtogroup Core
    *  @{
    */
    /** \addtogroup Resources
    *  @{
    */

    /// Identifier of a background process
    typedef WorkQueue::RequestID BackgroundProcessTicket;

    /** Encapsulates the result of a background queue request */
    struct BackgroundProcessResult
    {
        /// Whether an error occurred
        bool error;
        /// Any messages from the process
        String message;

        BackgroundProcessResult() : error(false) {}
    };


    struct ResourceRequest;

    /** This class is used to perform Resource operations in a
        background thread. 
    @remarks
        All these requests are now queued via Root::getWorkQueue in order
        to share the thread pool amongst all background tasks. You should therefore
        refer to that class for configuring the behaviour of the threads
        themselves, this class merely provides an interface that is specific
        to resource loading around this common functionality.
    @par
        The general approach here is that on requesting a background resource
        process, your request is placed on a queue ready for the background
        thread to be picked up, and you will get a 'ticket' back, identifying
        the request. Your call will then return and your thread can
        proceed, knowing that at some point in the background the operation will 
        be performed. In it's own thread, the resource operation will be 
        performed, and once finished the ticket will be marked as complete. 
        You can check the status of tickets by calling isProcessComplete() 
        from your queueing thread. 
    */
    class _OgreExport ResourceBackgroundQueue : public Singleton<ResourceBackgroundQueue>, public ResourceAlloc, 
        public WorkQueue::RequestHandler, public WorkQueue::ResponseHandler
    {
    public:
        /** This abstract listener interface lets you get notifications of
        completed background processes instead of having to poll ticket 
        statuses.
        @note
        For simplicity, these callbacks are not issued direct from the background
        loading thread, they are queued themselves to be sent from the main thread
        so that you don't have to be concerned about thread safety. 
        */
        class _OgreExport Listener
        {
        public:
            /** Called when a requested operation completes, queued into main thread. 
            @note
                For simplicity, this callback is not issued direct from the background
                loading thread, it is queued to be sent from the main thread
                so that you don't have to be concerned about thread safety. 
            */
            virtual void operationCompleted(BackgroundProcessTicket ticket, const BackgroundProcessResult& result) = 0;
            /// Need virtual destructor in case subclasses use it
            virtual ~Listener() {}

        };

    private:

        uint16 mWorkQueueChannel;

        typedef std::set<BackgroundProcessTicket> OutstandingRequestSet;   
        OutstandingRequestSet mOutstandingRequestSet;

        BackgroundProcessTicket addRequest(ResourceRequest& req);

    public:
        ResourceBackgroundQueue();
        virtual ~ResourceBackgroundQueue();

        /** Initialise the background queue system. 
        @note Called automatically by Root::initialise.
        */
        virtual void initialise(void);

        /** Shut down the background queue system. 
        @note Called automatically by Root::shutdown.
        */
        virtual void shutdown(void);

        /** Initialise a resource group in the background.
        @see ResourceGroupManager::initialiseResourceGroup
        @param name The name of the resource group to initialise
        @param listener Optional callback interface, take note of warnings in 
            the header and only use if you understand them.
        @return Ticket identifying the request, use isProcessComplete() to 
            determine if completed if not using listener
        */
        virtual BackgroundProcessTicket initialiseResourceGroup(
            const String& name, Listener* listener = 0);

        /** Initialise all resource groups which are yet to be initialised in 
            the background.
        @see ResourceGroupManager::intialiseResourceGroup
        @param listener Optional callback interface, take note of warnings in 
            the header and only use if you understand them.
        @return Ticket identifying the request, use isProcessComplete() to 
            determine if completed if not using listener
        */
        virtual BackgroundProcessTicket initialiseAllResourceGroups( 
            Listener* listener = 0);
        /** Prepares a resource group in the background.
        @see ResourceGroupManager::prepareResourceGroup
        @param name The name of the resource group to prepare
        @param listener Optional callback interface, take note of warnings in 
            the header and only use if you understand them.
        @return Ticket identifying the request, use isProcessComplete() to 
            determine if completed if not using listener
        */
        virtual BackgroundProcessTicket prepareResourceGroup(const String& name, 
            Listener* listener = 0);

        /** Loads a resource group in the background.
        @see ResourceGroupManager::loadResourceGroup
        @param name The name of the resource group to load
        @param listener Optional callback interface, take note of warnings in 
            the header and only use if you understand them.
        @return Ticket identifying the request, use isProcessComplete() to 
            determine if completed if not using listener
        */
        virtual BackgroundProcessTicket loadResourceGroup(const String& name, 
            Listener* listener = 0);


        /** Unload a single resource in the background. 
        @see ResourceManager::unload
        @param resType The type of the resource 
            (from ResourceManager::getResourceType())
        @param name The name of the Resource
        @param listener Optional callback interface, take note of warnings in
            the header and only use if you understand them.
        */
        virtual BackgroundProcessTicket unload(
            const String& resType, const String& name, 
            Listener* listener = 0);

        /** Unload a single resource in the background. 
        @see ResourceManager::unload
        @param resType The type of the resource 
            (from ResourceManager::getResourceType())
        @param handle Handle to the resource 
        @param listener Optional callback interface, take note of warnings in
            the header and only use if you understand them.
        */
        virtual BackgroundProcessTicket unload(
            const String& resType, ResourceHandle handle, 
            Listener* listener = 0);

        /** Unloads a resource group in the background.
        @see ResourceGroupManager::unloadResourceGroup
        @param name The name of the resource group to load
        @param listener Optional callback interface, take note of warnings in
            the header and only use if you understand them.
        @return Ticket identifying the request, use isProcessComplete() to 
            determine if completed if not using listener
        */
        virtual BackgroundProcessTicket unloadResourceGroup(const String& name, 
            Listener* listener = 0);


        /** Prepare a single resource in the background. 
        @see ResourceManager::prepare
        @param resType The type of the resource 
            (from ResourceManager::getResourceType())
        @param name The name of the Resource
        @param group The resource group to which this resource will belong
        @param isManual Is the resource to be manually loaded? If so, you should
            provide a value for the loader parameter
        @param loader The manual loader which is to perform the required actions
            when this resource is loaded; only applicable when you specify true
            for the previous parameter. NOTE: must be thread safe!!
        @param loadParams Optional pointer to a list of name/value pairs 
            containing loading parameters for this type of resource. Remember 
            that this must have a lifespan longer than the return of this call!
        @param listener Optional callback interface, take note of warnings in
            the header and only use if you understand them.
        */
        virtual BackgroundProcessTicket prepare(
            const String& resType, const String& name, 
            const String& group, bool isManual = false, 
            ManualResourceLoader* loader = 0, 
            const NameValuePairList* loadParams = 0, 
            Listener* listener = 0);

        /** Load a single resource in the background. 
        @see ResourceManager::load
        @param resType The type of the resource 
            (from ResourceManager::getResourceType())
        @param name The name of the Resource
        @param group The resource group to which this resource will belong
        @param isManual Is the resource to be manually loaded? If so, you should
            provide a value for the loader parameter
        @param loader The manual loader which is to perform the required actions
            when this resource is loaded; only applicable when you specify true
            for the previous parameter. NOTE: must be thread safe!!
        @param loadParams Optional pointer to a list of name/value pairs 
            containing loading parameters for this type of resource. Remember 
            that this must have a lifespan longer than the return of this call!
        @param listener Optional callback interface, take note of warnings in
            the header and only use if you understand them.
        */
        virtual BackgroundProcessTicket load(
            const String& resType, const String& name, 
            const String& group, bool isManual = false, 
            ManualResourceLoader* loader = 0, 
            const NameValuePairList* loadParams = 0, 
            Listener* listener = 0);
        /** Returns whether a previously queued process has completed or not. 
        @remarks
            This method of checking that a background process has completed is
            the 'polling' approach. Each queued method takes an optional listener
            parameter to allow you to register a callback instead, which is
            arguably more efficient.
        @param ticket The ticket which was returned when the process was queued
        @return true if process has completed (or if the ticket is 
            unrecognised), false otherwise
        @note Tickets are not stored once complete so do not accumulate over 
            time.
        This is why a non-existent ticket will return 'true'.
        */
        virtual bool isProcessComplete(BackgroundProcessTicket ticket);

        /** Aborts background process.
        */
        void abortRequest( BackgroundProcessTicket ticket );

        /// Implementation for WorkQueue::RequestHandler
        bool canHandleRequest(const WorkQueue::Request* req, const WorkQueue* srcQ);
        /// Implementation for WorkQueue::RequestHandler
        WorkQueue::Response* handleRequest(const WorkQueue::Request* req, const WorkQueue* srcQ);
        /// Implementation for WorkQueue::ResponseHandler
        bool canHandleResponse(const WorkQueue::Response* res, const WorkQueue* srcQ);
        /// Implementation for WorkQueue::ResponseHandler
        void handleResponse(const WorkQueue::Response* res, const WorkQueue* srcQ);

        /// @copydoc Singleton::getSingleton()
        static ResourceBackgroundQueue& getSingleton(void);
        /// @copydoc Singleton::getSingleton()
        static ResourceBackgroundQueue* getSingletonPtr(void);

    };

    /** @} */
    /** @} */

}

<<<<<<< HEAD

#endif
=======
#endif
>>>>>>> aac7af90
<|MERGE_RESOLUTION|>--- conflicted
+++ resolved
@@ -301,9 +301,4 @@
 
 }
 
-<<<<<<< HEAD
-
-#endif
-=======
-#endif
->>>>>>> aac7af90
+#endif