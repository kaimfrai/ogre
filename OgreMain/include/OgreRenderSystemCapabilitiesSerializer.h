/*
-----------------------------------------------------------------------------
This source file is part of OGRE
    (Object-oriented Graphics Rendering Engine)
For the latest info, see http://www.ogre3d.org/

Copyright (c) 2000-2014 Torus Knot Software Ltd

Permission is hereby granted, free of charge, to any person obtaining a copy
of this software and associated documentation files (the "Software"), to deal
in the Software without restriction, including without limitation the rights
to use, copy, modify, merge, publish, distribute, sublicense, and/or sell
copies of the Software, and to permit persons to whom the Software is
furnished to do so, subject to the following conditions:

The above copyright notice and this permission notice shall be included in
all copies or substantial portions of the Software.

THE SOFTWARE IS PROVIDED "AS IS", WITHOUT WARRANTY OF ANY KIND, EXPRESS OR
IMPLIED, INCLUDING BUT NOT LIMITED TO THE WARRANTIES OF MERCHANTABILITY,
FITNESS FOR A PARTICULAR PURPOSE AND NONINFRINGEMENT. IN NO EVENT SHALL THE
AUTHORS OR COPYRIGHT HOLDERS BE LIABLE FOR ANY CLAIM, DAMAGES OR OTHER
LIABILITY, WHETHER IN AN ACTION OF CONTRACT, TORT OR OTHERWISE, ARISING FROM,
OUT OF OR IN CONNECTION WITH THE SOFTWARE OR THE USE OR OTHER DEALINGS IN
THE SOFTWARE.
-----------------------------------------------------------------------------
*/
#ifndef __RenderSystemCapabilitiesSerializer_H__
#define __RenderSystemCapabilitiesSerializer_H__

#include <iosfwd>
#include <map>
#include <string>
#include <utility>
#include <vector>

#include "OgrePrerequisites.h"
#include "OgreRenderSystemCapabilities.h"
#include "OgreExports.h"
#include "OgreMemoryAllocatorConfig.h"
#include "OgreSharedPtr.h"


namespace Ogre {


    /** \addtogroup Core
    *  @{
    */
    /** \addtogroup RenderSystem
    *  @{
    */
    /** Class for serializing RenderSystemCapabilities to / from a .rendercaps script.*/
    class _OgreExport RenderSystemCapabilitiesSerializer : public RenderSysAlloc
    {

    public:
        /** default constructor*/
        RenderSystemCapabilitiesSerializer();

        /** Writes a RenderSystemCapabilities object to a data stream */
        void writeScript(const RenderSystemCapabilities* caps, const String &name, String filename);
        
        /** Writes a RenderSystemCapabilities object to a string */
        String writeString(const RenderSystemCapabilities* caps, const String &name);

        /** Parses a RenderSystemCapabilities script file passed as a stream.
            Adds it to RenderSystemCapabilitiesManager::_addRenderSystemCapabilities
        */
        void parseScript(DataStreamPtr& stream);

    private:
        void write(const RenderSystemCapabilities* caps, const String &name, std::ostream &file);

        enum CapabilityKeywordType {UNDEFINED_CAPABILITY_TYPE = 0, SET_STRING_METHOD, SET_INT_METHOD, SET_BOOL_METHOD, SET_REAL_METHOD,
                                SET_CAPABILITY_ENUM_BOOL, ADD_SHADER_PROFILE_STRING};
        // determines what keyword is what type of capability. For example:
        // "automipmap" and "pbuffer" are both activated with setCapability (passing RSC_AUTOMIPMAP and RSC_PBUFFER respectivelly)
        // while "max_num_multi_render_targets" is an integer and has it's own method: setMaxMultiNumRenderTargets
        // we need to know these types to automatically parse each capability
        typedef std::map<String, CapabilityKeywordType> KeywordTypeMap;
        KeywordTypeMap mKeywordTypeMap;

        typedef void (RenderSystemCapabilities::*SetStringMethod)(const String&);
        // maps capability keywords to setCapability(String& cap) style methods
        typedef std::map<String, SetStringMethod> SetStringMethodDispatchTable;
        SetStringMethodDispatchTable mSetStringMethodDispatchTable;

        // SET_INT_METHOD parsing tables
        typedef void (RenderSystemCapabilities::*SetIntMethod)(ushort);
        typedef std::map<String, SetIntMethod> SetIntMethodDispatchTable;
        SetIntMethodDispatchTable mSetIntMethodDispatchTable;

        // SET_BOOL_METHOD parsing tables
        typedef void (RenderSystemCapabilities::*SetBoolMethod)(bool);
        typedef std::map<String, SetBoolMethod> SetBoolMethodDispatchTable;
        SetBoolMethodDispatchTable mSetBoolMethodDispatchTable;

        // SET_REAL_METHOD parsing tables
        typedef void (RenderSystemCapabilities::*SetRealMethod)(Real);
        typedef std::map<String, SetRealMethod> SetRealMethodDispatchTable;
        SetRealMethodDispatchTable mSetRealMethodDispatchTable;

        typedef std::map<String, Capabilities> CapabilitiesMap;
        CapabilitiesMap mCapabilitiesMap;

        inline void addCapabilitiesMapping(String name, Capabilities cap)
        {
            mCapabilitiesMap.emplace(name, cap);
        }


        // capabilities lines for parsing are collected along with their line numbers for debugging
        typedef std::vector<std::pair<String, int> > CapabilitiesLinesList;
        // the set of states that the parser can be in
        enum ParseAction {PARSE_HEADER, FIND_OPEN_BRACE, COLLECT_LINES};

        int mCurrentLineNumber;
        String* mCurrentLine;
        DataStreamPtr mCurrentStream;

        RenderSystemCapabilities* mCurrentCapabilities;

        inline void addKeywordType(String keyword, CapabilityKeywordType type)
        {
            mKeywordTypeMap.emplace(keyword, type);
        }

        CapabilityKeywordType getKeywordType(const String& keyword) const
        {
            KeywordTypeMap::const_iterator it = mKeywordTypeMap.find(keyword);
            if (it != mKeywordTypeMap.end())
                return (*it).second;

            // default
            return SET_CAPABILITY_ENUM_BOOL;
        }

        inline void addSetStringMethod(String keyword, SetStringMethod method)
        {
            mSetStringMethodDispatchTable.emplace(keyword, method);
        }

        inline void callSetStringMethod(String& keyword, String& val)
        {
            SetStringMethodDispatchTable::iterator methodIter = mSetStringMethodDispatchTable.find(keyword);
            if (methodIter != mSetStringMethodDispatchTable.end())
            {
                            SetStringMethod m = (*methodIter).second;
                (mCurrentCapabilities->*m)(val);
            }
            else
            {
                logParseError("undefined keyword: " + keyword);
            }
        }


        inline void addSetIntMethod(String keyword, SetIntMethod method)
        {
            mSetIntMethodDispatchTable.emplace(keyword, method);
        }

        inline void callSetIntMethod(String& keyword, ushort val)
        {
            SetIntMethodDispatchTable::iterator methodIter = mSetIntMethodDispatchTable.find(keyword);
            if (methodIter != mSetIntMethodDispatchTable.end())
            {
                            SetIntMethod m = (*methodIter).second;
                (mCurrentCapabilities->*m)(val);
            }
            else
            {
                logParseError("undefined keyword: " + keyword);
            }  
        }


        inline void addSetBoolMethod(String keyword, SetBoolMethod method)
        {
            mSetBoolMethodDispatchTable.emplace(keyword, method);
        }

        inline void callSetBoolMethod(String& keyword, bool val)
        {
            SetBoolMethodDispatchTable::iterator methodIter = mSetBoolMethodDispatchTable.find(keyword);
            if (methodIter != mSetBoolMethodDispatchTable.end())
            {
                            SetBoolMethod m = (*methodIter).second;
                (mCurrentCapabilities->*m)(val);
            }
            else
            {
                logParseError("undefined keyword: " + keyword);
                        }
        }


        inline void addSetRealMethod(String keyword, SetRealMethod method)
        {
            mSetRealMethodDispatchTable.emplace(keyword, method);
        }

        inline void callSetRealMethod(String& keyword, Real val)
        {
            SetRealMethodDispatchTable::iterator methodIter = mSetRealMethodDispatchTable.find(keyword);
            if (methodIter != mSetRealMethodDispatchTable.end())
            {
                            SetRealMethod m = (*methodIter).second;
                (mCurrentCapabilities->*m)(val);
            }
            else
            {
                logParseError("undefined keyword: " + keyword);
                        }
        }

        inline void addShaderProfile(String& val)
        {
            mCurrentCapabilities->addShaderProfile(val);
        }

        inline void setCapabilityEnumBool(String& name, bool val)
        {
            // check for errors
            if(mCapabilitiesMap.find(name) == mCapabilitiesMap.end())
            {
                logParseError("Undefined capability: " + name);
                return;
            }
            // only set true capabilities, we can't unset false
            if(val)
            {
                Capabilities cap = mCapabilitiesMap[name];
                mCurrentCapabilities->setCapability(cap);
            }
        }

        void initialiaseDispatchTables();

        void parseCapabilitiesLines(CapabilitiesLinesList& linesList);

        void logParseError(const String& error) const;

    };
    /** @} */
    /** @} */

}

<<<<<<< HEAD

=======
>>>>>>> aac7af90
#endif<|MERGE_RESOLUTION|>--- conflicted
+++ resolved
@@ -248,8 +248,4 @@
 
 }
 
-<<<<<<< HEAD
-
-=======
->>>>>>> aac7af90
 #endif