--- conflicted
+++ resolved
@@ -88,18 +88,6 @@
 		*/
 		inline InstanceBatch* getFreeBatch( const String &materialName );
 
-		/** Performs shared routines between buildFirstTime() & buildNewBatch()
-		*/
-
-		/** Called when creating the first batch for the first time. This can take big build time.
-			It takes care of getting the render operation which will be shared by further batches,
-			which decreases their build time, and prevents GPU RAM from skyrocketing.
-			@See InstanceBatch on how buffers are shared.
-			@param materialName The material name, to know where to put this batch in the map
-			@returns The created InstancedManager for convenience
-        */
-		InstanceBatch* buildFirstTime( const String &materialName );
-
 		/** Called when batches are fully exhausted (can't return more instances) so a new batch
 			is created.
 			For the first time use, it can take big build time.
@@ -137,17 +125,6 @@
 			unused (only wasting memory).
         */
 		void cleanupEmptyBatches(void);
-<<<<<<< HEAD
-
-		/** Should be called once per frame to update all batches' data like bounds. Unfortunately
-			we can't leave this automatically by Ogre because Ogre updates on request when
-			a SceneNode change position, scale, etc; but these bounds also depend on camera's
-			position and direction, which makes updating the whole batch almost every frame anyway.
-			The bbox is updated dynamically for better shadow accuracy.
-		*/
-		void _updateBatches(void);
-=======
->>>>>>> d6288a09
 	};
 }
 
