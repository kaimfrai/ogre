--- conflicted
+++ resolved
@@ -379,8 +379,4 @@
     };
 } // namespace Ogre
 
-<<<<<<< HEAD
-
-=======
->>>>>>> aac7af90
 #endif // __InstanceBatch_H__