--- conflicted
+++ resolved
@@ -33,11 +33,8 @@
 
 #include "OgrePrerequisites.h"
 #include "OgreStringVector.h"
-<<<<<<< HEAD
 #include "OgreExports.h"
 #include "OgreMemoryAllocatorConfig.h"
-=======
->>>>>>> aac7af90
 
 namespace Ogre
 {
@@ -157,8 +154,4 @@
 
 }
 
-<<<<<<< HEAD
-
-=======
->>>>>>> aac7af90
 #endif